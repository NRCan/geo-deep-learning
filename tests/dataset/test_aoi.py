--- conflicted
+++ resolved
@@ -424,9 +424,5 @@
 
 def aoi_read_raster(aoi: AOI):
     """Function to package in multiprocessing"""
-<<<<<<< HEAD
-    aoi.raster_open()
-=======
     aoi.raster = rasterio.open(aoi.raster_multiband)
->>>>>>> 8678cd90
     return aoi.raster.meta