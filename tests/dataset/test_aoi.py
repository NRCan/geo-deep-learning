import multiprocessing
import os.path
from pathlib import Path

import geopandas as gpd
import numpy as np
import pytest
import rasterio
from rasterio import RasterioIOError
from shapely.geometry import box
from torchgeo.datasets.utils import extract_archive

from dataset.aoi import AOI
from utils.utils import read_csv


class Test_AOI(object):
    def test_multiband_input(self):
        """Tests reading a multiband raster as input"""
        extract_archive(src="tests/data/spacenet.zip")
<<<<<<< HEAD
        data = read_csv("tests/tiling/tiling_segmentation_binary-multiband_ci.csv")
        for row in data:
            aoi = AOI(raster=row['tif'], label=row['gpkg'], split=row['split'])
=======
        data = read_csv("tests/sampling/sampling_segmentation_binary-multiband_ci.csv")
        row = data[0]
        aoi = AOI(raster=row['tif'], label=row['gpkg'], split=row['split'])
        src_count = rasterio.open(aoi.raster_raw_input).count
        assert src_count == aoi.raster.count
        aoi.close_raster()

    def test_multiband_input_band_selection(self):
        """Tests reading a multiband raster as input with band selection"""
        extract_archive(src="tests/data/spacenet.zip")
        data = read_csv("tests/sampling/sampling_segmentation_binary-multiband_ci.csv")
        row = data[0]
        bands_request = [2, 1]
        aoi = AOI(raster=row['tif'], label=row['gpkg'], split=row['split'], raster_bands_request=bands_request)
        src_raster_subset = rasterio.open(aoi.raster_raw_input)
        src_np_subset = src_raster_subset.read(bands_request)
        dest_raster_subset = rasterio.open(aoi.raster_multiband)
        assert src_np_subset.shape[0] == dest_raster_subset.count
        dest_np_subset = dest_raster_subset.read()
        assert np.all(src_np_subset == dest_np_subset)
        aoi.close_raster()

    def test_multiband_input_band_selection_from_letters(self):
        """Tests error when selecting bands from a multiband raster using letters, not integers"""
        extract_archive(src="tests/data/spacenet.zip")
        data = read_csv("tests/sampling/sampling_segmentation_binary-multiband_ci.csv")
        row = data[0]
        bands_request = ["R", "G"]
        with pytest.raises(ValueError):
            aoi = AOI(raster=row['tif'], label=row['gpkg'], split=row['split'], raster_bands_request=bands_request)
>>>>>>> 7ce428eb
            aoi.close_raster()

    def test_multiband_input_band_selection_too_many(self):
        """Tests error when selecting too many bands from a multiband raster"""
        extract_archive(src="tests/data/spacenet.zip")
        data = read_csv("tests/sampling/sampling_segmentation_binary-multiband_ci.csv")
        row = data[0]
        bands_request = [1, 2, 3, 4, 5]
        with pytest.raises(ValueError):
            aoi = AOI(raster=row['tif'], label=row['gpkg'], split=row['split'], raster_bands_request=bands_request)

    def test_singleband_input(self):
        """Tests reading a singleband raster as input with ${dataset.bands} pattern"""
        extract_archive(src="tests/data/spacenet.zip")
        data = read_csv("tests/tiling/tiling_segmentation_binary-singleband_ci.csv")
        for row in data:
            aoi = AOI(raster=row['tif'], label=row['gpkg'], split=row['split'], raster_bands_request=['R', 'G', 'B'])
            aoi.close_raster()

    def test_stac_input(self):
        """Tests singleband raster referenced by stac item as input"""
        extract_archive(src="tests/data/spacenet.zip")
        data = read_csv("tests/tiling/tiling_segmentation_binary-stac_ci.csv")
        for row in data:
            aoi = AOI(
                raster=row['tif'], label=row['gpkg'], split=row['split'],
                raster_bands_request=['red', 'green', 'blue'])
            aoi.close_raster()

    def test_stac_url_input(self):
        """Tests download of singleband raster as url path referenced by a stac item"""
        extract_archive(src="tests/data/spacenet.zip")
        data = read_csv("tests/tiling/tiling_segmentation_binary-singleband-url_ci.csv")
        for row in data:
            aoi = AOI(
                raster=row['tif'], label=row['gpkg'], split=row['split'],
               raster_bands_request=['R'], download_data=True, root_dir="data"
            )
            assert aoi.download_data is True
            assert Path("data/SpaceNet_AOI_2_Las_Vegas-056155973080_01_P001-WV03-R.tif").is_file()
            aoi.close_raster()
            os.remove("data/SpaceNet_AOI_2_Las_Vegas-056155973080_01_P001-WV03-R.tif")

    def test_missing_label(self):
        """Tests error when missing label file"""
        extract_archive(src="tests/data/spacenet.zip")
        data = read_csv("tests/tiling/tiling_segmentation_binary-multiband_ci.csv")
        for row in data:
            row['gpkg'] = "missing_file.gpkg"
            with pytest.raises(AttributeError):
                aoi = AOI(raster=row['tif'], label=row['gpkg'], split=row['split'])
                aoi.close_raster()

    def test_parse_input_raster(self) -> None:
        """Tests parsing for three accepted patterns to reference input raster data with band selection"""
        extract_archive(src="tests/data/spacenet.zip")
        extract_archive(src="tests/data/massachusetts_buildings_kaggle.zip")
        raster_raw = {
            "tests/data/spacenet/SpaceNet_AOI_2_Las_Vegas-056155973080_01_P001-WV03.json": [
                "red", "green", "blue"],
            "tests/data/massachusetts_buildings_kaggle/22978945_15_uint8_clipped_${dataset.bands}.tif": ["R", "G", "B"],
            "tests/data/massachusetts_buildings_kaggle/22978945_15_uint8_clipped.tif": None,
        }
        for raster_raw, bands_requested in raster_raw.items():
            raster_parsed = AOI.parse_input_raster(csv_raster_str=raster_raw, raster_bands_requested=bands_requested)
            print(raster_parsed)

    def test_bounds_iou(self) -> None:
        """Tests calculation of IOU between raster and label bounds"""
        raster_file = "tests/data/massachusetts_buildings_kaggle/22978945_15_uint8_clipped.tif"
        raster = rasterio.open(raster_file)
        label_gdf = gpd.read_file('tests/data/massachusetts_buildings_kaggle/22978945_15.gpkg')

        label_bounds = label_gdf.total_bounds
        label_bounds_box = box(*label_bounds.tolist())
        raster_bounds_box = box(*list(raster.bounds))
        iou = AOI.bounds_iou(label_bounds_box, raster_bounds_box)
        expected_iou = 0.013904645827033404
        assert iou == expected_iou

    def test_corrupt_raster(self) -> None:
        """Tests error when reading a corrupt file"""
        extract_archive(src="tests/data/spacenet.zip")
        data = read_csv("tests/tiling/tiling_segmentation_binary-multiband_ci.csv")
        for row in data:
            row['tif'] = "tests/data/massachusetts_buildings_kaggle/corrupt_file.tif"
            with pytest.raises(BaseException):
                aoi = AOI(raster=row['tif'], label=None)
                aoi.close_raster()

    def test_image_only(self) -> None:
        """Tests AOI creation with image only, ie no label"""
        extract_archive(src="tests/data/spacenet.zip")
        data = read_csv("tests/tiling/tiling_segmentation_binary-multiband_ci.csv")
        for row in data:
            aoi = AOI(raster=row['tif'], label=None)
            assert aoi.label is None
            aoi.close_raster()

    def test_filter_gdf_by_attribute(self):
        """Tests filtering features from a vector file according to an attribute field and value"""
        extract_archive(src="tests/data/new_brunswick_aerial.zip")
        data = read_csv("tests/tiling/tiling_segmentation_multiclass_ci.csv")
        iterator = iter(data)
        row = next(iterator)
        aoi = AOI(
            raster=row['tif'],
            label=row['gpkg'],
            split=row['split'],
            attr_field_filter="Quatreclasses",
            attr_values_filter=[4],  # buildings
        )
        assert np.array_equal(aoi.label_gdf_filtered, aoi.label_gdf[aoi.label_gdf.Quatreclasses == '4'])
        aoi.close_raster()

    def test_missing_raster(self) -> None:
        """Tests error when pointing to missing raster"""
        extract_archive(src="tests/data/spacenet.zip")
        data = read_csv("tests/tiling/tiling_segmentation_binary-multiband_ci.csv")
        for row in data:
            row['tif'] = "missing_raster.tif"
            with pytest.raises(RasterioIOError):
                aoi = AOI(raster=row['tif'], label=row['gpkg'], split=row['split'])
                aoi.close_raster()

    def test_wrong_split(self) -> None:
        """Tests error when setting a wrong split, ie not 'trn', 'tst' or 'inference'"""
        extract_archive(src="tests/data/spacenet.zip")
        data = read_csv("tests/tiling/tiling_segmentation_binary-multiband_ci.csv")
        for row in data:
            row['split'] = "missing_split"
            with pytest.raises(ValueError):
                aoi = AOI(raster=row['tif'], label=row['gpkg'], split=row['split'])
                aoi.close_raster()

    def test_download_data(self) -> None:
        """Tests download data"""
        extract_archive(src="tests/data/spacenet.zip")
        data = read_csv("tests/tiling/tiling_segmentation_binary-multiband_ci.csv")
        for row in data:
            row['tif'] = "http://datacube-stage-data-public.s3.ca-central-1.amazonaws.com/store/imagery/optical/" \
                         "spacenet-samples/SpaceNet_AOI_2_Las_Vegas-056155973080_01_P001-WV03-N.tif"
            aoi = AOI(raster=row['tif'], label=row['gpkg'], split=row['split'], download_data=True, root_dir="data")
            assert Path("data/SpaceNet_AOI_2_Las_Vegas-056155973080_01_P001-WV03-N.tif").is_file()
            assert aoi.download_data is True
            aoi.close_raster()
            os.remove("data/SpaceNet_AOI_2_Las_Vegas-056155973080_01_P001-WV03-N.tif")

    def test_stac_input_missing_band(self):
        """Tests error when requestinga non-existing singleband input rasters from stac item"""
        extract_archive(src="tests/data/spacenet.zip")
        data = read_csv("tests/tiling/tiling_segmentation_binary-stac_ci.csv")
        for row in data:
            with pytest.raises(ValueError):
                aoi = AOI(
                    raster=row['tif'], label=row['gpkg'], split=row['split'],
                    raster_bands_request=['ru', 'gris', 'but'])
                aoi.close_raster()

    def test_stac_input_empty_band_request(self):
        """Tests error when band selection is required (stac item) but missing"""
        extract_archive(src="tests/data/spacenet.zip")
        extract_archive(src="tests/data/massachusetts_buildings_kaggle.zip")
        raster_raw = (
            ("tests/data/spacenet/SpaceNet_AOI_2_Las_Vegas-056155973080_01_P001-WV03.json", ""),
            ("tests/data/massachusetts_buildings_kaggle/22978945_15_uint8_clipped_${dataset.bands}.tif", ""),
        )
        for raster_raw, bands_requested in raster_raw:
            with pytest.raises((ValueError, TypeError)):
                AOI.parse_input_raster(csv_raster_str=raster_raw, raster_bands_requested=bands_requested)

    def test_no_intersection(self) -> None:
        """Tests error testing no intersection between raster and label"""
        extract_archive(src="tests/data/spacenet.zip")
        data = read_csv("tests/tiling/tiling_segmentation_binary-multiband_ci.csv")
        for row in data:
            row['gpkg'] = "tests/data/new_brunswick_aerial/BakerLake_2017_clipped.gpkg"
            aoi = AOI(raster=row['tif'], label=row['gpkg'], split=row['split'])
            assert aoi.bounds_iou == 0
            aoi.close_raster()


    def test_write_multiband_from_single_band(self) -> None:
        """Tests the 'write_multiband' method"""
        extract_archive(src="tests/data/spacenet.zip")
<<<<<<< HEAD
        data = read_csv("tests/tiling/tiling_segmentation_binary-singleband_ci.csv")
        for row in data:
            aoi = AOI(raster=row['tif'], label=row['gpkg'], split=row['split'], raster_bands_request=['R', 'G', 'B'],
                      write_multiband=True, root_dir="data")
            assert Path("data/SpaceNet_AOI_2_Las_Vegas-056155973080_01_P001-WV03-RGB.tif").is_file()
            aoi.close_raster()
            os.remove("data/SpaceNet_AOI_2_Las_Vegas-056155973080_01_P001-WV03-RGB.tif")
=======
        data = read_csv("tests/sampling/sampling_segmentation_binary-singleband_ci.csv")
        row = data[0]
        aoi = AOI(raster=row['tif'], label=row['gpkg'], split=row['split'], raster_bands_request=['R', 'G', 'B'],
                  write_multiband=True, root_dir="data")
        assert Path("data/SpaceNet_AOI_2_Las_Vegas-056155973080_01_P001-WV03-RGB.tif").is_file()
        aoi.close_raster()
        os.remove("data/SpaceNet_AOI_2_Las_Vegas-056155973080_01_P001-WV03-RGB.tif")
>>>>>>> 7ce428eb

    def test_write_multiband_from_single_band_url(self) -> None:
        """Tests the 'write_multiband' method with singleband raster as URL"""
        extract_archive(src="tests/data/spacenet.zip")
        data = read_csv("tests/tiling/tiling_segmentation_binary-singleband-url_ci.csv")
        for row in data:
            aoi = AOI(raster=row['tif'], label=row['gpkg'], split=row['split'], raster_bands_request=['R', 'G', 'B'],
                      write_multiband=True, root_dir="data", download_data=True)
            assert Path("data/SpaceNet_AOI_2_Las_Vegas-056155973080_01_P001-WV03-RGB.tif").is_file()
            assert aoi.download_data == True
            aoi.close_raster()
            for bands in ["RGB", "R", "G", "B"]:
                os.remove(f"data/SpaceNet_AOI_2_Las_Vegas-056155973080_01_P001-WV03-{bands}.tif")

    def test_download_true_not_url(self) -> None:
        """Tests AOI creation if download_data set to True, but not necessary (local image)"""
        extract_archive(src="tests/data/spacenet.zip")
        data = read_csv("tests/tiling/tiling_segmentation_binary-singleband_ci.csv")
        for row in data:
            aoi = AOI(raster=row['tif'], label=row['gpkg'], split=row['split'], download_data=True,
                      raster_bands_request=['R', 'G', 'B'])
            aoi.close_raster()

    def test_raster_stats_from_stac(self) -> None:
        """Tests the calculation of statistics of raster data as stac item from an AOI instance"""
        extract_archive(src="tests/data/spacenet.zip")
        data = read_csv("tests/tiling/tiling_segmentation_binary-stac_ci.csv")
        bands_request = ['red', 'green', 'blue']
        expected_stats = {
            'red': {'statistics': {'minimum': 0, 'maximum': 255, 'mean': 10.133578590682399, 'median': 9.0,
                                   'std': 9.657404407462819}},
            'green': {'statistics': {'minimum': 0, 'maximum': 255, 'mean': 19.382699380973825, 'median': 20.0,
                                     'std': 14.121321954317324}},
            'blue': {'statistics': {'minimum': 0, 'maximum': 255, 'mean': 21.429019052130965, 'median': 24.0,
                                    'std': 13.91999326196311}},
            'all': {'statistics': {'minimum': 0.0, 'maximum': 255.0, 'mean': 16.98176567459573,
                                   'median': 17.666666666666668, 'std': 12.566239874581086}}}
        for row in data:
            aoi = AOI(raster=row['tif'], label=row['gpkg'], split=row['split'], raster_bands_request=bands_request)
            stats = aoi.calc_raster_stats()
            for band, band_stat in stats.items():
                assert band_stat['statistics'] == expected_stats[band]['statistics']
                assert len(band_stat['histogram']['buckets']) == 256
            aoi.close_raster()
            break

    def test_raster_stats_not_stac(self) -> None:
        """Tests the calculation of statistics of local multiband raster data from an AOI instance"""
        extract_archive(src="tests/data/new_brunswick_aerial.zip")
        data = read_csv("tests/tiling/tiling_segmentation_multiclass_ci.csv")
        expected_stats = {
            'band_0': {'statistics': {'minimum': 11, 'maximum': 254, 'mean': 159.36075617930456, 'median': 165.0,
                                      'std': 48.9924913616138}},
            'band_1': {'statistics': {'minimum': 12, 'maximum': 255, 'mean': 149.58768328445748, 'median': 154.0,
                                      'std': 46.204003828563714}},
            'band_2': {'statistics': {'minimum': 26, 'maximum': 254, 'mean': 119.60827398408044, 'median': 117.0,
                                      'std': 41.85516710316288}},
            'all': {'statistics': {'minimum': 16.333333333333332, 'maximum': 254.33333333333334,
                                   'mean': 142.8522378159475, 'median': 145.33333333333334, 'std': 45.68388743111347}}}
        for row in data:
            aoi = AOI(raster=row['tif'], label=row['gpkg'], split=row['split'])
            stats = aoi.calc_raster_stats()
            for band, band_stat in stats.items():
                assert band_stat['statistics'] == expected_stats[band]['statistics']
                assert len(band_stat['histogram']['buckets']) == 256
            aoi.close_raster()
            break

    def test_to_dict(self):
        """Test the 'to_dict()' method on an AOI instance"""
        extract_archive(src="tests/data/spacenet.zip")
        data = read_csv("tests/tiling/tiling_segmentation_binary-stac_ci.csv")
        for row in data:
            aoi = AOI(raster=row['tif'], label=row['gpkg'], split=row['split'], raster_bands_request=['red', 'green', 'blue'])
            aoi.to_dict()
            aoi.close_raster()

    def test_for_multiprocessing(self) -> None:
        """Tests multiprocessing on AOI instances"""
        extract_archive(src="tests/data/new_brunswick_aerial.zip")
        data = read_csv("tests/tiling/tiling_segmentation_multiclass_ci.csv")
        inputs = []
        for row in data:
            aoi = AOI(raster=row['tif'], label=row['gpkg'], split=row['split'], for_multiprocessing=True)
            inputs.append([aoi_read_raster, aoi])
            assert aoi.raster_closed is True
            assert aoi.raster is None

        with multiprocessing.get_context('spawn').Pool(None) as pool:
            aoi_meta = pool.map_async(map_wrapper, inputs).get()
        print(aoi_meta)


def map_wrapper(x):
    """For multi-threading"""
    return x[0](*(x[1:]))


def aoi_read_raster(aoi: AOI):
    """Function to package in multiprocessing"""
    aoi.raster_open()
    return aoi.raster.meta
<|MERGE_RESOLUTION|>--- conflicted
+++ resolved
@@ -18,12 +18,7 @@
     def test_multiband_input(self):
         """Tests reading a multiband raster as input"""
         extract_archive(src="tests/data/spacenet.zip")
-<<<<<<< HEAD
-        data = read_csv("tests/tiling/tiling_segmentation_binary-multiband_ci.csv")
-        for row in data:
-            aoi = AOI(raster=row['tif'], label=row['gpkg'], split=row['split'])
-=======
-        data = read_csv("tests/sampling/sampling_segmentation_binary-multiband_ci.csv")
+        data = read_csv("tests/tiling/tiling_segmentation_binary-multiband_ci.csv")
         row = data[0]
         aoi = AOI(raster=row['tif'], label=row['gpkg'], split=row['split'])
         src_count = rasterio.open(aoi.raster_raw_input).count
@@ -33,7 +28,7 @@
     def test_multiband_input_band_selection(self):
         """Tests reading a multiband raster as input with band selection"""
         extract_archive(src="tests/data/spacenet.zip")
-        data = read_csv("tests/sampling/sampling_segmentation_binary-multiband_ci.csv")
+        data = read_csv("tests/tiling/tiling_segmentation_binary-multiband_ci.csv")
         row = data[0]
         bands_request = [2, 1]
         aoi = AOI(raster=row['tif'], label=row['gpkg'], split=row['split'], raster_bands_request=bands_request)
@@ -48,18 +43,17 @@
     def test_multiband_input_band_selection_from_letters(self):
         """Tests error when selecting bands from a multiband raster using letters, not integers"""
         extract_archive(src="tests/data/spacenet.zip")
-        data = read_csv("tests/sampling/sampling_segmentation_binary-multiband_ci.csv")
+        data = read_csv("tests/tiling/tiling_segmentation_binary-multiband_ci.csv")
         row = data[0]
         bands_request = ["R", "G"]
         with pytest.raises(ValueError):
             aoi = AOI(raster=row['tif'], label=row['gpkg'], split=row['split'], raster_bands_request=bands_request)
->>>>>>> 7ce428eb
             aoi.close_raster()
 
     def test_multiband_input_band_selection_too_many(self):
         """Tests error when selecting too many bands from a multiband raster"""
         extract_archive(src="tests/data/spacenet.zip")
-        data = read_csv("tests/sampling/sampling_segmentation_binary-multiband_ci.csv")
+        data = read_csv("tests/tiling/tiling_segmentation_binary-multiband_ci.csv")
         row = data[0]
         bands_request = [1, 2, 3, 4, 5]
         with pytest.raises(ValueError):
@@ -235,27 +229,16 @@
             assert aoi.bounds_iou == 0
             aoi.close_raster()
 
-
     def test_write_multiband_from_single_band(self) -> None:
         """Tests the 'write_multiband' method"""
         extract_archive(src="tests/data/spacenet.zip")
-<<<<<<< HEAD
         data = read_csv("tests/tiling/tiling_segmentation_binary-singleband_ci.csv")
-        for row in data:
-            aoi = AOI(raster=row['tif'], label=row['gpkg'], split=row['split'], raster_bands_request=['R', 'G', 'B'],
-                      write_multiband=True, root_dir="data")
-            assert Path("data/SpaceNet_AOI_2_Las_Vegas-056155973080_01_P001-WV03-RGB.tif").is_file()
-            aoi.close_raster()
-            os.remove("data/SpaceNet_AOI_2_Las_Vegas-056155973080_01_P001-WV03-RGB.tif")
-=======
-        data = read_csv("tests/sampling/sampling_segmentation_binary-singleband_ci.csv")
         row = data[0]
         aoi = AOI(raster=row['tif'], label=row['gpkg'], split=row['split'], raster_bands_request=['R', 'G', 'B'],
                   write_multiband=True, root_dir="data")
         assert Path("data/SpaceNet_AOI_2_Las_Vegas-056155973080_01_P001-WV03-RGB.tif").is_file()
         aoi.close_raster()
         os.remove("data/SpaceNet_AOI_2_Las_Vegas-056155973080_01_P001-WV03-RGB.tif")
->>>>>>> 7ce428eb
 
     def test_write_multiband_from_single_band_url(self) -> None:
         """Tests the 'write_multiband' method with singleband raster as URL"""
