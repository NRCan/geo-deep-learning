--- conflicted
+++ resolved
@@ -424,9 +424,5 @@
 
 def aoi_read_raster(aoi: AOI):
     """Function to package in multiprocessing"""
-<<<<<<< HEAD
     aoi.raster = rasterio.open(aoi.raster_multiband)
-=======
-    aoi.raster_open()
->>>>>>> df055e03
     return aoi.raster.meta