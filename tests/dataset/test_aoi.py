import multiprocessing
from pathlib import Path

import geopandas as gpd
import pytest
import rasterio
from shapely.geometry import box
from torchgeo.datasets.utils import extract_archive

from dataset.aoi import AOI
from utils.utils import read_csv


class Test_AOI(object):
    def test_multiband_input(self):
        extract_archive(src="tests/data/spacenet.zip")
        data = read_csv("tests/sampling/sampling_segmentation_binary-multiband_ci.csv")
        for row in data:
            aoi = AOI(raster=row['tif'], label=row['gpkg'], split=row['split'])
            # TODO assert actual == expected

    def test_singleband_input(self):
        """Tests singleband input imagery with ${dataset.bands} pattern"""
        extract_archive(src="tests/data/spacenet.zip")
        data = read_csv("tests/sampling/sampling_segmentation_binary-singleband_ci.csv")
        for row in data:
            aoi = AOI(raster=row['tif'], label=row['gpkg'], split=row['split'], raster_bands_request=['R', 'G', 'B'])
            # TODO assert actual == expected

    def test_stac_input(self):
        """Tests singleband input imagery from stac item"""
        extract_archive(src="tests/data/spacenet.zip")
        data = read_csv("tests/sampling/sampling_segmentation_binary-stac_ci.csv")
        for row in data:
            aoi = AOI(
                raster=row['tif'], label=row['gpkg'], split=row['split'],
                raster_bands_request=['red', 'green', 'blue'])
            # TODO assert actual == expected

    def test_stac_url_input(self):
        extract_archive(src="tests/data/spacenet.zip")
        data = read_csv("tests/sampling/sampling_segmentation_binary-singleband-url_ci.csv")
        for row in data:
            aoi = AOI(
                raster=row['tif'], label=row['gpkg'], split=row['split'],
                raster_bands_request=['R'], download_data=True, root_dir="data"
<<<<<<< HEAD
            )
            # TODO assert actual == expected

    def test_stac_url_input(self):
        data = read_csv("tests/sampling/sampling_segmentation_binary-singleband-url_ci.csv")
        for row in data:
            aoi = AOI(
                raster=row['tif'],
                label=row['gpkg'],
                split=row['split'],
                raster_bands_request=['R'],
                download_data=True,
                root_dir="data"
=======
>>>>>>> 9bf00ce2
            )
            # TODO assert actual == expected

    def test_missing_label(self):
        extract_archive(src="tests/data/spacenet.zip")
        data = read_csv("tests/sampling/sampling_segmentation_binary-multiband_ci.csv")
        for row in data:
            row['gpkg'] = "missing_file.gpkg"
            with pytest.raises(AttributeError):
                aoi = AOI(raster=row['tif'], label=row['gpkg'], split=row['split'])

    def test_parse_input_raster(self) -> None:
        extract_archive(src="tests/data/spacenet.zip")
        extract_archive(src="tests/data/massachusetts_buildings_kaggle.zip")
        raster_raw = {
            "tests/data/spacenet/SpaceNet_AOI_2_Las_Vegas-056155973080_01_P001-WV03.json": [
                "red", "green", "blue"],
            "tests/data/massachusetts_buildings_kaggle/22978945_15_uint8_clipped_${dataset.bands}.tif": ["R", "G", "B"],
            "tests/data/massachusetts_buildings_kaggle/22978945_15_uint8_clipped.tif": None,
        }
        for raster_raw, bands_requested in raster_raw.items():
            raster_parsed = AOI.parse_input_raster(csv_raster_str=raster_raw, raster_bands_requested=bands_requested)
            print(raster_parsed)
            # TODO assert actual == expected

    def test_bounds_iou(self) -> None:
        raster_file = "tests/data/massachusetts_buildings_kaggle/22978945_15_uint8_clipped.tif"
        raster = rasterio.open(raster_file)
        label_gdf = gpd.read_file('tests/data/massachusetts_buildings_kaggle/22978945_15.gpkg')

        label_bounds = label_gdf.total_bounds
        label_bounds_box = box(*label_bounds.tolist())
        raster_bounds_box = box(*list(raster.bounds))
        iou = AOI.bounds_iou(label_bounds_box, raster_bounds_box)
        expected_iou = 0.013904645827033404
        assert iou == expected_iou

    def test_raster_stats_from_stac(self) -> None:
        extract_archive(src="tests/data/spacenet.zip")
        data = read_csv("tests/sampling/sampling_segmentation_binary-stac_ci.csv")
        bands_request = ['red', 'green', 'blue']
        expected_stats = {
            'red': {'statistics': {'minimum': 0, 'maximum': 255, 'mean': 10.133578590682399, 'median': 9.0,
                                   'std': 9.657404407462819}},
            'green': {'statistics': {'minimum': 0, 'maximum': 255, 'mean': 19.382699380973825, 'median': 20.0,
                                     'std': 14.121321954317324}},
            'blue': {'statistics': {'minimum': 0, 'maximum': 255, 'mean': 21.429019052130965, 'median': 24.0,
                                    'std': 13.91999326196311}},
            'all': {'statistics': {'minimum': 0.0, 'maximum': 255.0, 'mean': 16.98176567459573,
                                   'median': 17.666666666666668, 'std': 12.566239874581086}}}
        for row in data:
            aoi = AOI(raster=row['tif'], label=row['gpkg'], split=row['split'], raster_bands_request=bands_request)
            stats = aoi.calc_raster_stats()
            for band, band_stat in stats.items():
                assert band_stat['statistics'] == expected_stats[band]['statistics']
                assert len(band_stat['histogram']['buckets']) == 256
            break

    def test_raster_stats_not_stac(self) -> None:
        extract_archive(src="tests/data/new_brunswick_aerial.zip")
        data = read_csv("tests/sampling/sampling_segmentation_multiclass_ci.csv")
        expected_stats = {
            'band_0': {'statistics': {'minimum': 11, 'maximum': 254, 'mean': 159.36075617930456, 'median': 165.0,
                                      'std': 48.9924913616138}},
            'band_1': {'statistics': {'minimum': 12, 'maximum': 255, 'mean': 149.58768328445748, 'median': 154.0,
                                      'std': 46.204003828563714}},
            'band_2': {'statistics': {'minimum': 26, 'maximum': 254, 'mean': 119.60827398408044, 'median': 117.0,
                                      'std': 41.85516710316288}},
            'all': {'statistics': {'minimum': 16.333333333333332, 'maximum': 254.33333333333334,
                                   'mean': 142.8522378159475, 'median': 145.33333333333334, 'std': 45.68388743111347}}}
        for row in data:
            aoi = AOI(raster=row['tif'], label=row['gpkg'], split=row['split'])
            stats = aoi.calc_raster_stats()
            for band, band_stat in stats.items():
                assert band_stat['statistics'] == expected_stats[band]['statistics']
                assert len(band_stat['histogram']['buckets']) == 256
            break

    def test_to_dict(self):
        extract_archive(src="tests/data/spacenet.zip")
        data = read_csv("tests/sampling/sampling_segmentation_binary-stac_ci.csv")
        for row in data:
            aoi = AOI(raster=row['tif'], label=row['gpkg'], split=row['split'], raster_bands_request=['red', 'green', 'blue'])
            aoi_dict = aoi.to_dict()

    def test_for_multiprocessing(self) -> None:
        extract_archive(src="tests/data/spacenet.zip")
        data = read_csv("tests/sampling/sampling_segmentation_multiclass_ci.csv")
        inputs = []
        for row in data:
            aoi = AOI(raster=row['tif'], label=row['gpkg'], split=row['split'], for_multiprocessing=True)
            inputs.append([aoi_read_raster, aoi])

        with multiprocessing.get_context('spawn').Pool(None) as pool:
            aoi_meta = pool.map_async(map_wrapper, inputs).get()
        print(aoi_meta)


def map_wrapper(x):
    """For multi-threading"""
    return x[0](*(x[1:]))


def aoi_read_raster(aoi: AOI):
    aoi.raster_to_multiband()
    return aoi.raster.meta<|MERGE_RESOLUTION|>--- conflicted
+++ resolved
@@ -44,22 +44,6 @@
             aoi = AOI(
                 raster=row['tif'], label=row['gpkg'], split=row['split'],
                 raster_bands_request=['R'], download_data=True, root_dir="data"
-<<<<<<< HEAD
-            )
-            # TODO assert actual == expected
-
-    def test_stac_url_input(self):
-        data = read_csv("tests/sampling/sampling_segmentation_binary-singleband-url_ci.csv")
-        for row in data:
-            aoi = AOI(
-                raster=row['tif'],
-                label=row['gpkg'],
-                split=row['split'],
-                raster_bands_request=['R'],
-                download_data=True,
-                root_dir="data"
-=======
->>>>>>> 9bf00ce2
             )
             # TODO assert actual == expected
 
