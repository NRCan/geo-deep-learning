--- conflicted
+++ resolved
@@ -1,9 +1,6 @@
-<<<<<<< HEAD
-=======
 import multiprocessing
 from pathlib import Path
 
->>>>>>> 2f08a9ed
 import geopandas as gpd
 import pytest
 import rasterio
@@ -96,7 +93,6 @@
         expected_iou = 0.013904645827033404
         assert iou == expected_iou
 
-<<<<<<< HEAD
     def test_raster_stats_from_stac(self) -> None:
         extract_archive(src="tests/data/spacenet.zip")
         data = read_csv("tests/sampling/sampling_segmentation_binary-stac_ci.csv")
@@ -144,7 +140,7 @@
         for row in data:
             aoi = AOI(raster=row['tif'], label=row['gpkg'], split=row['split'], raster_bands_request=['red', 'green', 'blue'])
             aoi_dict = aoi.to_dict()
-=======
+
     def test_for_multiprocessing(self) -> None:
         extract_archive(src="tests/data/spacenet.zip")
         data = read_csv("tests/sampling/sampling_segmentation_multiclass_ci.csv")
@@ -165,8 +161,4 @@
 
 def aoi_read_raster(aoi: AOI):
     aoi.raster_to_multiband()
-    return aoi.raster.meta
-
-# TODO: SingleBandItem
-# test raise ValueError if request more than available bands
->>>>>>> 2f08a9ed
+    return aoi.raster.meta