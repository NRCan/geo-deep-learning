<<<<<<< HEAD
import multiprocessing
from pathlib import Path

=======
>>>>>>> a7c23f54
import geopandas as gpd
import pytest
import rasterio
from shapely.geometry import box
from torchgeo.datasets.utils import extract_archive

from dataset.aoi import AOI
from utils.utils import read_csv


class Test_AOI(object):
    def test_multiband_input(self):
        extract_archive(src="tests/data/spacenet.zip")
        data = read_csv("tests/sampling/sampling_segmentation_binary-multiband_ci.csv")
        for row in data:
            aoi = AOI(raster=row['tif'], label=row['gpkg'], split=row['split'])
            # TODO assert actual == expected

    def test_singleband_input(self):
        """Tests singleband input imagery with ${dataset.bands} pattern"""
        extract_archive(src="tests/data/spacenet.zip")
        data = read_csv("tests/sampling/sampling_segmentation_binary-singleband_ci.csv")
        for row in data:
            aoi = AOI(raster=row['tif'], label=row['gpkg'], split=row['split'], raster_bands_request=['R', 'G', 'B'])
            # TODO assert actual == expected

    def test_stac_input(self):
        """Tests singleband input imagery from stac item"""
        extract_archive(src="tests/data/spacenet.zip")
        data = read_csv("tests/sampling/sampling_segmentation_binary-stac_ci.csv")
        for row in data:
            aoi = AOI(
                raster=row['tif'], label=row['gpkg'], split=row['split'],
                raster_bands_request=['red', 'green', 'blue'])
            # TODO assert actual == expected

    def test_stac_url_input(self):
        extract_archive(src="tests/data/spacenet.zip")
        data = read_csv("tests/sampling/sampling_segmentation_binary-singleband-url_ci.csv")
        for row in data:
            aoi = AOI(
                raster=row['tif'], label=row['gpkg'], split=row['split'],
                raster_bands_request=['R'], download_data=True, root_dir="data"
            )
            # TODO assert actual == expected

    def test_missing_label(self):
        extract_archive(src="tests/data/spacenet.zip")
        data = read_csv("tests/sampling/sampling_segmentation_binary-multiband_ci.csv")
        for row in data:
            row['gpkg'] = "missing_file.gpkg"
            with pytest.raises(AttributeError):
                aoi = AOI(raster=row['tif'], label=row['gpkg'], split=row['split'])

    def test_parse_input_raster(self) -> None:
        extract_archive(src="tests/data/spacenet.zip")
        extract_archive(src="tests/data/massachusetts_buildings_kaggle.zip")
        raster_raw = {
            "tests/data/spacenet/SpaceNet_AOI_2_Las_Vegas-056155973080_01_P001-WV03.json": [
                "red", "green", "blue"],
            "tests/data/massachusetts_buildings_kaggle/22978945_15_uint8_clipped_${dataset.bands}.tif": ["R", "G", "B"],
            "tests/data/massachusetts_buildings_kaggle/22978945_15_uint8_clipped.tif": None,
        }
        for raster_raw, bands_requested in raster_raw.items():
            raster_parsed = AOI.parse_input_raster(csv_raster_str=raster_raw, raster_bands_requested=bands_requested)
            print(raster_parsed)
            # TODO assert actual == expected

    def test_bounds_iou(self) -> None:
        raster_file = "tests/data/massachusetts_buildings_kaggle/22978945_15_uint8_clipped.tif"
        raster = rasterio.open(raster_file)
        label_gdf = gpd.read_file('tests/data/massachusetts_buildings_kaggle/22978945_15.gpkg')

        label_bounds = label_gdf.total_bounds
        label_bounds_box = box(*label_bounds.tolist())
        raster_bounds_box = box(*list(raster.bounds))
        iou = AOI.bounds_iou(label_bounds_box, raster_bounds_box)
        expected_iou = 0.013904645827033404
        assert iou == expected_iou

<<<<<<< HEAD
    def test_for_multiprocessing(self) -> None:
        extract_archive(src="tests/data/spacenet.zip")
        data = read_csv("tests/sampling/sampling_segmentation_multiclass_ci.csv")
        inputs = []
        for row in data:
            aoi = AOI(raster=row['tif'], label=row['gpkg'], split=row['split'], for_multiprocessing=True)
            inputs.append([aoi_read_raster, aoi])

        with multiprocessing.get_context('spawn').Pool(None) as pool:
            aoi_meta = pool.map_async(map_wrapper, inputs).get()
        print(aoi_meta)


def map_wrapper(x):
    """For multi-threading"""
    return x[0](*(x[1:]))


def aoi_read_raster(aoi: AOI):
    aoi.raster_to_multiband()
    return aoi.raster.meta

# TODO: SingleBandItem
# test raise ValueError if request more than available bands
=======
    def test_raster_stats_from_stac(self) -> None:
        extract_archive(src="tests/data/spacenet.zip")
        data = read_csv("tests/sampling/sampling_segmentation_binary-stac_ci.csv")
        bands_request = ['red', 'green', 'blue']
        expected_stats = {
            'red': {'statistics': {'minimum': 0, 'maximum': 255, 'mean': 10.133578590682399, 'median': 9.0,
                                   'std': 9.657404407462819}},
            'green': {'statistics': {'minimum': 0, 'maximum': 255, 'mean': 19.382699380973825, 'median': 20.0,
                                     'std': 14.121321954317324}},
            'blue': {'statistics': {'minimum': 0, 'maximum': 255, 'mean': 21.429019052130965, 'median': 24.0,
                                    'std': 13.91999326196311}},
            'all': {'statistics': {'minimum': 0.0, 'maximum': 255.0, 'mean': 16.98176567459573,
                                   'median': 17.666666666666668, 'std': 12.566239874581086}}}
        for row in data:
            aoi = AOI(raster=row['tif'], label=row['gpkg'], split=row['split'], raster_bands_request=bands_request)
            stats = aoi.calc_raster_stats()
            for band, band_stat in stats.items():
                assert band_stat['statistics'] == expected_stats[band]['statistics']
                assert len(band_stat['histogram']['buckets']) == 256
            break

    def test_raster_stats_not_stac(self) -> None:
        extract_archive(src="tests/data/new_brunswick_aerial.zip")
        data = read_csv("tests/sampling/sampling_segmentation_multiclass_ci.csv")
        expected_stats = {
            'band_0': {'statistics': {'minimum': 11, 'maximum': 254, 'mean': 159.36075617930456, 'median': 165.0,
                                      'std': 48.9924913616138}},
            'band_1': {'statistics': {'minimum': 12, 'maximum': 255, 'mean': 149.58768328445748, 'median': 154.0,
                                      'std': 46.204003828563714}},
            'band_2': {'statistics': {'minimum': 26, 'maximum': 254, 'mean': 119.60827398408044, 'median': 117.0,
                                      'std': 41.85516710316288}},
            'all': {'statistics': {'minimum': 16.333333333333332, 'maximum': 254.33333333333334,
                                   'mean': 142.8522378159475, 'median': 145.33333333333334, 'std': 45.68388743111347}}}
        for row in data:
            aoi = AOI(raster=row['tif'], label=row['gpkg'], split=row['split'])
            stats = aoi.calc_raster_stats()
            for band, band_stat in stats.items():
                assert band_stat['statistics'] == expected_stats[band]['statistics']
                assert len(band_stat['histogram']['buckets']) == 256
            break
>>>>>>> a7c23f54
<|MERGE_RESOLUTION|>--- conflicted
+++ resolved
@@ -1,9 +1,6 @@
-<<<<<<< HEAD
 import multiprocessing
 from pathlib import Path
 
-=======
->>>>>>> a7c23f54
 import geopandas as gpd
 import pytest
 import rasterio
@@ -84,32 +81,6 @@
         expected_iou = 0.013904645827033404
         assert iou == expected_iou
 
-<<<<<<< HEAD
-    def test_for_multiprocessing(self) -> None:
-        extract_archive(src="tests/data/spacenet.zip")
-        data = read_csv("tests/sampling/sampling_segmentation_multiclass_ci.csv")
-        inputs = []
-        for row in data:
-            aoi = AOI(raster=row['tif'], label=row['gpkg'], split=row['split'], for_multiprocessing=True)
-            inputs.append([aoi_read_raster, aoi])
-
-        with multiprocessing.get_context('spawn').Pool(None) as pool:
-            aoi_meta = pool.map_async(map_wrapper, inputs).get()
-        print(aoi_meta)
-
-
-def map_wrapper(x):
-    """For multi-threading"""
-    return x[0](*(x[1:]))
-
-
-def aoi_read_raster(aoi: AOI):
-    aoi.raster_to_multiband()
-    return aoi.raster.meta
-
-# TODO: SingleBandItem
-# test raise ValueError if request more than available bands
-=======
     def test_raster_stats_from_stac(self) -> None:
         extract_archive(src="tests/data/spacenet.zip")
         data = read_csv("tests/sampling/sampling_segmentation_binary-stac_ci.csv")
@@ -150,4 +121,25 @@
                 assert band_stat['statistics'] == expected_stats[band]['statistics']
                 assert len(band_stat['histogram']['buckets']) == 256
             break
->>>>>>> a7c23f54
+            
+    def test_for_multiprocessing(self) -> None:
+        extract_archive(src="tests/data/spacenet.zip")
+        data = read_csv("tests/sampling/sampling_segmentation_multiclass_ci.csv")
+        inputs = []
+        for row in data:
+            aoi = AOI(raster=row['tif'], label=row['gpkg'], split=row['split'], for_multiprocessing=True)
+            inputs.append([aoi_read_raster, aoi])
+
+        with multiprocessing.get_context('spawn').Pool(None) as pool:
+            aoi_meta = pool.map_async(map_wrapper, inputs).get()
+        print(aoi_meta)
+
+
+def map_wrapper(x):
+    """For multi-threading"""
+    return x[0](*(x[1:]))
+
+
+def aoi_read_raster(aoi: AOI):
+    aoi.raster_to_multiband()
+    return aoi.raster.meta