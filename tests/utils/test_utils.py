--- conflicted
+++ resolved
@@ -1,5 +1,6 @@
 import multiprocessing
 import os
+import unittest
 from pathlib import Path
 from time import sleep
 
@@ -9,17 +10,12 @@
 from torchvision.datasets.utils import download_url
 
 from hydra import initialize, compose
-from omegaconf import OmegaConf
-import unittest
 from hydra.core.hydra_config import HydraConfig
 
 from models.model_choice import read_checkpoint
-<<<<<<< HEAD
-from utils.utils import read_csv, is_inference_compatible, update_gdl_checkpoint, download_url_wcheck, map_wrapper
+from utils.utils import read_csv, is_inference_compatible, update_gdl_checkpoint, get_key_def, download_url_wcheck, \
+    map_wrapper
 from utils.verifications import validate_raster
-=======
-from utils.utils import read_csv, is_inference_compatible, update_gdl_checkpoint, get_key_def
->>>>>>> 66cea5f3
 
 
 class TestUtils(unittest.TestCase):
@@ -63,7 +59,19 @@
         assert ckpt_dict['params']['training']['augmentation']['clahe_enhance'] is True
         assert ckpt_updated['params']['augmentation']['clahe_enhance_clip_limit'] == 0.1
 
-<<<<<<< HEAD
+    def test_expected_type_get_key_def(self) -> None:
+        with initialize(config_path="../../config", job_name="test_key_def"):
+            cfg = compose(config_name="gdl_config_template", return_hydra_config=True)
+            hconf = HydraConfig()
+            hconf.set_config(cfg)
+            # Not the same type - raise the error
+            with self.assertRaises(TypeError):
+                get_key_def('max_pix_per_mb_gpu', cfg['inference'], default=25, expected_type=str)
+            # Same type
+            mp = get_key_def('max_pix_per_mb_gpu', cfg['inference'], default=25, expected_type=int)
+            assert isinstance(mp, int)
+
+
     def test_download_url_wcheck(self):
         """
         Tests parallel and simultaneous downloads of same file to make sure the second download doesn't consider file to
@@ -91,19 +99,4 @@
     #download_url(url, root, filename)
     # adapted function succeeds
     download_url_wcheck(url, root, filename)
-    validate_raster(Path(root) / filename, extended=True)
-=======
-    def test_expected_type_get_key_def(self) -> None:
-        with initialize(config_path="../../config", job_name="test_key_def"):
-            cfg = compose(config_name="gdl_config_template", return_hydra_config=True)
-            hconf = HydraConfig()
-            hconf.set_config(cfg)
-            # Not the same type - raise the error
-            with self.assertRaises(TypeError):
-                get_key_def('max_pix_per_mb_gpu', cfg['inference'], default=25, expected_type=str)
-            # Same type
-            mp = get_key_def('max_pix_per_mb_gpu', cfg['inference'], default=25, expected_type=int)
-            assert isinstance(mp, int)
-            
-        
->>>>>>> 66cea5f3
+    validate_raster(Path(root) / filename, extended=True)