--- conflicted
+++ resolved
@@ -365,33 +365,22 @@
     :param params: (dict) Parameters found in the yaml config file.
     """
     start_time = time.time()
-<<<<<<< HEAD
-=======
     
     # mlflow logging
     mlflow_uri = get_key_def('mlflow_uri', params['global'], default="./mlruns")
     experiment_name = get_key_def('mlflow_experiment_name', params['global'], default='gdl-training', expected_type=str)
->>>>>>> 47d31a42
 
     # MANDATORY PARAMETERS
     num_classes = get_key_def('num_classes', params['global'], expected_type=int)
     num_bands = get_key_def('number_of_bands', params['global'], expected_type=int)
-<<<<<<< HEAD
-    csv_file = get_key_def('prep_csv_file', params['sample'], expected_type=str)
+    default_csv_file = Path(get_key_def('preprocessing_path', params['global'], ''), experiment_name,
+                            f"images_to_samples_{mlflow_experiment_name}.csv")
+    csv_file = get_key_def('prep_csv_file', params['sample'], default_csv_file, expected_type=str)
 
     # OPTIONAL PARAMETERS
     # basics
     debug = get_key_def('debug_mode', params['global'], False)
-=======
-    default_csv_file = Path(get_key_def('preprocessing_path', params['global'], ''), experiment_name,
-                            f"images_to_samples_{mlflow_experiment_name}.csv")
-    csv_file = get_key_def('prep_csv_file', params['sample'], default_csv_file, expected_type=str)
-
-    # OPTIONAL PARAMETERS
-    # basics
-    debug = get_key_def('debug_mode', params['global'], False)
-
->>>>>>> 47d31a42
+
     task = get_key_def('task', params['global'], 'segmentation', expected_type=str)
     if task == 'classification':
         raise ValueError(f"Got task {task}. Expected 'segmentation'.")
@@ -401,13 +390,6 @@
     Path.mkdir(data_path, exist_ok=True, parents=True)
     val_percent = get_key_def('val_percent', params['sample'], default=10, expected_type=int)
 
-<<<<<<< HEAD
-    # mlflow logging
-    mlflow_uri = get_key_def('mlflow_uri', params['global'], default="./mlruns")
-    experiment_name = get_key_def('mlflow_experiment_name', params['global'], default='gdl-training', expected_type=str)
-
-=======
->>>>>>> 47d31a42
     # parameters to set hdf5 samples directory
     data_path = Path(get_key_def('data_path', params['global'], './data', expected_type=str))
     samples_size = get_key_def("samples_size", params["global"], default=1024, expected_type=int)
@@ -426,9 +408,6 @@
     targ_ids = get_key_def('target_ids', params['sample'], None, expected_type=List)
     class_prop = get_key_def('class_proportion', params['sample']['sampling_method'], None, expected_type=dict)
     mask_reference = get_key_def('mask_reference', params['sample'], default=False, expected_type=bool)
-<<<<<<< HEAD
-
-=======
 
     if get_key_def('use_stratification', params['sample'], False) is not False:
         stratd = {'trn': {'total_pixels': 0, 'total_counts': {}, 'total_props': {}},
@@ -438,7 +417,6 @@
         stratd = None
 
 
->>>>>>> 47d31a42
     # add git hash from current commit to parameters if available. Parameters will be saved to hdf5s
     params['global']['git_hash'] = get_git_hash()
 
@@ -481,7 +459,6 @@
                  f'\tCopying first entry:\n{list_data_prep[0]}\n')
 
     logging.info(f'Samples will be written to {smpls_dir}\n\n')
-<<<<<<< HEAD
 
     # Set dontcare (aka ignore_index) value
     if dontcare == 0:
@@ -490,16 +467,6 @@
                         " will be remapped to -1 while loading the dataset, and inside the config from now on.")
         dontcare = -1
 
-=======
-
-    # Set dontcare (aka ignore_index) value
-    if dontcare == 0:
-        logging.warning("The 'dontcare' value (or 'ignore_index') used in the loss function cannot be zero;"
-                        " all valid class indices should be consecutive, and start at 0. The 'dontcare' value"
-                        " will be remapped to -1 while loading the dataset, and inside the config from now on.")
-        dontcare = -1
-
->>>>>>> 47d31a42
     # Assert that all items in target_ids are integers (ex.: single-class samples from multi-class label)
     if targ_ids:
         for item in targ_ids:
@@ -646,12 +613,8 @@
                                                                  dontcare=dontcare,
                                                                  image_metadata=metadata,
                                                                  min_annot_perc=min_annot_perc,
-<<<<<<< HEAD
-                                                                 class_prop=class_prop)
-=======
                                                                  class_prop=class_prop,
                                                                  stratd=stratd)
->>>>>>> 47d31a42
 
             logging.info(f'Number of samples={number_samples}')
             out_file.flush()
