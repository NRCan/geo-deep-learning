--- conflicted
+++ resolved
@@ -365,31 +365,20 @@
     :param params: (dict) Parameters found in the yaml config file.
     """
     start_time = time.time()
+    
+    # mlflow logging
+    mlflow_uri = get_key_def('mlflow_uri', params['global'], default="./mlruns")
+    experiment_name = get_key_def('mlflow_experiment_name', params['global'], default='gdl-training', expected_type=str)
 
     # MANDATORY PARAMETERS
     num_classes = get_key_def('num_classes', params['global'], expected_type=int)
     num_bands = get_key_def('number_of_bands', params['global'], expected_type=int)
-    csv_file = get_key_def('prep_csv_file', params['sample'], expected_type=str)
-
-<<<<<<< HEAD
-    # SET BASIC VARIABLES AND PATHS. CREATE OUTPUT FOLDERS.
-    bucket_name = get_key_def('bucket_name', params['global'])
-    data_path = Path(params['global']['data_path'])
-    Path.mkdir(data_path, exist_ok=True, parents=True)
-    mlflow_experiment_name = get_key_def('mlflow_experiment_name', params['global'], 'gdl-training')
-    default_csv_file = Path(get_key_def('preprocessing_path', params['global'], ''),
-                            mlflow_experiment_name,
+    default_csv_file = Path(get_key_def('preprocessing_path', params['global'], ''), experiment_name,
                             f"images_to_samples_{mlflow_experiment_name}.csv")
-    csv_file = get_key_def('prep_csv_file', params['sample'], default_csv_file)
-    val_percent = params['sample']['val_percent']
-    samples_size = params["global"]["samples_size"]
-    overlap = params["sample"]["overlap"]
-    min_annot_perc = get_key_def('min_annotated_percent', params['sample']['sampling_method'], None, expected_type=int)
-    num_bands = params['global']['number_of_bands']
-=======
+    csv_file = get_key_def('prep_csv_file', params['sample'], default_csv_file, expected_type=str)
+
     # OPTIONAL PARAMETERS
     # basics
->>>>>>> 8fa62db3
     debug = get_key_def('debug_mode', params['global'], False)
 
     task = get_key_def('task', params['global'], 'segmentation', expected_type=str)
@@ -400,10 +389,6 @@
     data_path = Path(get_key_def('data_path', params['global'], './data', expected_type=str))
     Path.mkdir(data_path, exist_ok=True, parents=True)
     val_percent = get_key_def('val_percent', params['sample'], default=10, expected_type=int)
-
-    # mlflow logging
-    mlflow_uri = get_key_def('mlflow_uri', params['global'], default="./mlruns")
-    experiment_name = get_key_def('mlflow_experiment_name', params['global'], default='gdl-training', expected_type=str)
 
     # parameters to set hdf5 samples directory
     data_path = Path(get_key_def('data_path', params['global'], './data', expected_type=str))
