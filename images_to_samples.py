--- conflicted
+++ resolved
@@ -1,10 +1,6 @@
 import argparse
 import os
 from pathlib import Path
-<<<<<<< HEAD
-
-=======
->>>>>>> 2d04470f
 import numpy as np
 import warnings
 import rasterio
@@ -131,39 +127,6 @@
     return samples_count, num_classes
 
 
-<<<<<<< HEAD
-def vector_to_raster(vector_file, input_image, attribute_name):
-    """
-    Function to rasterize vector data.
-    :param vector_file: (str) Path and name of reference GeoPackage
-    :param input_image: (str) Path and name of the input raster image
-    :param attribute_name: (str) Attribute containing the pixel value to write
-    :return: numpy array of the burned image
-    """
-
-    # Extract vector features to burn in the raster image
-    with fiona.open(vector_file, 'r') as src:
-        lst_vector = [vector for vector in src]
-
-    # Sort feature in order to priorize the burning in the raster image (ex: vegetation before roads...)
-    lst_vector.sort(key=lambda vector: vector['properties'][attribute_name])
-    lst_vector_tuple = [(vector['geometry'], int(vector['properties'][attribute_name])) for vector in lst_vector]
-
-    # TODO: check a vector entity is empty (e.g. if a vector['type'] in lst_vector is None.)
-    # Open input raster image to have access to number of rows, column, crs...
-    _tqdm = tqdm(lst_vector_tuple, position=1, leave=False)
-    with rasterio.open(input_image, 'r') as src:
-        burned_raster = rasterio.features.rasterize((vector_tuple for vector_tuple in _tqdm),
-                                                    fill=0,
-                                                    out_shape=src.shape,
-                                                    transform=src.transform,
-                                                    dtype=np.uint8)
-
-    return burned_raster
-
-
-=======
->>>>>>> 2d04470f
 def main(params):
     """
     Training and validation datasets preparation.
@@ -172,14 +135,8 @@
     """
     bucket_file_cache = []
     bucket_name = params['global']['bucket_name']
-<<<<<<< HEAD
-    data_path = Path(params['global']['data_path'])
-    if not data_path.is_dir():
-        Path.mkdir(data_path, exist_ok=False)
-=======
     data_path = params['global']['data_path']
     Path.mkdir(Path(data_path), exist_ok=True)
->>>>>>> 2d04470f
     csv_file = params['sample']['prep_csv_file']
 
     final_samples_folder = None
@@ -218,6 +175,7 @@
 
     with tqdm(list_data_prep) as _tqdm:
         for info in _tqdm:
+
             if bucket_name:
                 bucket.download_file(info['tif'], "Images/" + info['tif'].split('/')[-1])
                 info['tif'] = "Images/" + info['tif'].split('/')[-1]
@@ -233,21 +191,6 @@
 
             _tqdm.set_postfix(OrderedDict(file=f'{info["tif"]}', sample_size=params['global']['samples_size']))
 
-<<<<<<< HEAD
-            # Read the input raster image
-            np_input_image = image_reader_as_array(info['tif'])
-
-            # Burn vector file in a raster file
-            np_label_raster = vector_to_raster(info['gpkg'], info['tif'], info['attribute_name'])
-
-            # Guidelines for pre-processing: http://cs231n.github.io/neural-networks-2/#datapre
-            # Scale arrays to values [0,1]. Default: will scale. Useful if dealing with 8 bit *and* 16 bit images.
-            if params['global']['scale_data']:
-                sc_min, sc_max = params['global']['scale_data']
-                np_input_image = minmax_scale(np_input_image,
-                                              orig_range=(np.min(np_input_image), np.max(np_input_image)),
-                                              scale_range=(sc_min,sc_max))
-=======
             # Validate the number of class in the vector file
             validate_num_classes(info['gpkg'], params['global']['num_classes'], info['attribute_name'])
 
@@ -269,7 +212,6 @@
                                                        aux_vector_dist_maps=get_key_def('aux_vector_dist_maps', params['global'], True),
                                                        aux_vector_dist_log=get_key_def('aux_vector_dist_log', params['global'], True),
                                                        aux_vector_scale=get_key_def('aux_vector_scale', params['global'], None))
->>>>>>> 2d04470f
 
             # Mask the zeros from input image into label raster.
             if params['sample']['mask_reference']:
