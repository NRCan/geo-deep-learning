--- conflicted
+++ resolved
@@ -469,13 +469,6 @@
                 if isinstance(outputs, OrderedDict):
                     outputs = outputs['out']
 
-<<<<<<< HEAD
-                #for SPP nets like deeplabv3+
-                if outputs.shape[2:] != labels.shape[1:]:
-                    outputs = F.interpolate(outputs, size=labels.shape[1:], mode='bilinear', align_corners=True)
-
-=======
->>>>>>> 26f90984
             loss = criterion(outputs, labels)
 
             train_metrics['loss'].update(loss.item(), batch_size)
@@ -538,7 +531,6 @@
                     outputs = model(inputs)
                     if isinstance(outputs, OrderedDict):
                         outputs = outputs['out']
-<<<<<<< HEAD
 
                     outputs_flatten = flatten_outputs(outputs, num_classes)
 
@@ -557,25 +549,6 @@
 
                 _tqdm.set_postfix(OrderedDict(dataset=dataset, loss=f'{eval_metrics["loss"].avg:.4f}'))
 
-=======
-                    outputs_flatten = flatten_outputs(outputs, num_classes)
-
-                loss = criterion(outputs, labels)
-
-                eval_metrics['loss'].update(loss.item(), batch_size)
-
-                if (dataset == 'val') and (batch_metrics is not None):
-                    # Compute metrics every n batches. Time consuming.
-                    if index+1 % batch_metrics == 0:   # +1 to skip val loop at very beginning
-                        a, segmentation = torch.max(outputs_flatten, dim=1)
-                        eval_metrics = report_classification(segmentation, labels_flatten, batch_size, eval_metrics)
-                elif dataset == 'tst':
-                    a, segmentation = torch.max(outputs_flatten, dim=1)
-                    eval_metrics = report_classification(segmentation, labels_flatten, batch_size, eval_metrics)
-
-                _tqdm.set_postfix(OrderedDict(dataset=dataset, loss=f'{eval_metrics["loss"].avg:.4f}'))
-
->>>>>>> 26f90984
                 if debug and torch.cuda.is_available():
                     res, mem = gpu_stats(device=device.index)
                     _tqdm.set_postfix(OrderedDict(device=device, gpu_perc=f'{res.gpu} %',
