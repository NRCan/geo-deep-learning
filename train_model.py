from pathlib import Path

import torch
# import torch should be first. Unclear issue, mentioned here: https://github.com/pytorch/pytorch/issues/2083
import argparse
import os
import csv
import time
import h5py
import datetime
import warnings
from tqdm import tqdm
from collections import OrderedDict

try:
    from pynvml import *
except ModuleNotFoundError:
    warnings.warn(f"The python Nvidia management library could not be imported. Ignore if running on CPU only.")

import torchvision
import torch.optim as optim
from torch import nn
import torch.nn.functional as F
from torch.utils.data import DataLoader
from torchvision import transforms
from PIL import Image
import inspect

from utils import augmentation as aug, CreateDataset
from utils.optimizer import create_optimizer
from utils.logger import InformationLogger, save_logs_to_bucket, tsv_line
from utils.metrics import report_classification, create_metrics_dict
from models.model_choice import net, load_checkpoint
from losses import MultiClassCriterion
from utils.utils import read_parameters, load_from_checkpoint, list_s3_subfolders, get_device_ids

try:
    import boto3
except ModuleNotFoundError:
    warnings.warn('The boto3 library counldn\'t be imported. Ignore if not using AWS s3 buckets', ImportWarning)
    pass


def gpu_stats(device=0):
    """
    Provides GPU utilization (%) and RAM usage
    :return: res.gpu, res.memory
    """
    nvmlInit()
    handle = nvmlDeviceGetHandleByIndex(device)
    res = nvmlDeviceGetUtilizationRates(handle)
    mem = nvmlDeviceGetMemoryInfo(handle)

    return res, mem


def verify_weights(num_classes, weights):
    """Verifies that the number of weights equals the number of classes if any are given
    Args:
        num_classes: number of classes defined in the configuration file
        weights: weights defined in the configuration file
    """
    if num_classes != len(weights):
        raise ValueError('The number of class weights in the configuration file is different than the number of classes')


def flatten_labels(annotations):
    """Flatten labels"""
    flatten = annotations.view(-1)
    return flatten


def flatten_outputs(predictions, number_of_classes):
    """Flatten the prediction batch except the prediction dimensions"""
    logits_permuted = predictions.permute(0, 2, 3, 1)
    logits_permuted_cont = logits_permuted.contiguous()
    outputs_flatten = logits_permuted_cont.view(-1, number_of_classes)
    return outputs_flatten


def loader(path):
    img = Image.open(path)
    return img


def get_s3_classification_images(dataset, bucket, bucket_name, data_path, output_path, num_classes):
    classes = list_s3_subfolders(bucket_name, os.path.join(data_path, dataset))
    classes.sort()
    assert num_classes == len(classes), "The configuration file specified %d classes, but only %d class folders were " \
                                        "found in %s." % (num_classes, len(classes), os.path.join(data_path, dataset))
    with open(os.path.join(output_path, 'classes.csv'), 'wt') as myfile:
        wr = csv.writer(myfile)
        wr.writerow(classes)

    path = os.path.join('Images', dataset)
    try:
        os.mkdir(path) # TODO use Path from pathlib instead?
    except FileExistsError:
        pass
    for c in classes:
        classpath = os.path.join(path, c)
        try:
            os.mkdir(classpath)
        except FileExistsError:
            pass
        for f in bucket.objects.filter(Prefix=os.path.join(data_path, dataset, c)):
            if f.key != data_path + '/':
                bucket.download_file(f.key, os.path.join(classpath, f.key.split('/')[-1]))


def get_local_classes(num_classes, data_path, output_path):
    # Get classes locally and write to csv in output_path
    classes = next(os.walk(os.path.join(data_path, 'trn')))[1]
    classes.sort()
    assert num_classes == len(classes), "The configuration file specified %d classes, but only %d class folders were " \
                                        "found in %s." % (num_classes, len(classes), os.path.join(data_path, 'trn'))
    with open(os.path.join(output_path, 'classes.csv'), 'w') as myfile:
        wr = csv.writer(myfile)
        wr.writerow(classes)


def download_s3_files(bucket_name, data_path, output_path, num_classes, task):
    """
    Function to download the required training files from s3 bucket and sets ec2 paths.
    :param bucket_name: (str) bucket in which data is stored if using AWS S3
    :param data_path: (str) EC2 file path of the folder containing h5py files
    :param output_path: (str) EC2 file path in which the model will be saved
    :param num_classes: (int) number of classes
    :param task: (str) classification or segmentation
    :return: (S3 object) bucket, (str) bucket_output_path, (str) local_output_path, (str) data_path
    """
    bucket_output_path = output_path
    local_output_path = 'output_path'
    try:
        os.mkdir(output_path)
    except FileExistsError:
        pass
    s3 = boto3.resource('s3')
    bucket = s3.Bucket(bucket_name)

    if task == 'classification':
        for i in ['trn', 'val', 'tst']:
            get_s3_classification_images(i, bucket, bucket_name, data_path, output_path, num_classes)
            class_file = os.path.join(output_path, 'classes.csv')
            bucket.upload_file(class_file, os.path.join(bucket_output_path, 'classes.csv'))
        data_path = 'Images'

    elif task == 'segmentation':
        if data_path:
            bucket.download_file(os.path.join(data_path, 'samples/trn_samples.hdf5'),
                                 'samples/trn_samples.hdf5')
            bucket.download_file(os.path.join(data_path, 'samples/val_samples.hdf5'),
                                 'samples/val_samples.hdf5')
            bucket.download_file(os.path.join(data_path, 'samples/tst_samples.hdf5'),
                                 'samples/tst_samples.hdf5')
    else:
        raise ValueError(f"The task should be either classification or segmentation. The provided value is {task}")

    return bucket, bucket_output_path, local_output_path, data_path


def create_dataloader(data_path, num_samples, batch_size, task, num_devices):
    """
    Function to create dataloader objects for training, validation and test datasets.
    :param data_path: (str) path to the samples folder
    :param num_samples: (dict) number of samples for training, validation and test
    :param batch_size: (int) batch size
    :param task: (str) classification or segmentation
    :param task: (int) number of GPUs used
    :return: trn_dataloader, val_dataloader, tst_dataloader
    """
    if task == 'classification':
        trn_dataset = torchvision.datasets.ImageFolder(os.path.join(data_path, "trn"),
                                                       transform=transforms.Compose(
                                                           [transforms.RandomRotation((0, 275)),
                                                            transforms.RandomHorizontalFlip(),
                                                            transforms.Resize(299), transforms.ToTensor()]),
                                                       loader=loader)
        val_dataset = torchvision.datasets.ImageFolder(os.path.join(data_path, "val"),
                                                       transform=transforms.Compose(
                                                           [transforms.Resize(299), transforms.ToTensor()]),
                                                       loader=loader)
        tst_dataset = torchvision.datasets.ImageFolder(os.path.join(data_path, "tst"),
                                                       transform=transforms.Compose(
                                                           [transforms.Resize(299), transforms.ToTensor()]),
                                                       loader=loader)
    elif task == 'segmentation':
        trn_dataset = CreateDataset.SegmentationDataset(os.path.join(data_path, "samples"), num_samples['trn'], "trn",
                                                        transform=aug.compose_transforms(params, 'trn'))
        val_dataset = CreateDataset.SegmentationDataset(os.path.join(data_path, "samples"), num_samples['val'], "val",
                                                        transform=aug.compose_transforms(params, 'tst'))
        tst_dataset = CreateDataset.SegmentationDataset(os.path.join(data_path, "samples"), num_samples['tst'], "tst",
                                                        transform=aug.compose_transforms(params, 'tst'))
    else:
        raise ValueError(f"The task should be either classification or segmentation. The provided value is {task}")

    # Shuffle must be set to True.
    # https://discuss.pytorch.org/t/guidelines-for-assigning-num-workers-to-dataloader/813/5
    if num_devices > 1:
        num_workers = num_devices * 4
    else:
        num_workers = 4

    trn_dataloader = DataLoader(trn_dataset, batch_size=batch_size, num_workers=num_workers, shuffle=True)
    val_dataloader = DataLoader(val_dataset, batch_size=batch_size, num_workers=num_workers, shuffle=True)
    tst_dataloader = DataLoader(tst_dataset, batch_size=batch_size, num_workers=num_workers, shuffle=True)
    return trn_dataloader, val_dataloader, tst_dataloader


def get_num_samples(data_path, params):
    """
    Function to retrieve number of samples, either from config file or directly from hdf5 file.
    :param data_path: (str) Path to samples folder
    :param params: (dict) Parameters found in the yaml config file.
    :return: (dict) number of samples for trn, val and tst.
    """
    num_samples = {'trn': 0, 'val': 0, 'tst': 0}
    for i in ['trn', 'val', 'tst']:
        if params['training'][f"num_{i}_samples"]:
            num_samples[i] = params['training'][f"num_{i}_samples"]
            with h5py.File(os.path.join(data_path, 'samples', f"{i}_samples.hdf5"), 'r') as hdf5_file:
                file_num_samples = len(hdf5_file['map_img'])
            if num_samples[i] > file_num_samples:
                raise IndexError(f"The number of training samples in the configuration file ({num_samples[i]}) "
                                 f"exceeds the number of samples in the hdf5 training dataset ({file_num_samples}).")
        else:
            with h5py.File(os.path.join(data_path, "samples", f"{i}_samples.hdf5"), "r") as hdf5_file:
                num_samples[i] = len(hdf5_file['map_img'])

    return num_samples


def set_hyperparameters(params, model, checkpoint):
    """
    Function to set hyperparameters based on values provided in yaml config file.
    Will also set model to GPU, if available.
    If none provided, default functions values may be used.
    :param params: (dict) Parameters found in the yaml config file
    :param model: Model loaded from model_choice.py
    :param checkpoint: (dict) state dict as loaded by model_choice.py
    :return: model, criterion, optimizer, lr_scheduler, num_gpus
    """
    # set mandatory hyperparameters values with those in config file if they exist
    lr = params['training']['learning_rate']
    weight_decay = params['training']['weight_decay']
    step_size = params['training']['step_size']
    gamma = params['training']['gamma']
    num_devices = params['global']['num_gpus']
    msg = 'Missing mandatory hyperparameter in config file. Make sure learning_rate, weight_decay, step_size, gamma and num_devices are set.'
    assert (lr and weight_decay and step_size and gamma and num_devices) is not None, msg

    # optional hyperparameters. Set to None if not in config file
    class_weights = torch.tensor(params['training']['class_weights']) if params['training']['class_weights'] else None
    if class_weights:
        verify_weights(params['global']['num_classes'], class_weights)
    ignore_index = params['training']['ignore_index'] if params['training']['ignore_index'] else None

    # Loss function
    criterion = MultiClassCriterion(loss_type=params['training']['loss_fn'], ignore_index=ignore_index, weight=class_weights)

    # list of GPU devices that are available and unused. If no GPUs, returns empty list
    lst_device_ids = get_device_ids(num_devices) if torch.cuda.is_available() else []
    num_devices = len(lst_device_ids) if lst_device_ids else 0
    device = torch.device(f'cuda:{lst_device_ids[0]}' if torch.cuda.is_available() and lst_device_ids else 'cpu')

    if num_devices == 1:
        print(f"Using Cuda device {lst_device_ids[0]}")
    elif num_devices > 1:
        print(f"Using data parallel on devices {str(lst_device_ids)[1:-1]}")
        model = nn.DataParallel(model, device_ids=lst_device_ids)    # adds prefix 'module.' to state_dict keys
    else:
        warnings.warn(f"No Cuda device available. This process will only run on CPU")

    criterion = criterion.to(device)
    model = model.to(device)

    # Optimizer
    opt_fn = params['training']['optimizer']
    optimizer = create_optimizer(params=model.parameters(), mode=opt_fn, base_lr=lr, weight_decay=weight_decay)
    lr_scheduler = optim.lr_scheduler.StepLR(optimizer=optimizer, step_size=step_size, gamma=gamma)

    if checkpoint:
        model, optimizer = load_from_checkpoint(checkpoint, model, optimizer=optimizer)

    return model, criterion, optimizer, lr_scheduler, device, num_devices


def main(params, config_path):
    """
    Function to train and validate a models for semantic segmentation or classification.
    :param params: (dict) Parameters found in the yaml config file.
    :param config_path: (str) Path to the yaml config file.

    """
    now = datetime.datetime.now().strftime("%Y-%m-%d_%I-%M")

    model, checkpoint, model_name = net(params)
    bucket_name = params['global']['bucket_name']
    data_path = params['global']['data_path']
    modelname = config_path.stem
    output_path = Path(data_path).joinpath('model') / modelname
    try:
        output_path.mkdir(exist_ok=False)
    except FileExistsError:
        output_path = Path(str(output_path)+'_'+now)
        output_path.mkdir(exist_ok=True)
    print(f'Model and log files will be saved to: {output_path}')
    task = params['global']['task']
    num_classes = params['global']['num_classes']
    batch_size = params['training']['batch_size']

    if bucket_name:
        bucket, bucket_output_path, output_path, data_path = download_s3_files(bucket_name=bucket_name,
                                                                               data_path=data_path,
                                                                               output_path=output_path,
                                                                               num_classes=num_classes,
                                                                               task=task)

    elif not bucket_name and task == 'classification':
        get_local_classes(num_classes, data_path, output_path)

    since = time.time()
    best_loss = 999

    progress_log = Path(output_path) / 'progress.log'
    if not progress_log.exists():
<<<<<<< HEAD
        progress_log.open('w', buffering=1).write(tsv_line('ep_idx', 'phase', 'iter', 'i_p_ep', 'time'))    # Add header
=======
        # Add header
        # TODO overwrite existing log?
        progress_log.open('w', buffering=1).write(tsv_line('ep_idx', 'phase', 'iter', 'i_p_ep', 'time'))
>>>>>>> 5694bc99

    trn_log = InformationLogger(output_path, 'trn')
    val_log = InformationLogger(output_path, 'val')
    tst_log = InformationLogger(output_path, 'tst')

    model, criterion, optimizer, lr_scheduler, device, num_devices = set_hyperparameters(params, model, checkpoint)

    num_samples = get_num_samples(data_path=data_path, params=params)
    print(f"Number of samples : {num_samples}")
    trn_dataloader, val_dataloader, tst_dataloader = create_dataloader(data_path=data_path,
                                                                       num_samples=num_samples,
                                                                       batch_size=batch_size,
                                                                       task=task,
                                                                       num_devices=num_devices)

    filename = os.path.join(output_path, 'checkpoint.pth.tar')

    for epoch in range(0, params['training']['num_epochs']):
        print(f'\nEpoch {epoch}/{params["training"]["num_epochs"] - 1}\n{"-" * 20}')

        trn_report = train(train_loader=trn_dataloader,
                           model=model,
                           criterion=criterion,
                           optimizer=optimizer,
                           scheduler=lr_scheduler,
                           num_classes=num_classes,
                           batch_size=batch_size,
                           task=task,
                           ep_idx=epoch,
                           progress_log=progress_log,
                           device=device)
        trn_log.add_values(trn_report, epoch, ignore=['precision', 'recall', 'fscore', 'iou'])

        val_report = evaluation(eval_loader=val_dataloader,
                                model=model,
                                criterion=criterion,
                                num_classes=num_classes,
                                batch_size=batch_size,
                                task=task,
                                ep_idx=epoch,
                                progress_log=progress_log,
                                batch_metrics=params['training']['batch_metrics'],
                                dataset='val',
                                device=device)
        val_loss = val_report['loss'].avg
        if params['training']['batch_metrics'] is not None:
            val_log.add_values(val_report, epoch)
        else:
            val_log.add_values(val_report, epoch, ignore=['precision', 'recall', 'fscore', 'iou'])

        if val_loss < best_loss:
            print("save checkpoint")
            best_loss = val_loss
            # More info: https://pytorch.org/tutorials/beginner/saving_loading_models.html#saving-torch-nn-dataparallel-models
            state_dict = model.module.state_dict() if num_devices > 1 else model.state_dict()
            torch.save({'epoch': epoch,
                        'arch': model_name,
                        'model': state_dict,
                        'best_loss': best_loss,
                        'optimizer': optimizer.state_dict()}, filename)

            if bucket_name:
                bucket_filename = os.path.join(bucket_output_path, 'checkpoint.pth.tar')
                bucket.upload_file(filename, bucket_filename)

        if bucket_name:
            save_logs_to_bucket(bucket, bucket_output_path, output_path, now, params['training']['batch_metrics'])

        cur_elapsed = time.time() - since
        print(f'Current elapsed time {cur_elapsed // 60:.0f}m {cur_elapsed % 60:.0f}s')

    # load checkpoint model and evaluate it on test dataset.
<<<<<<< HEAD
    if int(params['training']['num_epochs']) > 0:
        checkpoint = load_checkpoint(filename)
        model, _ = load_from_checkpoint(checkpoint, model)
=======
    model, _ = load_from_checkpoint(filename, model)
>>>>>>> 5694bc99
    tst_report = evaluation(eval_loader=tst_dataloader,
                            model=model,
                            criterion=criterion,
                            num_classes=num_classes,
                            batch_size=batch_size,
                            task=task,
                            ep_idx=params['training']['num_epochs'],
                            progress_log=progress_log,
                            batch_metrics=params['training']['batch_metrics'],
                            dataset='tst',
                            device=device)
    tst_log.add_values(tst_report, params['training']['num_epochs'])

    if bucket_name:
        bucket_filename = os.path.join(bucket_output_path, 'last_epoch.pth.tar')
        bucket.upload_file("output.txt", os.path.join(bucket_output_path, f"Logs/{now}_output.txt"))
        bucket.upload_file(filename, bucket_filename)

    time_elapsed = time.time() - since
    print('Training complete in {:.0f}m {:.0f}s'.format(time_elapsed // 60, time_elapsed % 60))


def train(train_loader, model, criterion, optimizer, scheduler, num_classes, batch_size, task, ep_idx, progress_log, device):
    """
    Train the model and return the metrics of the training epoch
    :param train_loader: training data loader
    :param model: model to train
    :param criterion: loss criterion
    :param optimizer: optimizer to use
    :param scheduler: learning rate scheduler
    :param num_classes: number of classes
    :param batch_size: number of samples to process simultaneously
    :param task: segmentation or classification
    :param ep_idx: epoch index (for hypertrainer log)
    :param progress_log: progress log file (for hypertrainer log)
    :param device: device used by pytorch (cpu ou cuda)
    :return: Updated training loss
    """
    model.train()
    train_metrics = create_metrics_dict(num_classes)

    with tqdm(train_loader) as _tqdm:
        for index, data in enumerate(_tqdm):
            progress_log.open('a', buffering=1).write(tsv_line(ep_idx, 'trn', index, len(train_loader), time.time()))

            if task == 'classification':
                inputs, labels = data
                inputs = inputs.to(device)
                labels = labels.to(device)
                optimizer.zero_grad()
                outputs = model(inputs)
            elif task == 'segmentation':
                inputs = data['sat_img'].to(device)
                labels = data['map_img'].to(device)

                # forward
                optimizer.zero_grad()
                outputs = model(inputs)
                # added for torchvision models that output an OrderedDict with outputs in 'out' key.
                # More info: https://pytorch.org/hub/pytorch_vision_deeplabv3_resnet101/
                if isinstance(outputs, OrderedDict):
                    outputs = outputs['out']

            loss = criterion(outputs, labels)

            train_metrics['loss'].update(loss.item(), batch_size)

            if debug and device.type == 'cuda':
                res, mem = gpu_stats(device=device.index)
                _tqdm.set_postfix(OrderedDict(train_loss=f'{train_metrics["loss"].val:.4f}',
                                              device=device,
                                              gpu_perc=f'{res.gpu} %',
                                              gpu_RAM=f'{mem.used/(1024**2):.0f}/{mem.total/(1024**2):.0f} MiB',
                                              img_size=data['sat_img'].numpy().shape,
                                              sample_size=data['map_img'].numpy().shape,
                                              batch_size=batch_size))

            loss.backward()
            optimizer.step()

    scheduler.step()
    print(f'Training Loss: {train_metrics["loss"].avg:.4f}')
    return train_metrics


def evaluation(eval_loader, model, criterion, num_classes, batch_size, task, ep_idx, progress_log, batch_metrics=None, dataset='val', device=None):
    """
    Evaluate the model and return the updated metrics
    :param eval_loader: data loader
    :param model: model to evaluate
    :param criterion: loss criterion
    :param num_classes: number of classes
    :param batch_size: number of samples to process simultaneously
    :param task: segmentation or classification
    :param ep_idx: epoch index (for hypertrainer log)
    :param progress_log: progress log file (for hypertrainer log)
    :param batch_metrics: (int) Metrics computed every (int) batches. If left blank, will not perform metrics.
    :param dataset: (str) 'val or 'tst'
    :param device: device used by pytorch (cpu ou cuda)
    :return: (dict) eval_metrics
    """
    eval_metrics = create_metrics_dict(num_classes)
    model.eval()

    with tqdm(eval_loader, dynamic_ncols=True) as _tqdm:
        for index, data in enumerate(_tqdm):
            progress_log.open('a', buffering=1).write(tsv_line(ep_idx, dataset, index, len(eval_loader), time.time()))

            with torch.no_grad():
                if task == 'classification':
                    inputs, labels = data
                    inputs = inputs.to(device)
                    labels = labels.to(device)
                    labels_flatten = labels

                    outputs = model(inputs)
                    outputs_flatten = outputs
                elif task == 'segmentation':
                    inputs = data['sat_img'].to(device)
                    labels = data['map_img'].to(device)
                    labels_flatten = flatten_labels(labels)

                    outputs = model(inputs)
                    if isinstance(outputs, OrderedDict):
                        outputs = outputs['out']

                    outputs_flatten = flatten_outputs(outputs, num_classes)

                loss = criterion(outputs, labels)

                eval_metrics['loss'].update(loss.item(), batch_size)

                if (dataset == 'val') and (batch_metrics is not None):
                    # Compute metrics every n batches. Time consuming.
                    if index+1 % batch_metrics == 0:   # +1 to skip val loop at very beginning
                        a, segmentation = torch.max(outputs_flatten, dim=1)
                        eval_metrics = report_classification(segmentation, labels_flatten, batch_size, eval_metrics)
                elif dataset == 'tst':
                    a, segmentation = torch.max(outputs_flatten, dim=1)
                    eval_metrics = report_classification(segmentation, labels_flatten, batch_size, eval_metrics)

                _tqdm.set_postfix(OrderedDict(dataset=dataset, loss=f'{eval_metrics["loss"].avg:.4f}'))

                if debug and torch.cuda.is_available():
                    res, mem = gpu_stats(device=device.index)
                    _tqdm.set_postfix(OrderedDict(device=device, gpu_perc=f'{res.gpu} %',
                                                  gpu_RAM=f'{mem.used/(1024**2):.0f}/{mem.total/(1024**2):.0f} MiB'))

    print(f"{dataset} Loss: {eval_metrics['loss'].avg}")
    if batch_metrics is not None:
        print(f"{dataset} precision: {eval_metrics['precision'].avg}")
        print(f"{dataset} recall: {eval_metrics['recall'].avg}")
        print(f"{dataset} fscore: {eval_metrics['fscore'].avg}")

    return eval_metrics


if __name__ == '__main__':
    print('Start:')
    parser = argparse.ArgumentParser(description='Training execution')
    parser.add_argument('param_file', metavar='DIR',
                        help='Path to training parameters stored in yaml')
    args = parser.parse_args()
    config_path = Path(args.param_file)
    params = read_parameters(args.param_file)

    debug = True if params['global']['debug_mode'] else False

    main(params, config_path)
    print('End of training')<|MERGE_RESOLUTION|>--- conflicted
+++ resolved
@@ -324,13 +324,7 @@
 
     progress_log = Path(output_path) / 'progress.log'
     if not progress_log.exists():
-<<<<<<< HEAD
         progress_log.open('w', buffering=1).write(tsv_line('ep_idx', 'phase', 'iter', 'i_p_ep', 'time'))    # Add header
-=======
-        # Add header
-        # TODO overwrite existing log?
-        progress_log.open('w', buffering=1).write(tsv_line('ep_idx', 'phase', 'iter', 'i_p_ep', 'time'))
->>>>>>> 5694bc99
 
     trn_log = InformationLogger(output_path, 'trn')
     val_log = InformationLogger(output_path, 'val')
@@ -403,13 +397,9 @@
         print(f'Current elapsed time {cur_elapsed // 60:.0f}m {cur_elapsed % 60:.0f}s')
 
     # load checkpoint model and evaluate it on test dataset.
-<<<<<<< HEAD
-    if int(params['training']['num_epochs']) > 0:
+    if int(params['training']['num_epochs']) > 0:    #if num_epochs is set to 0, is loaded model to evaluate on test set
         checkpoint = load_checkpoint(filename)
         model, _ = load_from_checkpoint(checkpoint, model)
-=======
-    model, _ = load_from_checkpoint(filename, model)
->>>>>>> 5694bc99
     tst_report = evaluation(eval_loader=tst_dataloader,
                             model=model,
                             criterion=criterion,
