import logging
from pathlib import Path
from typing import Sequence

import numpy as np
import logging
import torch
import torch.nn as nn
import segmentation_models_pytorch as smp
import torchvision.models as models
###############################
from utils.layersmodules import LayersEnsemble
###############################
from tqdm import tqdm
from utils.optimizer import create_optimizer
from losses import MultiClassCriterion
import torch.optim as optim
from models import TernausNet, unet, checkpointed_unet, inception, coordconv
from utils.utils import load_from_checkpoint, get_device_ids, get_key_def, defaults_from_params

logging.getLogger(__name__)

lm_smp = {
    'pan_pretrained': {
        'fct': smp.PAN, 'params': {
            'encoder_name': 'se_resnext101_32x4d',
        }},
    'unet_pretrained': {
        'fct': smp.Unet, 'params': {
            'encoder_name': 'resnext50_32x4d',
            'encoder_depth': 5,
        }},
    'fpn_pretrained': {
        'fct': smp.FPN, 'params': {
            'encoder_name': 'resnext50_32x4d',
        }},
    'pspnet_pretrained': {
        'fct': smp.PSPNet, 'params': {
            'encoder_name': "resnext50_32x4d",
        }},
    'deeplabv3+_pretrained': {
        'fct': smp.DeepLabV3Plus, 'params': {
            'encoder_name': 'resnext50_32x4d',
        }},
    'spacenet_unet_efficientnetb5_pretrained': {
        'fct': smp.Unet, 'params': {
            'encoder_name': "efficientnet-b5",
        }},
    'spacenet_unet_senet152_pretrained': {
        'fct': smp.Unet, 'params': {
            'encoder_name': 'senet154',
        }},
    'spacenet_unet_baseline_pretrained': {
        # In the article of SpaceNet, the baseline is originaly pretrained on 'SN6 PS-RGB Imagery'.
        'fct': smp.Unet, 'params': {
            'encoder_name': 'vgg11',
        }},
}
try:
    lm_smp['manet_pretrained'] = {
        # https://ieeexplore.ieee.org/abstract/document/9201310
        'fct': smp.MAnet, 'params': {
            'encoder_name': 'resnext50_32x4d'}}
except AttributeError:
    logging.exception("Couldn't load MAnet from segmentation models pytorch package. Check installed version")


def load_checkpoint(filename):
    ''' Loads checkpoint from provided path
    :param filename: path to checkpoint as .pth.tar or .pth
    :return: (dict) checkpoint ready to be loaded into model instance
    '''
    try:
        logging.info(f"=> loading model '{filename}'\n")
        # For loading external models with different structure in state dict. May cause problems when trying to load optimizer
        checkpoint = torch.load(filename, map_location='cpu')
        if 'model' not in checkpoint.keys():
            temp_checkpoint = {}
            temp_checkpoint['model'] = {k: v for k, v in checkpoint.items()}    # Place entire state_dict inside 'model' key
            del checkpoint
            checkpoint = temp_checkpoint
        return checkpoint
    except FileNotFoundError:
        raise FileNotFoundError(f"=> No model found at '{filename}'")


def verify_weights(num_classes, weights):
    """Verifies that the number of weights equals the number of classes if any are given
    Args:
        num_classes: number of classes defined in the configuration file
        weights: weights defined in the configuration file
    """
    if num_classes == 1 and len(weights) == 2:
        logging.warning("got two class weights for single class defined in configuration file; will assume index 0 = background")
    elif num_classes != len(weights):
        raise ValueError('The number of class weights in the configuration file is different than the number of classes')


def set_hyperparameters(params,
                        num_classes,
                        model,
                        checkpoint,
                        dontcare_val,
                        loss_fn,
                        optimizer,
                        class_weights=None,
                        inference: str = ''):
    """
    Function to set hyperparameters based on values provided in yaml config file.
    If none provided, default functions values may be used.
    :param params: (dict) Parameters found in the yaml config file
    :param num_classes: (int) number of classes for current task
    :param model: initialized model
    :param checkpoint: (dict) state dict as loaded by model_choice.py
    :param dontcare_val: value in label to ignore during loss calculation
    :param loss_fn: loss function
    :param optimizer: optimizer function
    :param class_weights: class weights for loss function
    :param inference: (str) path to inference checkpoint (used in load_from_checkpoint())
    :return: model, criterion, optimizer, lr_scheduler, num_gpus
    """
    # set mandatory hyperparameters values with those in config file if they exist
    lr = get_key_def('learning_rate', params['training'], None)
    weight_decay = get_key_def('weight_decay', params['training'], None)
    step_size = get_key_def('step_size', params['training'], None)
    gamma = get_key_def('gamma', params['training'], None)

    class_weights = torch.tensor(class_weights) if class_weights else None

    # Loss function
    criterion = MultiClassCriterion(loss_type=loss_fn,
                                    ignore_index=dontcare_val,
                                    weight=class_weights)

    # Optimizer
    opt_fn = optimizer
    optimizer = create_optimizer(params=model.parameters(), mode=opt_fn, base_lr=lr, weight_decay=weight_decay)
    lr_scheduler = optim.lr_scheduler.StepLR(optimizer=optimizer, step_size=step_size, gamma=gamma)

    if checkpoint:
        tqdm.write(f'Loading checkpoint...')
        model, optimizer = load_from_checkpoint(checkpoint, model, optimizer=optimizer, inference=inference)

    return model, criterion, optimizer, lr_scheduler


def net(model_name: str,
        num_bands: int,
        num_channels: int,
        dontcare_val: int,
        num_devices: int,
        train_state_dict_path: str = None,
        pretrained: bool = True,
        dropout_prob: float = False,
        loss_fn: str = None,
        optimizer: str = None,
        class_weights: Sequence = None,
        net_params=None,
        conc_point: str = None,
        coordconv_params=None,
        inference_state_dict: str = None):
    """Define the neural net"""
    msg = f'Number of bands specified incompatible with this model. Requires 3 band data.'
    pretrained = False if train_state_dict_path or inference_state_dict else pretrained
    dropout = True if dropout_prob else False

    if model_name == 'unetsmall':
        model = unet.UNetSmall(num_channels, num_bands, dropout, dropout_prob)
    elif model_name == 'unet':
        model = unet.UNet(num_channels, num_bands, dropout, dropout_prob)
    elif model_name == 'ternausnet':
        if not num_bands == 3:
            raise NotImplementedError(msg)
        model = TernausNet.ternausnet(num_channels)
    elif model_name == 'checkpointed_unet':
        model = checkpointed_unet.UNetSmall(num_channels, num_bands, dropout, dropout_prob)
    elif model_name == 'inception':
        model = inception.Inception3(num_channels, num_bands)
    elif model_name == 'fcn_resnet101':
        if not num_bands == 3:
            raise NotImplementedError(msg)
        model = models.segmentation.fcn_resnet101(pretrained=False, progress=True, num_classes=num_channels,
                                                  aux_loss=None)
    elif model_name == 'deeplabv3_resnet101':
        if not (num_bands == 3 or num_bands == 4):
            raise NotImplementedError(msg)
        if num_bands == 3:
            model = models.segmentation.deeplabv3_resnet101(pretrained=pretrained, progress=True)
            classifier = list(model.classifier.children())
            model.classifier = nn.Sequential(*classifier[:-1])
            model.classifier.add_module('4', nn.Conv2d(classifier[-1].in_channels, num_channels, kernel_size=(1, 1)))
        elif num_bands == 4:

            model = models.segmentation.deeplabv3_resnet101(pretrained=pretrained, progress=True)

            if conc_point == 'baseline':
                logging.info('Testing with 4 bands, concatenating at {}.'.format(conc_point))
                conv1 = model.backbone._modules['conv1'].weight.detach().numpy()
                depth = np.expand_dims(conv1[:, 1, ...], axis=1)  # reuse green weights for infrared.
                conv1 = np.append(conv1, depth, axis=1)
                conv1 = torch.from_numpy(conv1).float()
                model.backbone._modules['conv1'].weight = nn.Parameter(conv1, requires_grad=True)
                classifier = list(model.classifier.children())
                model.classifier = nn.Sequential(*classifier[:-1])
                model.classifier.add_module(
                    '4', nn.Conv2d(classifier[-1].in_channels, num_channels, kernel_size=(1, 1))
                )
            else:
                classifier = list(model.classifier.children())
                model.classifier = nn.Sequential(*classifier[:-1])
                model.classifier.add_module(
                        '4', nn.Conv2d(classifier[-1].in_channels, num_channels, kernel_size=(1, 1))
                )
                ###################
                # conv1 = model.backbone._modules['conv1'].weight.detach().numpy()
                # depth = np.random.uniform(low=-1, high=1, size=(64, 1, 7, 7))
                # conv1 = np.append(conv1, depth, axis=1)
                # conv1 = torch.from_numpy(conv1).float()
                # model.backbone._modules['conv1'].weight = nn.Parameter(conv1, requires_grad=True)
                ###################
                conc_point = 'conv1' if not conc_point else conc_point
                model = LayersEnsemble(model, conc_point=conc_point)

        logging.info(f'Finetuning pretrained deeplabv3 with {num_bands} input channels (imagery bands). '
                     f'Concatenation point: "{conc_point}"')

    elif model_name in lm_smp.keys():
        lsmp = lm_smp[model_name]
        # TODO: add possibility of our own weights
        lsmp['params']['encoder_weights'] = "imagenet" if 'pretrained' in model_name.split("_") else None
        lsmp['params']['in_channels'] = num_bands
        lsmp['params']['classes'] = num_channels
        lsmp['params']['activation'] = None

        model = lsmp['fct'](**lsmp['params'])


    else:
        raise ValueError(f'The model name {model_name} in the config.yaml is not defined.')

    coordconv_convert = get_key_def('coordconv_convert', coordconv_params, False)
    if coordconv_convert:
        centered = get_key_def('coordconv_centered', coordconv_params, True)
        normalized = get_key_def('coordconv_normalized', coordconv_params, True)
        noise = get_key_def('coordconv_noise', coordconv_params, None)
        radius_channel = get_key_def('coordconv_radius_channel', coordconv_params, False)
        scale = get_key_def('coordconv_scale', coordconv_params, 1.0)
        # note: this operation will not attempt to preserve already-loaded model parameters!
        model = coordconv.swap_coordconv_layers(model, centered=centered, normalized=normalized, noise=noise,
                                                radius_channel=radius_channel, scale=scale)

<<<<<<< HEAD
    if inference:
        state_dict_path = get_key_def('state_dict_path', net_params['inference'],
                                      defaults_from_params(net_params, 'state_dict_path'))
        assert Path(state_dict_path).is_file(), f"Could not locate {state_dict_path}"
=======
    if inference_state_dict:
        state_dict_path = inference_state_dict
>>>>>>> 8fa62db3
        checkpoint = load_checkpoint(state_dict_path)

        return model, checkpoint, model_name

    else:

        if train_state_dict_path is not None:
            checkpoint = load_checkpoint(train_state_dict_path)
        else:
            checkpoint = None
        # list of GPU devices that are available and unused. If no GPUs, returns empty list
        gpu_devices_dict = get_device_ids(num_devices)
        num_devices = len(gpu_devices_dict.keys())
        device = torch.device(f'cuda:{list(gpu_devices_dict.keys())[0]}' if gpu_devices_dict else 'cpu')
        logging.info(f"Number of cuda devices requested: {num_devices}. "
                     f"Cuda devices available: {list(gpu_devices_dict.keys())}\n")
        if num_devices == 1:
            logging.info(f"Using Cuda device 'cuda:0'")
        elif num_devices > 1:
            logging.info(f"Using data parallel on devices: {list(gpu_devices_dict.keys())[1:]}. "
                         f"Main device: 'cuda:0'")
            try:  # For HPC when device 0 not available. Error: Invalid device id (in torch/cuda/__init__.py).
                # DataParallel adds prefix 'module.' to state_dict keys
                model = nn.DataParallel(model, device_ids=list(gpu_devices_dict.keys()))
            except AssertionError:
                logging.warning(f"Unable to use devices {gpu_devices_dict}. "
                                f"Trying devices {list(range(len(gpu_devices_dict.keys())))}")
                device = torch.device(f'cuda:0')
                model = nn.DataParallel(model, device_ids=list(range(len(gpu_devices_dict.keys()))))
        else:
            logging.warning(f"No Cuda device available. This process will only run on CPU\n")
        logging.info(f'Setting model, criterion, optimizer and learning rate scheduler...\n')
        try:  # For HPC when device 0 not available. Error: Cuda invalid device ordinal.
            model.to(device)
        except AssertionError:
            logging.exception(f"Unable to use device. Trying device 0...\n")
            device = torch.device(f'cuda:0' if gpu_devices_dict else 'cpu')
            model.to(device)

        model, criterion, optimizer, lr_scheduler = set_hyperparameters(params=net_params,
                                                                        num_classes=num_channels,
                                                                        model=model,
                                                                        checkpoint=checkpoint,
                                                                        dontcare_val=dontcare_val,
                                                                        loss_fn=loss_fn,
                                                                        optimizer=optimizer,
                                                                        class_weights=class_weights,
                                                                        inference=inference_state_dict)
        criterion = criterion.to(device)

        return model, model_name, criterion, optimizer, lr_scheduler<|MERGE_RESOLUTION|>--- conflicted
+++ resolved
@@ -249,15 +249,8 @@
         model = coordconv.swap_coordconv_layers(model, centered=centered, normalized=normalized, noise=noise,
                                                 radius_channel=radius_channel, scale=scale)
 
-<<<<<<< HEAD
-    if inference:
-        state_dict_path = get_key_def('state_dict_path', net_params['inference'],
-                                      defaults_from_params(net_params, 'state_dict_path'))
-        assert Path(state_dict_path).is_file(), f"Could not locate {state_dict_path}"
-=======
     if inference_state_dict:
         state_dict_path = inference_state_dict
->>>>>>> 8fa62db3
         checkpoint = load_checkpoint(state_dict_path)
 
         return model, checkpoint, model_name
