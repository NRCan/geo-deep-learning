import logging
from pathlib import Path
from typing import Sequence

import numpy as np
import logging
import torch
import torch.nn as nn
import segmentation_models_pytorch as smp
import torchvision.models as models
###############################
from hydra.utils import instantiate

from utils.layersmodules import LayersEnsemble
###############################
from tqdm import tqdm
from utils.optimizer import create_optimizer
<<<<<<< HEAD
=======
from losses import MultiClassCriterion, SingleClassCriterion
>>>>>>> 0beb6f8b
import torch.optim as optim
from models import TernausNet, unet, checkpointed_unet, inception
from utils.utils import load_from_checkpoint, get_device_ids, get_key_def

logging.getLogger(__name__)

lm_smp = {
    'pan_pretrained': {
        'fct': smp.PAN, 'params': {
            'encoder_name': 'se_resnext101_32x4d',
        }},
    'unet_pretrained': {
        'fct': smp.Unet, 'params': {
            'encoder_name': 'resnext50_32x4d',
            'encoder_depth': 5,
        }},
    'unet_pretrained_101': {
        'fct': smp.Unet, 'params': {
            'encoder_name': 'resnext101_32x8d',
            'encoder_depth': 4,
            'decoder_channels': [256, 128, 64, 32]
        }},
    'unet_plus_pretrained': {
        'fct': smp.UnetPlusPlus, 'params': {
            'encoder_name': 'se_resnext50_32x4d',
            'encoder_depth': 4,
            'decoder_channels': [256, 128, 64, 32],
            'decoder_attention_type': 'scse'
        }},
    'deeplabv3+_pretrained': {
        'fct': smp.DeepLabV3Plus, 'params': {
            'encoder_name': 'resnext50_32x4d',
        }},
    'spacenet_unet_efficientnetb5_pretrained': {
        'fct': smp.Unet, 'params': {
            'encoder_name': "efficientnet-b5",
        }},
    'spacenet_unet_senet152_pretrained': {
        'fct': smp.Unet, 'params': {
            'encoder_name': 'senet154',
        }},
    'spacenet_unet_baseline_pretrained': {
        # In the article of SpaceNet, the baseline is originaly pretrained on 'SN6 PS-RGB Imagery'.
        'fct': smp.Unet, 'params': {
            'encoder_name': 'vgg11',
        }},
}
try:
    lm_smp['manet_pretrained'] = {
        # https://ieeexplore.ieee.org/abstract/document/9201310
        'fct': smp.MAnet, 'params': {
            'encoder_name': 'resnext50_32x4d'}}
except AttributeError:
    logging.exception("Couldn't load MAnet from segmentation models pytorch package. Check installed version")


def load_checkpoint(filename):
    """
    Loads checkpoint from provided path
    :param filename: path to checkpoint as .pth.tar or .pth
    :return: (dict) checkpoint ready to be loaded into model instance
    """
    try:
        logging.info(f"\n=> loading model '{filename}'")
        # For loading external models with different structure in state dict.
        # May cause problems when trying to load optimizer
        checkpoint = torch.load(filename, map_location='cpu')
        if 'model' not in checkpoint.keys():
            temp_checkpoint = {}
            # Place entire state_dict inside 'model' key
            temp_checkpoint['model'] = {k: v for k, v in checkpoint.items()}
            del checkpoint
            checkpoint = temp_checkpoint
        return checkpoint
    except FileNotFoundError:
        raise logging.critical(FileNotFoundError(f"\n=> No model found at '{filename}'"))


def verify_weights(num_classes, weights):
    """Verifies that the number of weights equals the number of classes if any are given
    Args:
        num_classes: number of classes defined in the configuration file
        weights: weights defined in the configuration file
    """
    if num_classes == 1 and len(weights) == 2:
        logging.warning(
            "got two class weights for single class defined in configuration file; will assume index 0 = background")
    elif num_classes != len(weights):
        raise ValueError(f'The number of class weights {len(weights)} '
                         f'in the configuration file is different than the number of classes {num_classes}')


def set_hyperparameters(params,
                        num_classes,
                        model,
                        checkpoint,
                        dontcare_val,
                        loss_fn,
                        optimizer,
                        class_weights=None,
                        inference: str = ''):
    """
    Function to set hyperparameters based on values provided in yaml config file.
    If none provided, default functions values may be used.
    :param params: (dict) Parameters found in the yaml config file
    :param num_classes: (int) number of classes for current task
    :param model: initialized model
    :param checkpoint: (dict) state dict as loaded by model_choice.py
    :param dontcare_val: value in label to ignore during loss calculation
    :param loss_fn: loss function
    :param optimizer: optimizer function
    :param class_weights: class weights for loss function
    :param inference: (str) path to inference checkpoint (used in load_from_checkpoint())
    :return: model, criterion, optimizer, lr_scheduler, num_gpus
    """
    # set mandatory hyperparameters values with those in config file if they exist
    lr = get_key_def('lr', params['training'], 0.0001)
    weight_decay = get_key_def('weight_decay', params['optimizer']['params'], 0)
    step_size = get_key_def('step_size', params['scheduler']['params'], 4)
    gamma = get_key_def('gamma', params['scheduler']['params'], 0.9)
    class_weights = torch.tensor(class_weights) if class_weights else None
    # Loss function
<<<<<<< HEAD
    if loss_fn['_target_'] == 'torch.nn.CrossEntropyLoss':
        criterion = instantiate(loss_fn, weight=class_weights)  # FIXME: unable to pass this through hydra
    else:
        criterion = instantiate(loss_fn)
=======
    if num_classes == 1:
        criterion = SingleClassCriterion(loss_type=loss_fn, ignore_index=dontcare_val)
    else:
        criterion = MultiClassCriterion(loss_type=loss_fn,
                                        ignore_index=dontcare_val,
                                        weight=class_weights)
>>>>>>> 0beb6f8b
    # Optimizer
    opt_fn = optimizer
    optimizer = create_optimizer(params=model.parameters(), mode=opt_fn, base_lr=lr, weight_decay=weight_decay)
    lr_scheduler = optim.lr_scheduler.StepLR(optimizer=optimizer, step_size=step_size, gamma=gamma)

    if checkpoint:
        tqdm.write(f'Loading checkpoint...')
        model, optimizer = load_from_checkpoint(checkpoint, model, optimizer=optimizer, inference=inference)

    return model, criterion, optimizer, lr_scheduler


def net(model_name: str,
        num_bands: int,
        num_channels: int,
        dontcare_val: int,
        num_devices: int,
        train_state_dict_path: str = None,
        pretrained: bool = True,
        dropout_prob: float = False,
        loss_fn: str = None,
        optimizer: str = None,
        class_weights: Sequence = None,
        net_params=None,
        conc_point: str = None,
        inference_state_dict: str = None):
    """Define the neural net"""
    msg = f'\nNumber of bands specified incompatible with this model. Requires 3 band data.'
    pretrained = False if train_state_dict_path or inference_state_dict else pretrained
    dropout = True if dropout_prob else False
    model = None

    if model_name == 'unetsmall':
        model = unet.UNetSmall(num_channels, num_bands, dropout, dropout_prob)
    elif model_name == 'unet':
        model = unet.UNet(num_channels, num_bands, dropout, dropout_prob)
    elif model_name == 'ternausnet':
        if not num_bands == 3:
            raise logging.critical(NotImplementedError(msg))
        model = TernausNet.ternausnet(num_channels)
    elif model_name == 'checkpointed_unet':
        model = checkpointed_unet.UNetSmall(num_channels, num_bands, dropout, dropout_prob)
    elif model_name == 'inception':
        model = inception.Inception3(num_channels, num_bands)
    elif model_name == 'fcn_resnet101':
        if not num_bands == 3:
            raise logging.critical(NotImplementedError(msg))
        model = models.segmentation.fcn_resnet101(pretrained=False, progress=True, num_classes=num_channels,
                                                  aux_loss=None)
    elif model_name == 'deeplabv3_resnet101':
        if not (num_bands == 3 or num_bands == 4):
            raise logging.critical(NotImplementedError(msg))
        if num_bands == 3:
            model = models.segmentation.deeplabv3_resnet101(pretrained=pretrained, progress=True)
            classifier = list(model.classifier.children())
            model.classifier = nn.Sequential(*classifier[:-1])
            model.classifier.add_module('4', nn.Conv2d(classifier[-1].in_channels, num_channels, kernel_size=(1, 1)))
        elif num_bands == 4:
            model = models.segmentation.deeplabv3_resnet101(pretrained=pretrained, progress=True)

            if conc_point == 'baseline':
                logging.info('\nTesting with 4 bands, concatenating at {}.'.format(conc_point))
                conv1 = model.backbone._modules['conv1'].weight.detach().numpy()
                depth = np.expand_dims(conv1[:, 1, ...], axis=1)  # reuse green weights for infrared.
                conv1 = np.append(conv1, depth, axis=1)
                conv1 = torch.from_numpy(conv1).float()
                model.backbone._modules['conv1'].weight = nn.Parameter(conv1, requires_grad=True)
                classifier = list(model.classifier.children())
                model.classifier = nn.Sequential(*classifier[:-1])
                model.classifier.add_module(
                    '4', nn.Conv2d(classifier[-1].in_channels, num_channels, kernel_size=(1, 1))
                )
            else:
                classifier = list(model.classifier.children())
                model.classifier = nn.Sequential(*classifier[:-1])
                model.classifier.add_module(
                        '4', nn.Conv2d(classifier[-1].in_channels, num_channels, kernel_size=(1, 1))
                )
                conc_point = 'conv1' if not conc_point else conc_point
                model = LayersEnsemble(model, conc_point=conc_point)
        logging.info(f'\nFinetuning pretrained deeplabv3 with {num_bands} input channels (imagery bands). '
                     f'Concatenation point: "{conc_point}"')
    elif model_name in lm_smp.keys():
        lsmp = lm_smp[model_name]
        # TODO: add possibility of our own weights
        lsmp['params']['encoder_weights'] = "imagenet" if 'pretrained' in model_name.split("_") else None
        lsmp['params']['in_channels'] = num_bands
        lsmp['params']['classes'] = num_channels
        lsmp['params']['activation'] = None

        model = lsmp['fct'](**lsmp['params'])
    else:
        raise logging.critical(ValueError(f'\nThe model name {model_name} in the config.yaml is not defined.'))

    if inference_state_dict:
        state_dict_path = inference_state_dict
        checkpoint = load_checkpoint(state_dict_path)
        return model, checkpoint, model_name

    else:
        if train_state_dict_path is not None:
            checkpoint = load_checkpoint(train_state_dict_path)
        else:
            checkpoint = None
        # list of GPU devices that are available and unused. If no GPUs, returns empty list
        gpu_devices_dict = get_device_ids(num_devices)
        num_devices = len(gpu_devices_dict.keys())
        logging.info(f"Number of cuda devices requested: {num_devices}. "
                     f"Cuda devices available: {list(gpu_devices_dict.keys())}\n")
        if num_devices == 1:
            logging.info(f"\nUsing Cuda device 'cuda:{list(gpu_devices_dict.keys())[0]}'")
        elif num_devices > 1:
            logging.info(f"\nUsing data parallel on devices: {list(gpu_devices_dict.keys())[1:]}. "
                         f"Main device: 'cuda:{list(gpu_devices_dict.keys())[0]}'")
            try:  # For HPC when device 0 not available. Error: Invalid device id (in torch/cuda/__init__.py).
                # DataParallel adds prefix 'module.' to state_dict keys
                model = nn.DataParallel(model, device_ids=list(gpu_devices_dict.keys()))
            except AssertionError:
                logging.warning(f"\nUnable to use devices with ids {gpu_devices_dict.keys()}"
                                f"Trying devices with ids {list(range(len(gpu_devices_dict.keys())))}")
                model = nn.DataParallel(model, device_ids=list(range(len(gpu_devices_dict.keys()))))
        else:
            logging.warning(f"No Cuda device available. This process will only run on CPU\n")
        logging.info(f'\nSetting model, criterion, optimizer and learning rate scheduler...')
        device = torch.device(f'cuda:{list(range(len(gpu_devices_dict.keys())))[0]}' if gpu_devices_dict else 'cpu')
        try:  # For HPC when device 0 not available. Error: Cuda invalid device ordinal.
            model.to(device)
        except AssertionError:
            logging.exception(f"Unable to use device. Trying device 0...\n")
            device = torch.device(f'cuda' if gpu_devices_dict else 'cpu')
            model.to(device)

        model, criterion, optimizer, lr_scheduler = set_hyperparameters(params=net_params,
                                                                        num_classes=num_channels,
                                                                        model=model,
                                                                        checkpoint=checkpoint,
                                                                        dontcare_val=dontcare_val,
                                                                        loss_fn=loss_fn,
                                                                        optimizer=optimizer,
                                                                        class_weights=class_weights,
                                                                        inference=inference_state_dict)
        criterion = criterion.to(device)

        return model, model_name, criterion, optimizer, lr_scheduler, device, gpu_devices_dict<|MERGE_RESOLUTION|>--- conflicted
+++ resolved
@@ -15,10 +15,6 @@
 ###############################
 from tqdm import tqdm
 from utils.optimizer import create_optimizer
-<<<<<<< HEAD
-=======
-from losses import MultiClassCriterion, SingleClassCriterion
->>>>>>> 0beb6f8b
 import torch.optim as optim
 from models import TernausNet, unet, checkpointed_unet, inception
 from utils.utils import load_from_checkpoint, get_device_ids, get_key_def
@@ -141,19 +137,10 @@
     gamma = get_key_def('gamma', params['scheduler']['params'], 0.9)
     class_weights = torch.tensor(class_weights) if class_weights else None
     # Loss function
-<<<<<<< HEAD
     if loss_fn['_target_'] == 'torch.nn.CrossEntropyLoss':
         criterion = instantiate(loss_fn, weight=class_weights)  # FIXME: unable to pass this through hydra
     else:
         criterion = instantiate(loss_fn)
-=======
-    if num_classes == 1:
-        criterion = SingleClassCriterion(loss_type=loss_fn, ignore_index=dontcare_val)
-    else:
-        criterion = MultiClassCriterion(loss_type=loss_fn,
-                                        ignore_index=dontcare_val,
-                                        weight=class_weights)
->>>>>>> 0beb6f8b
     # Optimizer
     opt_fn = optimizer
     optimizer = create_optimizer(params=model.parameters(), mode=opt_fn, base_lr=lr, weight_decay=weight_decay)
