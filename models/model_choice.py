--- conflicted
+++ resolved
@@ -175,54 +175,11 @@
         model = unet.UNet(num_channels, num_bands, dropout, dropout_prob)
     elif model_name == 'checkpointed_unet':
         model = checkpointed_unet.UNetSmall(num_channels, num_bands, dropout, dropout_prob)
-<<<<<<< HEAD
-    elif model_name == 'inception':
-        model = inception.Inception3(num_channels, num_bands)
-    elif model_name == 'fcn_resnet101':
-        if not num_bands == 3:
-            raise logging.critical(NotImplementedError(msg))
-        model = models.segmentation.fcn_resnet101(pretrained=False, progress=True, num_classes=num_channels,
-                                                  aux_loss=None)
     elif model_name == 'deeplabv3_pretrained':
         model = DeepLabV3(encoder_name='resnet101', in_channels=num_bands, classes=num_channels)
     elif model_name == 'deeplabv3_resnet101_dualhead':
         model = DeepLabV3_dualhead(encoder_name='resnet101', in_channels=num_bands, classes=num_channels,
                                    conc_point=conc_point)
-=======
-    elif model_name == 'deeplabv3_resnet101':
-        if not (num_bands == 3 or num_bands == 4):
-            raise logging.critical(NotImplementedError(msg))
-        if num_bands == 3:
-            model = models.segmentation.deeplabv3_resnet101(pretrained=pretrained, progress=True)
-            classifier = list(model.classifier.children())
-            model.classifier = nn.Sequential(*classifier[:-1])
-            model.classifier.add_module('4', nn.Conv2d(classifier[-1].in_channels, num_channels, kernel_size=(1, 1)))
-        elif num_bands == 4:
-            model = models.segmentation.deeplabv3_resnet101(pretrained=pretrained, progress=True)
-
-            if conc_point == 'baseline':
-                logging.info('\nTesting with 4 bands, concatenating at {}.'.format(conc_point))
-                conv1 = model.backbone._modules['conv1'].weight.detach().numpy()
-                depth = np.expand_dims(conv1[:, 1, ...], axis=1)  # reuse green weights for infrared.
-                conv1 = np.append(conv1, depth, axis=1)
-                conv1 = torch.from_numpy(conv1).float()
-                model.backbone._modules['conv1'].weight = nn.Parameter(conv1, requires_grad=True)
-                classifier = list(model.classifier.children())
-                model.classifier = nn.Sequential(*classifier[:-1])
-                model.classifier.add_module(
-                    '4', nn.Conv2d(classifier[-1].in_channels, num_channels, kernel_size=(1, 1))
-                )
-            else:
-                classifier = list(model.classifier.children())
-                model.classifier = nn.Sequential(*classifier[:-1])
-                model.classifier.add_module(
-                        '4', nn.Conv2d(classifier[-1].in_channels, num_channels, kernel_size=(1, 1))
-                )
-                conc_point = 'conv1' if not conc_point else conc_point
-                model = LayersEnsemble(model, conc_point=conc_point)
-        logging.info(f'\nFinetuning pretrained deeplabv3 with {num_bands} input channels (imagery bands). '
-                     f'Concatenation point: "{conc_point}"')
->>>>>>> f4c97671
     elif model_name in lm_smp.keys():
         lsmp = lm_smp[model_name]
         # TODO: add possibility of our own weights
