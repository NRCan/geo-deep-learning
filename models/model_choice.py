import os
import torch
<<<<<<< HEAD
import torchvision.models as models
from torch import nn
from models import TernausNet, unet, checkpointed_unet, inception
from utils.utils import chop_layer
=======
import warnings
import torchvision.models as models
from models import TernausNet, unet, checkpointed_unet, inception, coordconv
from utils.utils import chop_layer, get_key_def


def load_checkpoint(filename):
    ''' Loads checkpoint from provided path
    :param filename: path to checkpoint as .pth.tar or .pth
    :return: (dict) checkpoint ready to be loaded into model instance 
    '''
    try:
        print("=> loading model '{}'".format(filename))

        checkpoint = torch.load(filename) if torch.cuda.is_available() else torch.load(filename, map_location='cpu')

        # For loading external models with different structure in state dict. May cause problems when trying to load optimizer
        if 'model' not in checkpoint.keys():
            temp_checkpoint = {}
            temp_checkpoint['model'] = {k: v for k, v in checkpoint.items()}    # Place entire state_dict inside 'model' key
            del checkpoint
            checkpoint = temp_checkpoint
        return checkpoint
    except FileNotFoundError:
        raise FileNotFoundError(f"=> No model found at '{filename}'")
>>>>>>> 2d04470f


def load_checkpoint(filename):
    ''' Loads checkpoint from provided path
    :param filename: path to checkpoint as .pth.tar or .pth
    :return: (dict) checkpoint ready to be loaded into model instance
    '''
    try:
        print("=> loading model '{}'".format(filename))

        checkpoint = torch.load(filename) if torch.cuda.is_available() else torch.load(filename, map_location='cpu')

        # For loading external models with different structure in state dict. May cause problems when trying to load optimizer
        if 'model' not in checkpoint.keys():
            temp_checkpoint = {}
            temp_checkpoint['model'] = {k: v for k, v in checkpoint.items()}    # Place entire state_dict inside 'model' key
            del checkpoint
            checkpoint = temp_checkpoint
        return checkpoint
    except FileNotFoundError:
        raise FileNotFoundError(f"=> No model found at '{filename}'")


def net(net_params, inference=False):
    """Define the neural net"""
    model_name = net_params['global']['model_name'].lower()
    num_bands = int(net_params['global']['number_of_bands'])
    num_classes = net_params['global']['num_classes']
    if num_classes == 1:
        warnings.warn("config specified that number of classes is 1, but model will be instantiated"
                      " with a minimum of two regardless (will assume that 'background' exists)")
        num_classes = 2
    msg = f'Number of bands specified incompatible with this model. Requires 3 band data.'
    state_dict_path = ''
    if model_name == 'unetsmall':
        model = unet.UNetSmall(num_classes,
<<<<<<< HEAD
                                       num_bands,
=======
                                       net_params['global']['number_of_bands'],
>>>>>>> 2d04470f
                                       net_params['training']['dropout'],
                                       net_params['training']['dropout_prob'])
    elif model_name == 'unet':
        model = unet.UNet(num_classes,
<<<<<<< HEAD
                                  num_bands,
                                  net_params['training']['dropout'],
                                  net_params['training']['dropout_prob'])
    elif model_name == 'ternausnet':
        assert num_bands == 3, msg
        model = TernausNet.ternausnet(num_classes)
    elif model_name == 'checkpointed_unet':
        model = checkpointed_unet.UNetSmall(num_classes,
                                       num_bands,
=======
                                  net_params['global']['number_of_bands'],
                                  net_params['training']['dropout'],
                                  net_params['training']['dropout_prob'])
    elif model_name == 'ternausnet':
        assert net_params['global']['number_of_bands'] == 3, msg
        model = TernausNet.ternausnet(num_classes)
    elif model_name == 'checkpointed_unet':
        model = checkpointed_unet.UNetSmall(num_classes,
                                       net_params['global']['number_of_bands'],
>>>>>>> 2d04470f
                                       net_params['training']['dropout'],
                                       net_params['training']['dropout_prob'])
    elif model_name == 'inception':
        model = inception.Inception3(num_classes,
<<<<<<< HEAD
                                     num_bands)
    elif model_name == 'fcn_resnet101':
        assert num_bands == 3, msg
=======
                                     net_params['global']['number_of_bands'])
    elif model_name == 'fcn_resnet101':
        assert net_params['global']['number_of_bands'] == 3, msg
>>>>>>> 2d04470f
        coco_model = models.segmentation.fcn_resnet101(pretrained=True, progress=True, num_classes=21, aux_loss=None)
        model = models.segmentation.fcn_resnet101(pretrained=False, progress=True, num_classes=num_classes,
                                                  aux_loss=None)
        chopped_dict = chop_layer(coco_model.state_dict(), layer_names=['classifier.4'])
        del coco_model
        # load the new state dict
        # When strict=False, allows to load only the variables that are identical between the two models irrespective of
        # whether one is subset/superset of the other.
        model.load_state_dict(chopped_dict, strict=False)
    elif model_name == 'deeplabv3_resnet101':
<<<<<<< HEAD
=======
        assert net_params['global']['number_of_bands'] == 3, msg
>>>>>>> 2d04470f
        # pretrained on coco (21 classes)
        coco_model = models.segmentation.deeplabv3_resnet101(pretrained=True, progress=True,
                                                        num_classes=21, aux_loss=None)
        model = models.segmentation.deeplabv3_resnet101(pretrained=False, progress=True,
                                                        num_classes=num_classes, aux_loss=None)
        chopped_dict = chop_layer(coco_model.state_dict(), layer_names=['classifier.4'])
        del coco_model
        model.load_state_dict(chopped_dict, strict=False)
<<<<<<< HEAD
        if num_bands != 3:
            setattr(model.backbone.conv1, 'in_channels', num_bands)
            print(f'EXPERIMENTAL FEATURE: Instanciated model {model_name} expected 3 band data. Model definition redefinied to match {num_bands} band data')
    else:
        raise ValueError(f'The model name {model_name} in the config.yaml is not defined.')
=======
    else:
        raise ValueError(f'The model name {model_name} in the config.yaml is not defined.')

    coordconv_convert = get_key_def('coordconv_convert', net_params['global'], False)
    if coordconv_convert:
        centered = get_key_def('coordconv_centered', net_params['global'], True)
        normalized = get_key_def('coordconv_normalized', net_params['global'], True)
        noise = get_key_def('coordconv_noise', net_params['global'], None)
        radius_channel = get_key_def('coordconv_radius_channel', net_params['global'], False)
        scale = get_key_def('coordconv_scale', net_params['global'], 1.0)
        # note: this operation will not attempt to preserve already-loaded model parameters!
        model = coordconv.swap_coordconv_layers(model, centered=centered, normalized=normalized, noise=noise,
                                                radius_channel=radius_channel, scale=scale)

>>>>>>> 2d04470f
    if net_params['training']['state_dict_path']:
        state_dict_path = net_params['training']['state_dict_path']
        checkpoint = load_checkpoint(state_dict_path)
    elif inference:
        state_dict_path = net_params['inference']['state_dict_path']
        checkpoint = load_checkpoint(state_dict_path)
    else:
        checkpoint = None

    return model, checkpoint, model_name<|MERGE_RESOLUTION|>--- conflicted
+++ resolved
@@ -1,37 +1,9 @@
 import os
 import torch
-<<<<<<< HEAD
-import torchvision.models as models
-from torch import nn
-from models import TernausNet, unet, checkpointed_unet, inception
-from utils.utils import chop_layer
-=======
 import warnings
 import torchvision.models as models
 from models import TernausNet, unet, checkpointed_unet, inception, coordconv
 from utils.utils import chop_layer, get_key_def
-
-
-def load_checkpoint(filename):
-    ''' Loads checkpoint from provided path
-    :param filename: path to checkpoint as .pth.tar or .pth
-    :return: (dict) checkpoint ready to be loaded into model instance 
-    '''
-    try:
-        print("=> loading model '{}'".format(filename))
-
-        checkpoint = torch.load(filename) if torch.cuda.is_available() else torch.load(filename, map_location='cpu')
-
-        # For loading external models with different structure in state dict. May cause problems when trying to load optimizer
-        if 'model' not in checkpoint.keys():
-            temp_checkpoint = {}
-            temp_checkpoint['model'] = {k: v for k, v in checkpoint.items()}    # Place entire state_dict inside 'model' key
-            del checkpoint
-            checkpoint = temp_checkpoint
-        return checkpoint
-    except FileNotFoundError:
-        raise FileNotFoundError(f"=> No model found at '{filename}'")
->>>>>>> 2d04470f
 
 
 def load_checkpoint(filename):
@@ -68,16 +40,11 @@
     state_dict_path = ''
     if model_name == 'unetsmall':
         model = unet.UNetSmall(num_classes,
-<<<<<<< HEAD
                                        num_bands,
-=======
-                                       net_params['global']['number_of_bands'],
->>>>>>> 2d04470f
                                        net_params['training']['dropout'],
                                        net_params['training']['dropout_prob'])
     elif model_name == 'unet':
         model = unet.UNet(num_classes,
-<<<<<<< HEAD
                                   num_bands,
                                   net_params['training']['dropout'],
                                   net_params['training']['dropout_prob'])
@@ -87,30 +54,13 @@
     elif model_name == 'checkpointed_unet':
         model = checkpointed_unet.UNetSmall(num_classes,
                                        num_bands,
-=======
-                                  net_params['global']['number_of_bands'],
-                                  net_params['training']['dropout'],
-                                  net_params['training']['dropout_prob'])
-    elif model_name == 'ternausnet':
-        assert net_params['global']['number_of_bands'] == 3, msg
-        model = TernausNet.ternausnet(num_classes)
-    elif model_name == 'checkpointed_unet':
-        model = checkpointed_unet.UNetSmall(num_classes,
-                                       net_params['global']['number_of_bands'],
->>>>>>> 2d04470f
                                        net_params['training']['dropout'],
                                        net_params['training']['dropout_prob'])
     elif model_name == 'inception':
         model = inception.Inception3(num_classes,
-<<<<<<< HEAD
                                      num_bands)
     elif model_name == 'fcn_resnet101':
         assert num_bands == 3, msg
-=======
-                                     net_params['global']['number_of_bands'])
-    elif model_name == 'fcn_resnet101':
-        assert net_params['global']['number_of_bands'] == 3, msg
->>>>>>> 2d04470f
         coco_model = models.segmentation.fcn_resnet101(pretrained=True, progress=True, num_classes=21, aux_loss=None)
         model = models.segmentation.fcn_resnet101(pretrained=False, progress=True, num_classes=num_classes,
                                                   aux_loss=None)
@@ -121,10 +71,6 @@
         # whether one is subset/superset of the other.
         model.load_state_dict(chopped_dict, strict=False)
     elif model_name == 'deeplabv3_resnet101':
-<<<<<<< HEAD
-=======
-        assert net_params['global']['number_of_bands'] == 3, msg
->>>>>>> 2d04470f
         # pretrained on coco (21 classes)
         coco_model = models.segmentation.deeplabv3_resnet101(pretrained=True, progress=True,
                                                         num_classes=21, aux_loss=None)
@@ -133,13 +79,9 @@
         chopped_dict = chop_layer(coco_model.state_dict(), layer_names=['classifier.4'])
         del coco_model
         model.load_state_dict(chopped_dict, strict=False)
-<<<<<<< HEAD
         if num_bands != 3:
             setattr(model.backbone.conv1, 'in_channels', num_bands)
             print(f'EXPERIMENTAL FEATURE: Instanciated model {model_name} expected 3 band data. Model definition redefinied to match {num_bands} band data')
-    else:
-        raise ValueError(f'The model name {model_name} in the config.yaml is not defined.')
-=======
     else:
         raise ValueError(f'The model name {model_name} in the config.yaml is not defined.')
 
@@ -154,7 +96,6 @@
         model = coordconv.swap_coordconv_layers(model, centered=centered, normalized=normalized, noise=noise,
                                                 radius_channel=radius_channel, scale=scale)
 
->>>>>>> 2d04470f
     if net_params['training']['state_dict_path']:
         state_dict_path = net_params['training']['state_dict_path']
         checkpoint = load_checkpoint(state_dict_path)
