--- conflicted
+++ resolved
@@ -16,16 +16,9 @@
 from pathlib import Path
 
 from models.model_choice import net
-<<<<<<< HEAD
-from utils.utils import read_parameters, assert_band_number, load_from_checkpoint, \
-    image_reader_as_array, read_csv, get_device_ids, gpu_stats
-from utils.preprocess import minmax_scale
-
-=======
 from utils.utils import read_parameters, load_from_checkpoint, image_reader_as_array, \
     read_csv, get_device_ids, gpu_stats, get_key_def
 from utils.CreateDataset import MetaSegmentationDataset
->>>>>>> 2d04470f
 try:
     import boto3
 except ModuleNotFoundError:
@@ -96,11 +89,8 @@
                         col_end = col_start + chunk_size
 
                         chunk_input = padded_array[row_start:row_end, col_start:col_end, :]
-<<<<<<< HEAD
-=======
                         if meta_map:
                             chunk_input = MetaSegmentationDataset.append_meta_layers(chunk_input, meta_map, metadata)
->>>>>>> 2d04470f
                         inputs = torch.from_numpy(np.float32(np.transpose(chunk_input, (2, 0, 1))))
 
                         inputs.unsqueeze_(0)
@@ -281,13 +271,10 @@
 
         chunk_size, nbr_pix_overlap = calc_overlap(params)
         num_classes = params['global']['num_classes']
-<<<<<<< HEAD
-=======
         if num_classes == 1:
             # assume background is implicitly needed (makes no sense to predict with one class otherwise)
             # this will trigger some warnings elsewhere, but should succeed nonetheless
             num_classes = 2
->>>>>>> 2d04470f
         with tqdm(list_img, desc='image list', position=0) as _tqdm:
             for img in _tqdm:
                 img_name = os.path.basename(img['tif'])
@@ -295,42 +282,16 @@
                     local_img = f"Images/{img_name}"
                     bucket.download_file(img['tif'], local_img)
                     inference_image = f"Classified_Images/{img_name.split('.')[0]}_inference.tif"
-<<<<<<< HEAD
-=======
                     if img['meta']:
                         if img['meta'] not in bucket_file_cache:
                             bucket_file_cache.append(img['meta'])
                             bucket.download_file(img['meta'], img['meta'].split('/')[-1])
                         img['meta'] = img['meta'].split('/')[-1]
->>>>>>> 2d04470f
                 else:
                     local_img = img['tif']
                     inference_image = os.path.join(params['inference']['working_folder'],
                                                    f"{img_name.split('.')[0]}_inference.tif")
 
-<<<<<<< HEAD
-                assert_band_number(local_img, params['global']['number_of_bands'])
-
-                nd_array_tif = image_reader_as_array(local_img)
-                assert(len(np.unique(nd_array_tif))>1), (f'Image "{img_name}" only contains {np.unique(nd_array_tif)} value.')
-
-                # See: http://cs231n.github.io/neural-networks-2/#datapre. e.g. Scale arrays from [0,255] to [0,1]
-                scale = params['global']['scale_data']
-                if scale:
-                    sc_min, sc_max = params['global']['scale_data']
-                    nd_array_tif = minmax_scale(nd_array_tif,
-                                                  orig_range=(np.min(nd_array_tif), np.max(nd_array_tif)),
-                                                  scale_range=(sc_min,sc_max))
-                if debug:
-                    _tqdm.set_postfix(OrderedDict(image_name=img_name, image_shape=nd_array_tif.shape, scale=scale))
-
-                tqdm.write(f'Infering on {img_name}...')
-                sem_seg_results = sem_seg_inference(model, nd_array_tif, nbr_pix_overlap, chunk_size, num_classes, device)
-                if debug and len(np.unique(sem_seg_results))==1:
-                    print(f'Something is wrong. Inference contains only "{np.unique(sem_seg_results)} value. Make sure '
-                          f'"scale_data" parameter is coherent with parameters used for training model used in inference.')
-                tqdm.write(f'Creating new raster from inference on {img_name}...')
-=======
                 assert os.path.isfile(local_img), f"could not open raster file at {local_img}"
                 with rasterio.open(local_img, 'r') as raster:
 
@@ -361,7 +322,6 @@
                 if debug and len(np.unique(sem_seg_results))==1:
                     print(f'Something is wrong. Inference contains only one value. Make sure data scale is coherent with training domain values.')
 
->>>>>>> 2d04470f
                 create_new_raster_from_base(local_img, inference_image, sem_seg_results)
                 tqdm.write(f"Semantic segmentation of image {img_name} completed")
                 if bucket:
