import torch
import torch.nn.functional as F
# import torch should be first. Unclear issue, mentionned here: https://github.com/pytorch/pytorch/issues/2083
import numpy as np
import os
import csv
import time
import argparse
import heapq
import rasterio
from PIL import Image
import torchvision
import math
from collections import OrderedDict
import warnings

from tqdm import tqdm
from pathlib import Path

from models.model_choice import net
from utils.utils import load_from_checkpoint, get_device_ids, gpu_stats, get_key_def
from utils.readers import read_parameters, image_reader_as_array, read_csv
from utils.CreateDataset import MetaSegmentationDataset
from utils.visualization import vis, vis_from_batch

try:
    import boto3
except ModuleNotFoundError:
    pass


def sem_seg_inference(model, nd_array, overlay, chunk_size, num_classes, device, meta_map=None, metadata=None, output_path=Path(os.getcwd()), index=0, debug=False):
    """Inference on images using semantic segmentation
    Args:
        model: model to use for inference
        nd_array: nd_array
        overlay: amount of overlay to apply
        num_classes: number of different classes that may be predicted by the model
        device: device used by pytorch (cpu ou cuda)
        meta_map:
        metadata:
        output_path: path to save debug files
        index: (int) index of array from list of images on which inference is performed

        returns a numpy array of the same size (h,w) as the input image, where each value is the predicted output.
    """

    # switch to evaluate mode
    model.eval()

    if len(nd_array.shape) == 3:
        h, w, nb = nd_array.shape
        # Pad with overlay on left and top and pad with chunk_size on right and bottom
        padded_array = np.pad(nd_array, ((overlay, chunk_size), (overlay, chunk_size), (0, 0)), mode='constant')
    elif len(nd_array.shape) == 2:
        h, w = nd_array.shape
        padded_array = np.expand_dims(np.pad(nd_array, ((overlay, chunk_size), (overlay, chunk_size)),
                                             mode='constant'), axis=0)
    else:
        h = 0
        w = 0
        padded_array = None

    h_padded, w_padded = padded_array.shape[:2]
    # Create an empty array of dimensions (c x h x w): num_classes x height of padded array x width of padded array
    output_probs = np.empty([num_classes, h_padded, w_padded], dtype=np.float32)
    # Create identical 0-filled array without channels dimension to receive counts for number of outputs generated in specific area.
    output_counts = np.zeros([output_probs.shape[1], output_probs.shape[2]], dtype=np.int32)

    if padded_array.any():
        with torch.no_grad():
            for row in tqdm(range(overlay, h + chunk_size, chunk_size - overlay), position=1, leave=False,
                      desc=f'Inferring rows with "{device}"'):
                row_start = row - overlay
                row_end = row_start + chunk_size
                with tqdm(range(overlay, w + chunk_size, chunk_size - overlay), position=2, leave=False, desc='Inferring columns') as _tqdm:
                    for col in _tqdm:
                        col_start = col - overlay
                        col_end = col_start + chunk_size

                        chunk_input = padded_array[row_start:row_end, col_start:col_end, :]
                        if meta_map:
                            chunk_input = MetaSegmentationDataset.append_meta_layers(chunk_input, meta_map, metadata)
                        inputs = torch.from_numpy(np.float32(np.transpose(chunk_input, (2, 0, 1))))

                        inputs.unsqueeze_(0) #Add dummy batch dimension

                        inputs = inputs.to(device)
                        # forward
                        outputs = model(inputs)

                        # torchvision models give output in 'out' key. May cause problems in future versions of torchvision.
                        if isinstance(outputs, OrderedDict) and 'out' in outputs.keys():
                            outputs = outputs['out']

                        if debug:
                            if index == 0:
                                tqdm.write(f'(debug mode) Visualizing inferred tiles...')
                            vis_from_batch(params, inputs, outputs, batch_index=0, vis_path=output_path,
                                        dataset=f'{row_start}_{col_start}_inf', ep_num=index, debug=True)

                        outputs = F.softmax(outputs, dim=1)

                        output_counts[row_start:row_end, col_start:col_end] += 1

                        # Add inference on sub-image to all completed inferences on previous sub-images.
                        # FIXME: This operation need to be optimized. Using a lot of RAM on large images.
                        output_probs[:, row_start:row_end, col_start:col_end] += np.squeeze(outputs.cpu().numpy(),
                                                                                            axis=0)

                        if debug and device.type == 'cuda':
                            res, mem = gpu_stats(device=device.index)
                            _tqdm.set_postfix(OrderedDict(gpu_perc=f'{res.gpu} %',
                                                          gpu_RAM=f'{mem.used / (1024 ** 2):.0f}/{mem.total / (1024 ** 2):.0f} MiB',
                                                          inp_size=inputs.cpu().numpy().shape,
                                                          out_size=outputs.cpu().numpy().shape,
                                                          overlay=overlay))
<<<<<<< HEAD
            # if debug:
            #     output_counts_PIL = Image.fromarray(output_counts.astype(np.uint8), mode='L')
            #     output_counts_PIL.save(output_path.joinpath(f'output_counts.png'))
            #     tqdm.write(f'Dividing array according to output counts...\n')
=======
            if debug:
                output_counts_PIL = Image.fromarray(output_counts.astype(np.uint8), mode='L')
                output_counts_PIL.save(output_path.joinpath(f'output_counts.png'))
                tqdm.write(f'Dividing array according to output counts...\n')
>>>>>>> c0d6eb21

            # Divide array according to output counts. Manages overlap and returns a softmax array as if only one forward pass had been done.
            output_mask_raw = np.divide(output_probs, np.maximum(output_counts, 1))  # , 1 is added to overwrite 0 values.

            # Resize the output array to the size of the input image and write it
            output_mask_raw_cropped = np.moveaxis(output_mask_raw, 0, -1)
            output_mask_raw_cropped = output_mask_raw_cropped[overlay:(h + overlay), overlay:(w + overlay), :]

            return output_mask_raw_cropped
    else:
        raise IOError(f"Error classifying image : Image shape of {len(nd_array.shape)} is not recognized")


def classifier(params, img_list, model, device, working_folder):
    """
    Classify images by class
    :param params:
    :param img_list:
    :param model:
    :param device:
    :return:
    """
    weights_file_name = params['inference']['state_dict_path']
    num_classes = params['global']['num_classes']
    bucket = params['global']['bucket_name']

    classes_file = weights_file_name.split('/')[:-1]
    if bucket:
        class_csv = ''
        for folder in classes_file:
            class_csv = os.path.join(class_csv, folder)
        bucket.download_file(os.path.join(class_csv, 'classes.csv'), 'classes.csv')
        with open('classes.csv', 'rt') as file:
            reader = csv.reader(file)
            classes = list(reader)
    else:
        class_csv = ''
        for c in classes_file:
            class_csv = class_csv + c + '/'
        with open(class_csv + 'classes.csv', 'rt') as f:
            reader = csv.reader(f)
            classes = list(reader)

    classified_results = np.empty((0, 2 + num_classes))

    for image in img_list:
        img_name = os.path.basename(image['tif']) #TODO: pathlib
        model.eval()
        if bucket:
            img = Image.open(f"Images/{img_name}").resize((299, 299), resample=Image.BILINEAR)
        else:
            img = Image.open(image['tif']).resize((299, 299), resample=Image.BILINEAR)
        to_tensor = torchvision.transforms.ToTensor()

        img = to_tensor(img)
        img = img.unsqueeze(0)
        with torch.no_grad():
            img = img.to(device)
            outputs = model(img)
            _, predicted = torch.max(outputs, 1)

        top5 = heapq.nlargest(5, outputs.cpu().numpy()[0])
        top5_loc = []
        for i in top5:
            top5_loc.append(np.where(outputs.cpu().numpy()[0] == i)[0][0])
        print(f"Image {img_name} classified as {classes[0][predicted]}")
        print('Top 5 classes:')
        for i in range(0, 5):
            print(f"\t{classes[0][top5_loc[i]]} : {top5[i]}")
        classified_results = np.append(classified_results, [np.append([image['tif'], classes[0][predicted]],
                                                                      outputs.cpu().numpy()[0])], axis=0)
        print()

    csv_results = 'classification_results.csv'
    if bucket:
        np.savetxt(csv_results, classified_results, fmt='%s', delimiter=',')
        bucket.upload_file(csv_results, os.path.join(working_folder, csv_results)) #TODO: pathlib
    else:
        np.savetxt(os.path.join(working_folder, csv_results), classified_results, fmt='%s', #TODO: pathlib
                   delimiter=',')


def main(params):
    """
    Identify the class to which each image belongs.
    :param params: (dict) Parameters found in the yaml config file.

    """
    # SET BASIC VARIABLES AND PATHS
    since = time.time()

    debug = get_key_def('debug_mode', params['global'], False)
    if debug:
        warnings.warn(f'Debug mode activated. Some debug features may mobilize extra disk space and cause delays in execution.')

    num_classes = params['global']['num_classes']
    if params['global']['task'] == 'segmentation':
        # assume background is implicitly needed (makes no sense to predict with one class, for example.)
        # this will trigger some warnings elsewhere, but should succeed nonetheless
        num_classes_corrected = num_classes + 1 # + 1 for background # FIXME temporary patch for num_classes problem.
    elif params['global']['task'] == 'classification':
        num_classes_corrected = num_classes

    chunk_size = get_key_def('chunk_size', params['inference'], 512)
    overlap = get_key_def('overlap', params['inference'], 10)
    nbr_pix_overlap = int(math.floor(overlap / 100 * chunk_size))
    num_bands = params['global']['number_of_bands']

    img_dir_or_csv = params['inference']['img_dir_or_csv_file']

    default_working_folder = Path(params['inference']['state_dict_path']).parent.joinpath(f'inference_{num_bands}bands')
    working_folder = Path(get_key_def('working_folder', params['inference'], default_working_folder)) # TODO: remove working_folder parameter in all templates
    Path.mkdir(working_folder, exist_ok=True)
    print(f'Inferences will be saved to: {working_folder}\n\n')

    bucket = None
    bucket_file_cache = []
    bucket_name = params['global']['bucket_name']

    # CONFIGURE MODEL
    model, state_dict_path, model_name = net(params, num_channels=num_classes_corrected, inference=True)

    num_devices = params['global']['num_gpus'] if params['global']['num_gpus'] else 0
    # list of GPU devices that are available and unused. If no GPUs, returns empty list
    lst_device_ids = get_device_ids(num_devices) if torch.cuda.is_available() else []
    device = torch.device(f'cuda:{lst_device_ids[0]}' if torch.cuda.is_available() and lst_device_ids else 'cpu')

    if lst_device_ids:
        print(f"Number of cuda devices requested: {num_devices}. Cuda devices available: {lst_device_ids}. Using {lst_device_ids[0]}\n\n")
    else:
        warnings.warn(f"No Cuda device available. This process will only run on CPU")

    try:
        model.to(device)
    except RuntimeError:
        print(f"Unable to use device. Trying device 0")
        device = torch.device(f'cuda:0' if torch.cuda.is_available() and lst_device_ids else 'cpu')
        model.to(device)

    if bucket_name:
        s3 = boto3.resource('s3')
        bucket = s3.Bucket(bucket_name)
        if img_dir_or_csv.endswith('.csv'):
            bucket.download_file(img_dir_or_csv, 'img_csv_file.csv')
            list_img = read_csv('img_csv_file.csv', inference=True)
        else:
            raise NotImplementedError(
                'Specify a csv file containing images for inference. Directory input not implemented yet')
    else:
        if img_dir_or_csv.endswith('.csv'):
            list_img = read_csv(img_dir_or_csv, inference=True)
        else:
            img_dir = Path(img_dir_or_csv)
            assert img_dir.is_dir(), f'Could not find directory "{img_dir_or_csv}"'
            list_img_paths = sorted(img_dir.glob('*.tif'))  # FIXME: what if .tif is in caps (.TIF) ?
            list_img = []
            for img_path in list_img_paths:
                img = {}
                img['tif'] = img_path
                list_img.append(img)
            assert len(list_img) >= 0, f'No .tif files found in {img_dir_or_csv}'

    if params['global']['task'] == 'classification':
        classifier(params, list_img, model, device, working_folder)  # FIXME: why don't we load from checkpoint in classification?

    elif params['global']['task'] == 'segmentation':
        if bucket:
            bucket.download_file(state_dict_path, "saved_model.pth.tar")
            model, _ = load_from_checkpoint("saved_model.pth.tar", model, inference=True)
        else:
            model, _ = load_from_checkpoint(state_dict_path, model, inference=True)

        with tqdm(list_img, desc='image list', position=0) as _tqdm:
            for img in _tqdm:
                img_name = Path(img['tif']).name
                if bucket:
                    local_img = f"Images/{img_name}"
                    bucket.download_file(img['tif'], local_img)
                    inference_image = f"Classified_Images/{img_name.split('.')[0]}_inference.tif"
                    if img['meta']:
                        if img['meta'] not in bucket_file_cache:
                            bucket_file_cache.append(img['meta'])
                            bucket.download_file(img['meta'], img['meta'].split('/')[-1])
                        img['meta'] = img['meta'].split('/')[-1]
                else:
                    local_img = Path(img['tif'])
                    inference_image = working_folder.joinpath(f"{img_name.split('.')[0]}_inference.tif")

                assert local_img.is_file(), f"Could not open raster file at {local_img}"

                scale = get_key_def('scale_data', params['global'], None)
                with rasterio.open(local_img, 'r') as raster:

                    np_input_image = image_reader_as_array(input_image=raster,
                                                           scale=scale,
                                                           aux_vector_file=get_key_def('aux_vector_file',
                                                                                       params['global'], None),
                                                           aux_vector_attrib=get_key_def('aux_vector_attrib',
                                                                                         params['global'], None),
                                                           aux_vector_ids=get_key_def('aux_vector_ids',
                                                                                      params['global'], None),
                                                           aux_vector_dist_maps=get_key_def('aux_vector_dist_maps',
                                                                                            params['global'], True),
                                                           aux_vector_scale=get_key_def('aux_vector_scale',
                                                                                        params['global'], None))

                meta_map, metadata = get_key_def("meta_map", params["global"], {}), None
                if meta_map:
                    assert img['meta'] is not None and isinstance(img['meta'], str) and os.path.isfile(img['meta']), \
                        "global configuration requested metadata mapping onto loaded samples, but raster did not have available metadata"
                    metadata = read_parameters(img['meta'])

<<<<<<< HEAD
                _tqdm.set_postfix(OrderedDict(img_name=img_name,
                                              img=np_input_image.shape,
                                              img_min_val=np.min(np_input_image),
                                              img_max_val=np.max(np_input_image)))

                input_band_count = np_input_image.shape[2] + MetaSegmentationDataset.get_meta_layer_count(meta_map)
                if input_band_count > params['global']['number_of_bands']:
                    # FIXME: Following statements should be reconsidered to better manage inconsistencies between
                    #  provided number of band and image number of band.
                    warnings.warn(f"Input image has more band than the number provided in the yaml file ({params['global']['number_of_bands']}). "
                                  f"Will use the first {params['global']['number_of_bands']} bands of the input image.")
                    np_input_image = np_input_image[:, :, 0:params['global']['number_of_bands']]
                    print(f"Input image's new shape: {np_input_image.shape}")

                elif input_band_count < params['global']['number_of_bands']:
                    warnings.warn(f"Skipping image: The number of bands requested in the yaml file ({params['global']['number_of_bands']})"
                                  f"can not be larger than the number of band in the input image ({input_band_count}).")
=======
                if debug:
                    _tqdm.set_postfix(OrderedDict(img_name=img_name,
                                                  img=np_input_image.shape,
                                                  img_min_val=np.min(np_input_image),
                                                  img_max_val=np.max(np_input_image)))

                input_band_count = np_input_image.shape[2] + MetaSegmentationDataset.get_meta_layer_count(meta_map)
                if input_band_count != params['global']['number_of_bands']:
                    warnings.warn(f"Skipping image: The number of bands in the input image ({input_band_count}) and the parameter" \
                    f"'number_of_bands' in the yaml file ({params['global']['number_of_bands']}) should be identical")
>>>>>>> c0d6eb21
                    continue

                # START INFERENCES ON SUB-IMAGES
                sem_seg_results_per_class = sem_seg_inference(model, np_input_image, nbr_pix_overlap, chunk_size, num_classes_corrected,
                                                    device, meta_map, metadata, output_path=working_folder, index=_tqdm.n, debug=debug)

                # CREATE GEOTIF FROM METADATA OF ORIGINAL IMAGE
                tqdm.write(f'Saving inference...\n')
                if get_key_def('heatmaps', params['inference'], False):
                    tqdm.write(f'Heatmaps will be saved.\n')
                vis(params, np_input_image, sem_seg_results_per_class, working_folder, inference_input_path=local_img, debug=debug)

                tqdm.write(f"\n\nSemantic segmentation of image {img_name} completed\n\n")
                if bucket:
                    bucket.upload_file(inference_image, os.path.join(working_folder, f"{img_name.split('.')[0]}_inference.tif"))
    else:
        raise ValueError(
            f"The task should be either classification or segmentation. The provided value is {params['global']['task']}")

    time_elapsed = time.time() - since
    print('Inference completed in {:.0f}m {:.0f}s'.format(time_elapsed // 60, time_elapsed % 60))


if __name__ == '__main__':
    print('\n\nStart:\n\n')
    parser = argparse.ArgumentParser(description='Inference on images using trained model')
    parser.add_argument('param_file', metavar='file',
                        help='Path to training parameters stored in yaml')
    args = parser.parse_args()
    params = read_parameters(args.param_file)

    main(params)<|MERGE_RESOLUTION|>--- conflicted
+++ resolved
@@ -115,17 +115,11 @@
                                                           inp_size=inputs.cpu().numpy().shape,
                                                           out_size=outputs.cpu().numpy().shape,
                                                           overlay=overlay))
-<<<<<<< HEAD
+
             # if debug:
             #     output_counts_PIL = Image.fromarray(output_counts.astype(np.uint8), mode='L')
             #     output_counts_PIL.save(output_path.joinpath(f'output_counts.png'))
             #     tqdm.write(f'Dividing array according to output counts...\n')
-=======
-            if debug:
-                output_counts_PIL = Image.fromarray(output_counts.astype(np.uint8), mode='L')
-                output_counts_PIL.save(output_path.joinpath(f'output_counts.png'))
-                tqdm.write(f'Dividing array according to output counts...\n')
->>>>>>> c0d6eb21
 
             # Divide array according to output counts. Manages overlap and returns a softmax array as if only one forward pass had been done.
             output_mask_raw = np.divide(output_probs, np.maximum(output_counts, 1))  # , 1 is added to overwrite 0 values.
@@ -338,7 +332,6 @@
                         "global configuration requested metadata mapping onto loaded samples, but raster did not have available metadata"
                     metadata = read_parameters(img['meta'])
 
-<<<<<<< HEAD
                 _tqdm.set_postfix(OrderedDict(img_name=img_name,
                                               img=np_input_image.shape,
                                               img_min_val=np.min(np_input_image),
@@ -356,18 +349,6 @@
                 elif input_band_count < params['global']['number_of_bands']:
                     warnings.warn(f"Skipping image: The number of bands requested in the yaml file ({params['global']['number_of_bands']})"
                                   f"can not be larger than the number of band in the input image ({input_band_count}).")
-=======
-                if debug:
-                    _tqdm.set_postfix(OrderedDict(img_name=img_name,
-                                                  img=np_input_image.shape,
-                                                  img_min_val=np.min(np_input_image),
-                                                  img_max_val=np.max(np_input_image)))
-
-                input_band_count = np_input_image.shape[2] + MetaSegmentationDataset.get_meta_layer_count(meta_map)
-                if input_band_count != params['global']['number_of_bands']:
-                    warnings.warn(f"Skipping image: The number of bands in the input image ({input_band_count}) and the parameter" \
-                    f"'number_of_bands' in the yaml file ({params['global']['number_of_bands']}) should be identical")
->>>>>>> c0d6eb21
                     continue
 
                 # START INFERENCES ON SUB-IMAGES
