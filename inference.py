--- conflicted
+++ resolved
@@ -259,10 +259,6 @@
         mlflow_uri = None
     
     # MANDATORY PARAMETERS
-<<<<<<< HEAD
-    # sets default csv path
-=======
->>>>>>> dc288c8e
     default_csv_file = Path(get_key_def('preprocessing_path', params['global'], ''),
                             exp_name, f"inference_sem_seg_{exp_name}.csv")
     img_dir_or_csv = get_key_def('img_dir_or_csv_file', params['inference'], default_csv_file, expected_type=str)
