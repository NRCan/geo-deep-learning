--- conflicted
+++ resolved
@@ -80,10 +80,6 @@
 
     if padded_array.any():
         with torch.no_grad():
-<<<<<<< HEAD
-=======
-            # TODO: BUG. tqdm's second loop printing on multiple lines.
->>>>>>> 26f90984
             for row in tqdm(range(overlay, h, chunk_size - overlay), position=1, leave=False):
                 row_start = row - overlay
                 row_end = row_start + chunk_size
@@ -260,14 +256,9 @@
             assert_band_number(local_img, params['global']['number_of_bands'])
 
             nd_array_tif = image_reader_as_array(local_img)
-<<<<<<< HEAD
+                                               
             # See: http://cs231n.github.io/neural-networks-2/#datapre. e.g. Scale arrays from [0,255] to [0,1]
             scale = params['global']['scale_data']
-=======
-            # See: http://cs231n.github.io/neural-networks-2/#datapre
-            # e.g. Scale arrays from [0,255] to [0,1]
-            scale = params['global']['scale_data'] if params['global']['scale_data'] else True
->>>>>>> 26f90984
             if scale:
                 sc_min, sc_max = params['global']['scale_data']
                 nd_array_tif = minmax_scale(nd_array_tif,
