--- conflicted
+++ resolved
@@ -12,15 +12,9 @@
   - pynvml>=11.0
   - pystac>=0.3.0
   - pytest>=7.1
-<<<<<<< HEAD
   - python>=3.10
   - pytorch==1.12
   - mkl<=2024.0
-=======
-  - python>=3.11
-  - pytorch>=1.12
-  - pytorch-cuda>=11.6
->>>>>>> 40a10266
   - rich>=11.1
   - ruamel_yaml>=0.15
   - scikit-image>=0.18
