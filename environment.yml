name: geo_ml_env
channels:
<<<<<<< HEAD
  - pytorch
  - nvidia
=======
>>>>>>> fc633eee
  - conda-forge
dependencies:
  - python==3.11.5
  - pip
  - gdal
  - pystac>=0.3.0
  - pytest>=7.1
<<<<<<< HEAD
  - python>=3.11
  - pytorch>=1.12
  - pytorch-cuda>=11.6
  - rich>=11.1
  - ruamel_yaml>=0.15
  - scikit-image>=0.18
  - torchgeo>=0.3
  - torchvision>=0.13
  - pip:
    - geo-inference
    - hydra-colorlog>=1.1.0
    - hydra-optuna-sweeper>=1.1.0
    #- git+https://github.com/CosmiQ/solaris.git@0.5.0
    - ttach>=0.0.3
=======
  - ruamel_yaml>=0.15
  - scikit-image>=0.18
  - pip:
    - geo-inference>=2.0.7
    - hydra-colorlog>=1.1.0
    - hydra-optuna-sweeper>=1.1.0
>>>>>>> fc633eee
    - mlflow>=1.2 # causes env solving to hang if not with pip<|MERGE_RESOLUTION|>--- conflicted
+++ resolved
@@ -1,10 +1,5 @@
 name: geo_ml_env
 channels:
-<<<<<<< HEAD
-  - pytorch
-  - nvidia
-=======
->>>>>>> fc633eee
   - conda-forge
 dependencies:
   - python==3.11.5
@@ -12,27 +7,10 @@
   - gdal
   - pystac>=0.3.0
   - pytest>=7.1
-<<<<<<< HEAD
-  - python>=3.11
-  - pytorch>=1.12
-  - pytorch-cuda>=11.6
-  - rich>=11.1
-  - ruamel_yaml>=0.15
-  - scikit-image>=0.18
-  - torchgeo>=0.3
-  - torchvision>=0.13
-  - pip:
-    - geo-inference
-    - hydra-colorlog>=1.1.0
-    - hydra-optuna-sweeper>=1.1.0
-    #- git+https://github.com/CosmiQ/solaris.git@0.5.0
-    - ttach>=0.0.3
-=======
   - ruamel_yaml>=0.15
   - scikit-image>=0.18
   - pip:
     - geo-inference>=2.0.7
     - hydra-colorlog>=1.1.0
     - hydra-optuna-sweeper>=1.1.0
->>>>>>> fc633eee
     - mlflow>=1.2 # causes env solving to hang if not with pip