--- conflicted
+++ resolved
@@ -215,27 +215,7 @@
         self.mem_vec_ds = src_mem_driver.CopyDataSource(self.vec_ds, 'src_mem_ds')
         self.vec_srs = self.mem_vec_ds.GetLayer().GetSpatialRef()
         vec_srs_wkt = self.vec_srs.ExportToPrettyWkt()
-<<<<<<< HEAD
-
-        # Convert all non-linear geometry to the linear:
-        layer = self.mem_vec_ds.GetLayer()
-        feature_defn = layer.GetLayerDefn()
-        layer.ResetReading()
-        feature = layer.GetNextFeature()
-        while feature is not None:
-            geom = feature.GetGeometryRef()
-            name = geom.GetGeometryName()
-            if name != "POLYGON":
-                linear_geom = geom.GetLinearGeometry()
-                new_feature = ogr.Feature(feature_defn)
-                new_feature.SetGeometryDirectly(linear_geom)
-                layer.CreateFeature(new_feature)
-                layer.DeleteFeature(feature.GetFID())
-
-            feature = layer.GetNextFeature()
-
-=======
->>>>>>> 60921a8b
+
         self._crs = CRS.from_wkt(vec_srs_wkt)
 
     def __getitem__(self, query: BoundingBox) -> Dict[str, Any]:
@@ -275,6 +255,24 @@
         out_layer = out_mem_ds.CreateLayer('0', self.vec_srs, geom_type=ogr.wkbMultiPolygon)
         ogr.Layer.Clip(self.mem_vec_ds.GetLayer(), mem_layer, out_layer)
 
+        # Check if the feature geometry is polygonal:
+        feature_defn = out_layer.GetLayerDefn()
+        out_layer.ResetReading()
+        feature = out_layer.GetNextFeature()
+        while feature is not None:
+            geom = feature.GetGeometryRef()
+            name = geom.GetGeometryName()
+
+            # Approximate a curvature by a polygon geometry:
+            if name != "POLYGON" and name != "MULTIPOLYGON":
+                linear_geom = geom.GetLinearGeometry()
+                new_feature = ogr.Feature(feature_defn)
+                new_feature.SetGeometryDirectly(linear_geom)
+                out_layer.CreateFeature(new_feature)
+                out_layer.DeleteFeature(feature.GetFID())
+
+            feature = out_layer.GetNextFeature()
+
         sample = {"mask": out_mem_ds, "crs": self.crs, "bbox": query}
 
         return sample