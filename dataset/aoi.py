--- conflicted
+++ resolved
@@ -121,7 +121,7 @@
                  attr_values_filter: Sequence = None,
                  download_data: bool = False,
                  root_dir: str = "data",
-                 for_multiprocessing: bool = False
+                 for_multiprocessing: bool = False,
                  raster_stats: bool = False,
                  write_multiband: bool = False):
         # TODO: dict printer to output report on list of aois
@@ -292,16 +292,12 @@
         self.label_gdf_filtered = label_gdf_filtered
 
         self.raster_stats = self.calc_raster_stats() if raster_stats else None
-        
+
         if not isinstance(for_multiprocessing, bool):
             raise ValueError(f"\n\"for_multiprocessing\" should be a boolean.\nGot {for_multiprocessing}.")
         self.for_multiprocessing = for_multiprocessing
         if self.for_multiprocessing:
             self.raster = None
-<<<<<<< HEAD
-=======
-
->>>>>>> 7a8fa250
         logging.debug(self)
 
     @classmethod
