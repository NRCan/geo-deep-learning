--- conflicted
+++ resolved
@@ -351,7 +351,17 @@
             f"\n\tAttribute values filter: {self.attr_values_filter}"
             )
 
-<<<<<<< HEAD
+    def raster_to_multiband(self, virtual=True):
+        if not self.raster_src_is_multiband:
+            if virtual:
+                self.raster_multiband = stack_singlebands_vrt(self.raster_parsed)
+            else:
+                self.raster_multiband = self.write_multiband_from_singleband_rasters_as_vrt()
+            self.raster = _check_rasterio_im_load(self.raster_multiband)
+        else:
+            self.raster_multiband = self.raster_parsed[0]
+            self.raster = _check_rasterio_im_load(self.raster_multiband)
+
     def to_dict(self, extended=True):
         """returns a dictionary containing all important attributes of AOI (ex.: to print a report or output csv)"""
         out_dict = {
@@ -391,21 +401,6 @@
                 'label_features_filtered_mean_exterior_vertices_nb': mean_ext_vert_nb
             })
         return out_dict
-=======
-    def raster_to_multiband(self, virtual=True):
-        if not self.raster_src_is_multiband:
-            if virtual:
-                self.raster_multiband = stack_singlebands_vrt(self.raster_parsed)
-            else:
-                self.raster_multiband = self.write_multiband_from_singleband_rasters_as_vrt()
-            self.raster = _check_rasterio_im_load(self.raster_multiband)
-        else:
-            self.raster_multiband = self.raster_parsed[0]
-            self.raster = _check_rasterio_im_load(self.raster_multiband)
-
-    # TODO def to_dict()
-    # return a dictionary containing all important attributes of AOI (ex.: to print a report or output csv)
->>>>>>> 9813641c
 
     def calc_raster_stats(self):
         """ For stac items formatted as expected, reads mean and std of raster imagery, per band.
