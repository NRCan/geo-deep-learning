import functools
import json
from collections import OrderedDict
from pathlib import Path
from typing import Union, Sequence, Dict, Tuple, List, Optional

import geopandas as gpd
import numpy as np
import pyproj
import pystac
import rasterio
from hydra.utils import to_absolute_path
from pandas.io.common import is_url
from pystac.extensions.eo import ItemEOExtension, Band
from omegaconf import listconfig, ListConfig
from shapely.geometry import box, Polygon, MultiPolygon
from solaris.utils.core import _check_rasterio_im_load, _check_gdf_load
from torchvision.datasets.utils import download_url
from tqdm import tqdm

from utils.geoutils import stack_singlebands_vrt, is_stac_item, create_new_raster_from_base
from utils.logger import get_logger
from utils.utils import read_csv
from utils.verifications import assert_crs_match, validate_raster, \
    validate_num_bands, validate_features_from_gpkg

logging = get_logger(__name__)  # import logging


class SingleBandItemEO(ItemEOExtension):
    """
    Single-Band Stac Item with assets by common name.
    For info on common names, see https://github.com/stac-extensions/eo#common-band-names
    """
    def __init__(
            self,
            item: pystac.Item,
            bands_requested: Optional[Sequence] = None,
    ):
        """

        @param item:
            Stac item containing metadata linking imagery assets
        @param bands_requested:
            band selection which must be a list of STAC Item common names from eo extension.
            See: https://github.com/stac-extensions/eo/#common-band-names
        """
        super().__init__(item)
        if not is_stac_item(item):
            raise TypeError(f"Expected a valid pystac.Item object. Got {type(item)}")
        self.item = item
        self._assets_by_common_name = None

        if bands_requested is not None and len(bands_requested) == 0:
            logging.warning(f"At least one band should be chosen if assets need to be reached")

        # Create band inventory (all available bands)
        self.bands_all = [band for band in self.asset_by_common_name.keys()]

        # Make sure desired bands are subset of inventory
        if not set(bands_requested).issubset(set(self.bands_all)):
            raise ValueError(f"Requested bands ({bands_requested}) should be a subset of available bands ({self.bands_all})")

        # Filter only requested bands
        self.bands_requested = {band: self.asset_by_common_name[band] for band in bands_requested}
        logging.debug(self.bands_all)
        logging.debug(self.bands_requested)

        bands = []
        for band in self.bands_requested.keys():
            band = Band.create(
                name=self.bands_requested[band]['name'],
                common_name=band,
                description=self.bands_requested[band]['meta'].description,
                center_wavelength=self.bands_requested[band]['meta'].extra_fields['eo:bands'][0]['center_wavelength'],
                full_width_half_max=self.bands_requested[band]['meta'].extra_fields['eo:bands'][0]['full_width_half_max'])
            bands.append(band)
        self.bands = bands

    @property
    def asset_by_common_name(self) -> Dict:
        """
        Get assets by common band name (only works for assets containing 1 band)
        Adapted from:
        https://github.com/sat-utils/sat-stac/blob/40e60f225ac3ed9d89b45fe564c8c5f33fdee7e8/satstac/item.py#L75
        @return:
        """
        if self._assets_by_common_name is None:
            self._assets_by_common_name = OrderedDict()
            for name, a_meta in self.item.assets.items():
                bands = []
                if 'eo:bands' in a_meta.extra_fields.keys():
                    bands = a_meta.extra_fields['eo:bands']
                if len(bands) == 1:
                    eo_band = bands[0]
                    if 'common_name' in eo_band.keys():
                        common_name = eo_band['common_name']
                        if not Band.band_range(common_name):  # Hacky but easiest way to validate common names
                            raise ValueError(f'Must be one of the accepted common names. Got "{common_name}".')
                        else:
                            self._assets_by_common_name[common_name] = {'meta': a_meta, 'name': name}
        if not self._assets_by_common_name:
            raise ValueError(f"Common names for assets cannot be retrieved")
        return self._assets_by_common_name


class AOI(object):
    """
    Object containing all data information about a single area of interest
    based on https://github.com/stac-extensions/ml-aoi
    """

    def __init__(self, raster: Union[Path, str],
                 raster_bands_request: List = None,
                 label: Union[Path, str] = None,
                 split: str = None,
                 aoi_id: str = None,
                 collection: str = None,
                 raster_num_bands_expected: int = None,
                 attr_field_filter: str = None,
                 attr_values_filter: Sequence = None,
                 download_data: bool = False,
                 root_dir: str = "data",
<<<<<<< HEAD
                 raster_stats: bool = False,
                 write_multiband: bool = False):
=======
                 write_multiband: bool = False,
                 for_multiprocessing: bool = False):
>>>>>>> 2f08a9ed
        # TODO: dict printer to output report on list of aois
        """
        @param raster: pathlib.Path or str
            Path to source imagery
        @param label: pathlib.Path or str
            Path to ground truth file. If not provided, AOI is considered only for inference purposes
        @param split: str
            Name of destination dataset for aoi. Should be 'trn', 'tst' or 'inference'
        @param aoi_id: str
            Name or id (loosely defined) of area of interest. Used to name output folders.
            Multiple AOI instances can bear the same name.
        @param collection: str
            Name of collection containing AOI. All AOIs in the same collection should never be spatially overlapping
        @param raster_num_bands_expected:
            Number of bands expected in processed raster (e.g. after combining single-bands files into a VRT)
        @param attr_field_filter: str, optional
            Name of attribute field used to filter features. If not provided all geometries in ground truth file
            will be considered.
        @param attr_values_filter: list of ints, optional
            The list of attribute values in given attribute field used to filter features from ground truth file.
            If not provided, all values in field will be considered
        @param download_data:
            if True, download dataset and store it in the root directory.
        @param root_dir:
            root directory where dataset can be found or downloaded
        @param raster_stats:
            if True, radiometric stats will be read from Stac Item if available or calculated
        @param write_multiband: bool, optional
            If True, a multi-band raster side by side with single-bands rasters as provided in input csv. For debugging purposes.
        @param for_multiprocessing: bool, optional
            If True, no rasterio.DatasetReader will be generated in __init__. User will have to call read raster later.
            See: https://github.com/rasterio/rasterio/issues/1731
        """
        # Check and parse raster data
        if not isinstance(raster, str):
            raise TypeError(f"Raster path should be a string.\nGot {raster} of type {type(raster)}")
        self.raster_raw_input = raster
        if raster_bands_request and not isinstance(raster_bands_request, (Sequence, ListConfig)):
            raise ValueError(f"Requested bands should be a list."
                             f"\nGot {raster_bands_request} of type {type(raster_bands_request)}")
        self.raster_bands_request = raster_bands_request
        raster_parsed = self.parse_input_raster(
            csv_raster_str=self.raster_raw_input,
            raster_bands_requested=self.raster_bands_request
        )

        # If stac item input, keep Stac item object as attribute
        if is_stac_item(self.raster_raw_input):
            item = SingleBandItemEO(item=pystac.Item.from_file(self.raster_raw_input),
                                    bands_requested=self.raster_bands_request)
            self.raster_stac_item = item
        else:
            self.raster_stac_item = None

        # If parsed result has more than a single file, then we're dealing with single-band files
        self.raster_src_is_multiband = True if len(raster_parsed) == 1 else False

        # Download assets if desired
        self.download_data = download_data
        self.root_dir = Path(root_dir)

        if self.download_data:
            for index, single_raster in enumerate(raster_parsed):
                if is_url(single_raster):
                    out_name = self.root_dir / Path(single_raster).name
                    download_url(single_raster, root=str(out_name.parent), filename=out_name.name)
                    # replace with local copy
                    raster_parsed[index] = str(out_name)

        # validate raster data
        for single_raster in raster_parsed:
            validate_raster(single_raster)
        self.raster_parsed = raster_parsed

        # if single band assets, build multiband VRT
        self.raster_to_multiband(virtual=True)

        if raster_num_bands_expected:
            validate_num_bands(raster_path=self.raster, num_bands=raster_num_bands_expected)

        if self.raster_parsed and write_multiband:
            self.write_multiband_from_singleband_rasters_as_vrt()

        # Check label data
        if label:
            self.label = Path(label)
            self.label_gdf = _check_gdf_load(str(label))
            self.bounds_iou = self.bounds_iou_gdf_riodataset(
                gdf=self.label_gdf,
                raster=self.raster)
            if self.bounds_iou == 0:
                logging.error(
                    f"Features in label file {label} do not intersect with bounds of raster file "
                    f"{self.raster.name}")
            # TODO generate report first time, then, skip if exists
            self.label_invalid_features = validate_features_from_gpkg(label, attr_field_filter)

            # TODO: unit test for failed CRS match
            try:
                # TODO: check if this creates overhead. Skip if report exists?
                self.crs_match, self.epsg_raster, self.epsg_label = assert_crs_match(self.raster, self.label_gdf)
            except pyproj.exceptions.CRSError as e:
                logging.warning(f"\nError while checking CRS match between raster and label."
                                f"\n{e}")
        else:
            self.label = self.crs_match = self.epsg_raster = self.epsg_label = None

        # Check split string
        if split and not isinstance(split, str):
            raise ValueError(f"\nDataset split should be a string.\nGot {split}.")

        if label and split not in ['trn', 'tst', 'inference']:
            raise ValueError(f"\nWith ground truth, split should be 'trn', 'tst' or 'inference'. \nGot {split}")
        # force inference split if no label provided
        elif not label and (split != 'inference' or not split):
            logging.warning(f"\nNo ground truth provided. Dataset split will be set to 'inference'"
                            f"\nOriginal split: {split}")
            split = 'inference'
        self.split = split

        # Check aoi_id string
        if aoi_id and not isinstance(aoi_id, str):
            raise TypeError(f'AOI name should be a string. Got {aoi_id} of type {type(aoi_id)}')
        elif not aoi_id and self.raster_src_is_multiband:
            aoi_id = Path(self.raster.name).stem  # Defaults to name of image without suffix
        elif not aoi_id and not self.raster_src_is_multiband:
            aoi_id = Path(self.raster_raw_input).stem  # Defaults to name of first singleband image without suffix
        self.aoi_id = aoi_id

        # Check collection string
        if collection and not isinstance(collection, str):
            raise TypeError(f'Collection name should be a string. Got {collection} of type {type(collection)}')
        self.aoi_id = aoi_id

        # If ground truth is provided, check attribute field
        if label and attr_field_filter:
            if not isinstance(attr_field_filter, str):
                raise TypeError(f'Attribute field name should be a string.\n'
                                f'Got {attr_field_filter} of type {type(attr_field_filter)}')
            elif attr_field_filter not in self.label_gdf.columns:
                # fiona and geopandas don't expect attribute name exactly the same way: "properties/class" vs "class"
                attr_field_filter = attr_field_filter.split('/')[-1]
                if attr_field_filter not in self.label_gdf.columns:
                    raise ValueError(f"\nAttribute field \"{attr_field_filter}\" not found in label attributes:\n"
                                     f"{self.label_gdf.columns}")
        self.attr_field_filter = attr_field_filter

        # If ground truth is provided, check attribute values to filter from
        if isinstance(attr_values_filter, int):
            attr_values_filter = [attr_values_filter]
        if label and attr_values_filter and not isinstance(attr_values_filter, (list, listconfig.ListConfig)):
            raise TypeError(f'Attribute values should be a list.\n'
                            f'Got {attr_values_filter} of type {type(attr_values_filter)}')
        self.attr_values_filter = attr_values_filter
        label_gdf_filtered = self.filter_gdf_by_attribute(
            self.label_gdf.copy(deep=True),
            self.attr_field_filter,
            self.attr_values_filter,
        )
        if len(label_gdf_filtered) == 0:
            logging.warning(f"\nNo features found for ground truth \"{self.label}\","
                             f"\nfiltered by attribute field \"{self.attr_field_filter}\""
                             f"\nwith values \"{self.attr_values_filter}\"")
        self.label_gdf_filtered = label_gdf_filtered

<<<<<<< HEAD
        self.raster_stats = self.calc_raster_stats() if raster_stats else None
=======
        if not isinstance(for_multiprocessing, bool):
            raise ValueError(f"\n\"for_multiprocessing\" should be a boolean.\nGot {for_multiprocessing}.")
        self.for_multiprocessing = for_multiprocessing
        if self.for_multiprocessing:
            self.raster_multiband = self.raster = None
>>>>>>> 2f08a9ed
        logging.debug(self)

    @classmethod
    def from_dict(cls,
                  aoi_dict,
                  bands_requested: List = None,
                  attr_field_filter: str = None,
                  attr_values_filter: list = None,
                  download_data: bool = False,
                  root_dir: str = "data"):
        """Instanciates an AOI object from an input-data dictionary as expected by geo-deep-learning"""
        if not isinstance(aoi_dict, dict):
            raise TypeError('Input data should be a dictionary.')
        if not {'tif', 'gpkg', 'split'}.issubset(set(aoi_dict.keys())):
            raise ValueError(f"Input data should minimally contain the following keys: \n"
                             f"'tif', 'gpkg', 'split'.")
        if not aoi_dict['gpkg']:
            logging.warning(f"No ground truth data found for {aoi_dict['tif']}.\n"
                            f"Only imagery will be processed from now on")
        if "aoi_id" not in aoi_dict.keys() or not aoi_dict['aoi_id']:
            aoi_dict['aoi_id'] = Path(aoi_dict['tif']).stem
        aoi_dict['attribute_name'] = attr_field_filter
        new_aoi = cls(
            raster=aoi_dict['tif'],
            raster_bands_request=bands_requested,
            label=aoi_dict['gpkg'],
            split=aoi_dict['split'],
            attr_field_filter=attr_field_filter,
            attr_values_filter=attr_values_filter,
            aoi_id=aoi_dict['aoi_id'],
            download_data=download_data,
            root_dir=root_dir,
        )
        return new_aoi

    # TODO: is this necessary if to_dict() is good enough?
    def __str__(self):
        return (
            f"\nAOI ID: {self.aoi_id}"
            f"\n\tRaster: {self.raster.name}"
            f"\n\tLabel: {self.label}"
            f"\n\tCRS match: {self.crs_match}"
            f"\n\tSplit: {self.split}"
            f"\n\tAttribute field filter: {self.attr_field_filter}"
            f"\n\tAttribute values filter: {self.attr_values_filter}"
            )

<<<<<<< HEAD
    def to_dict(self, extended=True):
        """returns a dictionary containing all important attributes of AOI (ex.: to print a report or output csv)"""
        out_dict = {
            'raster': self.raster_raw_input,
            'label': self.label,
            'split': self.split,
            'id': self.aoi_id,
            'raster_parsed': self.raster_parsed,
            'raster_area': (self.raster.res[0] * self.raster.width) * (self.raster.res[1] * self.raster.height),
            'raster_meta': self.raster.meta,
            'label_features_nb': len(self.label_gdf),
            'label_features_filtered_nb': len(self.label_gdf_filtered),
            'raster_label_bounds_iou': self.bounds_iou,
            'crs_raster': self.epsg_raster,
            'crs_label': self.epsg_label,
            'crs_match': self.crs_match
        }
        if extended:
            if isinstance(list(self.label_gdf_filtered.geometry)[0], MultiPolygon):
                ext_vert = []
                for multipolygon in list(self.label_gdf_filtered.geometry):
                    ext_vert.extend([len(geom.exterior.coords) for geom in list(multipolygon)])
                mean_ext_vert_nb = np.mean(ext_vert)
            elif isinstance(list(self.label_gdf_filtered.geometry)[0], Polygon):
                mean_ext_vert_nb = np.mean([len(geom.exterior.coords) for geom in self.label_gdf_filtered.geometry])
            else:
                mean_ext_vert_nb = None
            out_dict.update({
                'label_features_filtered_mean_area': np.mean(self.label_gdf_filtered.area),
                'label_features_filtered_mean_perimeter': np.mean(self.label_gdf_filtered.length),
                'label_features_filtered_mean_exterior_vertices_nb': mean_ext_vert_nb
            })
        return out_dict

    def calc_raster_stats(self):
        """ For stac items formatted as expected, reads mean and std of raster imagery, per band.
        See stac item example: tests/data/spacenet/SpaceNet_AOI_2_Las_Vegas-056155973080_01_P001-WV03.json
        If source imagery is not a stac item or stac item lacks stats assets, stats are calculed on the fly"""
        if self.raster_bands_request:
            stats = {name: {} for name in self.raster_bands_request}
        else:
            stats = {f"band_{index}": {} for index in range(self.raster.count)}
        try:
            stats_asset = self.raster_stac_item.item.assets['STATS']
            if is_url(stats_asset.href):
                download_url(stats_asset.href, root=str(self.root_dir), filename=Path(stats_asset.href).name)
                stats_href = self.root_dir / Path(stats_asset.href).name
            else:
                stats_href = to_absolute_path(stats_asset.href)
            with open(stats_href, 'r') as ifile:
                stac_stats = json.loads(ifile.read())
            stac_stats = {bandwise_stats['asset']: bandwise_stats for bandwise_stats in stac_stats}
            for band in self.raster_stac_item.bands:
                stats[band.common_name] = stac_stats[band.name]
        except (AttributeError, KeyError):
            raster_np = self.raster.read()
            for index, band in enumerate(stats.keys()):
                stats[band] = {"statistics": {}, "histogram": {}}
                stats[band]["statistics"]["minimum"] = raster_np[index].min()
                stats[band]["statistics"]["maximum"] = raster_np[index].max()
                stats[band]["statistics"]["mean"] = raster_np[index].mean()
                stats[band]["statistics"]["median"] = np.median(raster_np[index])
                stats[band]["statistics"]["std"] = raster_np[index].std()
                stats[band]["histogram"]["buckets"] = list(np.bincount(raster_np.flatten()))
        mean_minimum = np.mean([band_stat["statistics"]["minimum"] for band_stat in stats.values()])
        mean_maximum = np.mean([band_stat["statistics"]["maximum"] for band_stat in stats.values()])
        mean_mean = np.mean([band_stat["statistics"]["mean"] for band_stat in stats.values()])
        mean_median = np.mean([band_stat["statistics"]["median"] for band_stat in stats.values()])
        mean_std = np.mean([band_stat["statistics"]["std"] for band_stat in stats.values()])
        hists_np = [np.asarray(band_stat["histogram"]["buckets"]) for band_stat in stats.values()]
        mean_hist_np = np.sum(hists_np, axis=0) / len(hists_np)
        mean_hist = list(mean_hist_np.astype(int))
        stats["all"] = {
            "statistics": {"minimum": mean_minimum, "maximum": mean_maximum, "mean": mean_mean,
                           "median": mean_median, "std": mean_std},
            "histogram": {"buckets": mean_hist}}
        return stats

    def write_multiband_from_singleband_rasters_as_vrt(self, out_dir: Union[str, Path] = None):
=======
    def raster_to_multiband(self, virtual=True):
        if not self.raster_src_is_multiband:
            if virtual:
                self.raster_multiband = stack_singlebands_vrt(self.raster_parsed)
            else:
                self.raster_multiband = self.write_multiband_from_singleband_rasters_as_vrt()
            self.raster = _check_rasterio_im_load(self.raster_multiband)
        else:
            self.raster_multiband = self.raster_parsed[0]
            self.raster = _check_rasterio_im_load(self.raster_multiband)

    # TODO def to_dict()
    # return a dictionary containing all important attributes of AOI (ex.: to print a report or output csv)

    # TODO def raster_stats()
    # return a dictionary with mean and std of raster, per band

    def write_multiband_from_singleband_rasters_as_vrt(self):
>>>>>>> 2f08a9ed
        """Writes a multiband raster to file from a pre-built VRT. For debugging and demoing"""
        out_dir = self.root_dir if out_dir is not None else Path(out_dir)
        if not self.raster.driver == 'VRT':
            logging.error(f"To write a multi-band raster from single-band files, a VRT must be provided."
                          f"\nGot {self.raster.meta}")
            return
        if "${dataset.bands}" in self.raster_raw_input:
            out_tif_path = out_dir / Path(self.raster_raw_input).name.replace("${dataset.bands}", ''.join(self.raster_bands_request))
        elif is_stac_item(self.raster_raw_input):
            out_tif_path = out_dir / f"{Path(self.raster_raw_input).stem}_{'-'.join(self.raster_bands_request)}.tif"
        else:
            logging.error(f"\nTo write multiband raster from single band imagery, "
                          f"source imagery must be referenced with expected formats.\n"
                          f"See dataset/README.md")
            return
        logging.debug(f"Writing multi-band raster to {out_tif_path}")
        create_new_raster_from_base(
            input_raster=self.raster,
            output_raster=str(out_tif_path),
            write_array=self.raster.read())
        return out_tif_path

    @staticmethod
    def parse_input_raster(
            csv_raster_str: str,
            raster_bands_requested: Sequence
    ) -> Union[List, Tuple]:
        """
        From input csv, determine if imagery is
        1. A Stac Item with single-band assets (multi-band assets not implemented)
        2. Single-band imagery as path or url with hydra-like interpolation for band identification
        3. Multi-band path or url
        @param csv_raster_str:
            input imagery to parse
        @param raster_bands_requested:
            dataset configuration parameters
        @return:
        """
        if is_stac_item(csv_raster_str):
            item = SingleBandItemEO(item=pystac.Item.from_file(csv_raster_str),
                                    bands_requested=raster_bands_requested)
            raster = [value['meta'].href for value in item.bands_requested.values()]
            return raster
        elif "${dataset.bands}" in csv_raster_str:
            if not isinstance(raster_bands_requested, (List, ListConfig, tuple)) or len(raster_bands_requested) == 0:
                raise TypeError(f"\nRequested bands should a list of bands. "
                                f"\nGot {raster_bands_requested} of type {type(raster_bands_requested)}")
            raster = [csv_raster_str.replace("${dataset.bands}", band) for band in raster_bands_requested]
            return raster
        else:
            try:
                validate_raster(csv_raster_str)
                return [csv_raster_str]
            except (FileNotFoundError, rasterio.RasterioIOError, TypeError) as e:
                logging.critical(f"Couldn't parse input raster. Got {csv_raster_str}")
                raise e

    @staticmethod
    def bounds_iou(polygon1: Polygon, polygon2: Polygon) -> float:
        """Calculate intersection over union of areas between two shapely polygons"""
        if not polygon1.intersects(polygon2):
            return 0
        else:
            intersection = polygon1.intersection(polygon2).area
            union = polygon1.area + polygon2.area - intersection
            return intersection / union

    @staticmethod
    def bounds_iou_gdf_riodataset(gdf: gpd.GeoDataFrame, raster: rasterio.DatasetReader) -> float:
        """Calculates intersection over union of the total bounds of a GeoDataFrame and bounds of a rasterio Dataset"""
        label_bounds = gdf.total_bounds
        label_bounds_box = box(*label_bounds.tolist())
        raster_bounds_box = box(*list(raster.bounds))
        bounds_iou = AOI.bounds_iou(polygon1=label_bounds_box, polygon2=raster_bounds_box)
        return bounds_iou

    @staticmethod
    def filter_gdf_by_attribute(
            gdf_tile: Union[str, Path, gpd.GeoDataFrame],
            attr_field: str = None,
            attr_vals: Sequence = None):
        """
        Filter features from a geopandas.GeoDataFrame according to an attribute field and filtering values
        @param gdf_tile: str, Path or gpd.GeoDataFrame
            GeoDataFrame or path to GeoDataFrame to filter feature from
        @return: Subset of source GeoDataFrame with only filtered features (deep copy)
        """
        gdf_tile = _check_gdf_load(gdf_tile)
        if gdf_tile.empty or not attr_field or not attr_vals:
            return gdf_tile
        try:
            condList = [gdf_tile[f'{attr_field}'] == val for val in attr_vals]
            condList.extend([gdf_tile[f'{attr_field}'] == str(val) for val in attr_vals])
            allcond = functools.reduce(lambda x, y: x | y, condList)  # combine all conditions with OR
            gdf_filtered = gdf_tile[allcond].copy(deep=True)
            logging.debug(f'Successfully filtered features from GeoDataFrame"\n'
                          f'Filtered features: {len(gdf_filtered)}\n'
                          f'Total features: {len(gdf_tile)}\n'
                          f'Attribute field: "{attr_field}"\n'
                          f'Filtered values: {attr_vals}')
            return gdf_filtered
        except KeyError as e:
            logging.critical(f'No attribute named {attr_field} in GeoDataFrame. \n'
                             f'If all geometries should be kept, leave "attr_field" and "attr_vals" blank.\n'
                             f'Attributes: {gdf_tile.columns}\n'
                             f'GeoDataFrame: {gdf_tile.info()}')
            raise e


def aois_from_csv(
        csv_path: Union[str, Path],
        bands_requested: List = None,
        attr_field_filter: str = None,
        attr_values_filter: str = None,
        download_data: bool = False,
        data_dir: str = "data"
):
    """
    Creates list of AOIs by parsing a csv file referencing input data
    @param csv_path:
        path to csv file containing list of input data. See README for details on expected structure of csv.
    @param bands_requested:
        List of bands to select from inputted imagery. Applies only to single-band input imagery.
    @param attr_values_filter:
        Attribute filed to filter features from
    @param attr_field_filter:
        Attribute values (for given attribute field) for features to keep
    @param download_data:
        if True, download dataset and store it in the root directory.
    @param data_dir:
        root directory where data can be found or downloaded
    Returns: a list of AOIs objects
    """
    aois = []
    data_list = read_csv(csv_path)
    logging.info(f'\n\tSuccessfully read csv file: {Path(csv_path).name}\n'
                 f'\tNumber of rows: {len(data_list)}\n'
                 f'\tCopying first row:\n{data_list[0]}\n')
    for i, aoi_dict in tqdm(enumerate(data_list), desc="Creating AOI's"):
        try:
            new_aoi = AOI.from_dict(
                aoi_dict=aoi_dict,
                bands_requested=bands_requested,
                attr_field_filter=attr_field_filter,
                attr_values_filter=attr_values_filter,
                download_data=download_data,
                root_dir=data_dir,
            )
            logging.debug(new_aoi)
            aois.append(new_aoi)
        except FileNotFoundError as e:
            logging.critical(f"{e}\nGround truth file may not exist or is empty.\n"
                             f"Failed to create AOI:\n{aoi_dict}\n"
                             f"Index: {i}")
    return aois<|MERGE_RESOLUTION|>--- conflicted
+++ resolved
@@ -121,13 +121,9 @@
                  attr_values_filter: Sequence = None,
                  download_data: bool = False,
                  root_dir: str = "data",
-<<<<<<< HEAD
                  raster_stats: bool = False,
-                 write_multiband: bool = False):
-=======
                  write_multiband: bool = False,
                  for_multiprocessing: bool = False):
->>>>>>> 2f08a9ed
         # TODO: dict printer to output report on list of aois
         """
         @param raster: pathlib.Path or str
@@ -293,15 +289,13 @@
                              f"\nwith values \"{self.attr_values_filter}\"")
         self.label_gdf_filtered = label_gdf_filtered
 
-<<<<<<< HEAD
         self.raster_stats = self.calc_raster_stats() if raster_stats else None
-=======
+
         if not isinstance(for_multiprocessing, bool):
             raise ValueError(f"\n\"for_multiprocessing\" should be a boolean.\nGot {for_multiprocessing}.")
         self.for_multiprocessing = for_multiprocessing
         if self.for_multiprocessing:
             self.raster_multiband = self.raster = None
->>>>>>> 2f08a9ed
         logging.debug(self)
 
     @classmethod
@@ -349,7 +343,17 @@
             f"\n\tAttribute values filter: {self.attr_values_filter}"
             )
 
-<<<<<<< HEAD
+    def raster_to_multiband(self, virtual=True):
+        if not self.raster_src_is_multiband:
+            if virtual:
+                self.raster_multiband = stack_singlebands_vrt(self.raster_parsed)
+            else:
+                self.raster_multiband = self.write_multiband_from_singleband_rasters_as_vrt()
+            self.raster = _check_rasterio_im_load(self.raster_multiband)
+        else:
+            self.raster_multiband = self.raster_parsed[0]
+            self.raster = _check_rasterio_im_load(self.raster_multiband)
+
     def to_dict(self, extended=True):
         """returns a dictionary containing all important attributes of AOI (ex.: to print a report or output csv)"""
         out_dict = {
@@ -429,26 +433,6 @@
         return stats
 
     def write_multiband_from_singleband_rasters_as_vrt(self, out_dir: Union[str, Path] = None):
-=======
-    def raster_to_multiband(self, virtual=True):
-        if not self.raster_src_is_multiband:
-            if virtual:
-                self.raster_multiband = stack_singlebands_vrt(self.raster_parsed)
-            else:
-                self.raster_multiband = self.write_multiband_from_singleband_rasters_as_vrt()
-            self.raster = _check_rasterio_im_load(self.raster_multiband)
-        else:
-            self.raster_multiband = self.raster_parsed[0]
-            self.raster = _check_rasterio_im_load(self.raster_multiband)
-
-    # TODO def to_dict()
-    # return a dictionary containing all important attributes of AOI (ex.: to print a report or output csv)
-
-    # TODO def raster_stats()
-    # return a dictionary with mean and std of raster, per band
-
-    def write_multiband_from_singleband_rasters_as_vrt(self):
->>>>>>> 2f08a9ed
         """Writes a multiband raster to file from a pre-built VRT. For debugging and demoing"""
         out_dir = self.root_dir if out_dir is not None else Path(out_dir)
         if not self.raster.driver == 'VRT':
