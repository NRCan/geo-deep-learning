--- conflicted
+++ resolved
@@ -121,13 +121,9 @@
                  attr_values_filter: Sequence = None,
                  download_data: bool = False,
                  root_dir: str = "data",
-<<<<<<< HEAD
-                 write_multiband: bool = False,
-                 for_multiprocessing: bool = False):
-=======
+                 for_multiprocessing: bool = False
                  raster_stats: bool = False,
                  write_multiband: bool = False):
->>>>>>> a7c23f54
         # TODO: dict printer to output report on list of aois
         """
         @param raster: pathlib.Path or str
@@ -289,15 +285,14 @@
                              f"\nwith values \"{self.attr_values_filter}\"")
         self.label_gdf_filtered = label_gdf_filtered
 
-<<<<<<< HEAD
+        self.raster_stats = self.calc_raster_stats() if raster_stats else None
+        
         if not isinstance(for_multiprocessing, bool):
             raise ValueError(f"\n\"for_multiprocessing\" should be a boolean.\nGot {for_multiprocessing}.")
         self.for_multiprocessing = for_multiprocessing
         if self.for_multiprocessing:
-            self.raster_multiband = self.raster = None
-=======
-        self.raster_stats = self.calc_raster_stats() if raster_stats else None
->>>>>>> a7c23f54
+            self.raster = None
+
         logging.debug(self)
 
     @classmethod
