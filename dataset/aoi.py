--- conflicted
+++ resolved
@@ -121,15 +121,9 @@
                  attr_values_filter: Sequence = None,
                  download_data: bool = False,
                  root_dir: str = "data",
-<<<<<<< HEAD
-                 raster_stats: bool = False,
-                 write_multiband: bool = False,
-                 for_multiprocessing: bool = False):
-=======
                  for_multiprocessing: bool = False,
                  raster_stats: bool = False,
                  write_multiband: bool = False):
->>>>>>> 9bf00ce2
         # TODO: dict printer to output report on list of aois
         """
         @param raster: pathlib.Path or str
@@ -370,26 +364,18 @@
 
     def to_dict(self, extended=True):
         """returns a dictionary containing all important attributes of AOI (ex.: to print a report or output csv)"""
-<<<<<<< HEAD
-=======
         try:
             raster_area = (self.raster.res[0] * self.raster.width) * (self.raster.res[1] * self.raster.height)
         except AttributeError:
             raster_area = None
->>>>>>> 9bf00ce2
         out_dict = {
             'raster': self.raster_raw_input,
             'label': self.label,
             'split': self.split,
             'id': self.aoi_id,
             'raster_parsed': self.raster_parsed,
-<<<<<<< HEAD
-            'raster_area': (self.raster.res[0] * self.raster.width) * (self.raster.res[1] * self.raster.height),
-            'raster_meta': self.raster.meta,
-=======
             'raster_area': raster_area,
             'raster_meta': self.raster_meta,
->>>>>>> 9bf00ce2
             'label_features_nb': len(self.label_gdf),
             'label_features_filtered_nb': len(self.label_gdf_filtered),
             'raster_label_bounds_iou': self.bounds_iou,
@@ -398,17 +384,6 @@
             'crs_match': self.crs_match
         }
         if extended:
-<<<<<<< HEAD
-            if isinstance(list(self.label_gdf_filtered.geometry)[0], MultiPolygon):
-                ext_vert = []
-                for multipolygon in list(self.label_gdf_filtered.geometry):
-                    ext_vert.extend([len(geom.exterior.coords) for geom in list(multipolygon)])
-                mean_ext_vert_nb = np.mean(ext_vert)
-            elif isinstance(list(self.label_gdf_filtered.geometry)[0], Polygon):
-                mean_ext_vert_nb = np.mean([len(geom.exterior.coords) for geom in self.label_gdf_filtered.geometry])
-            else:
-                mean_ext_vert_nb = None
-=======
             mean_ext_vert_nb = None
             try:
                 if isinstance(list(self.label_gdf_filtered.geometry)[0], MultiPolygon):
@@ -424,7 +399,6 @@
             except Exception as e:
                 logging.warning(e)
 
->>>>>>> 9bf00ce2
             out_dict.update({
                 'label_features_filtered_mean_area': np.mean(self.label_gdf_filtered.area),
                 'label_features_filtered_mean_perimeter': np.mean(self.label_gdf_filtered.length),
