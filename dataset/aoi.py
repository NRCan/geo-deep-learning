import functools
import json
from collections import OrderedDict
from pathlib import Path
from typing import Union, Sequence, Dict, Tuple, List, Optional

import geopandas as gpd
import numpy as np
import pyproj
import pystac
import rasterio
from hydra.utils import to_absolute_path
from kornia import image_to_tensor, tensor_to_image
from kornia.enhance import equalize_clahe
from pandas.io.common import is_url
from pystac.extensions.eo import ItemEOExtension, Band
from omegaconf import listconfig, ListConfig
from rasterio.plot import reshape_as_image, reshape_as_raster
from shapely.geometry import box, Polygon, MultiPolygon
from torchvision.datasets.utils import download_url
from tqdm import tqdm

from utils.geoutils import stack_singlebands_vrt, is_stac_item, create_new_raster_from_base, subset_multiband_vrt, \
    check_rasterio_im_load, check_gdf_load
from utils.logger import get_logger
from utils.utils import read_csv, minmax_scale
from utils.verifications import assert_crs_match, validate_raster, \
    validate_num_bands, validate_features_from_gpkg

logging = get_logger(__name__)  # import logging


class SingleBandItemEO(ItemEOExtension):
    """
    Single-Band Stac Item with assets by common name.
    For info on common names, see https://github.com/stac-extensions/eo#common-band-names
    """
    def __init__(
            self,
            item: pystac.Item,
            bands_requested: Optional[Sequence] = None,
    ):
        """

        @param item:
            Stac item containing metadata linking imagery assets
        @param bands_requested:
            band selection which must be a list of STAC Item common names from eo extension.
            See: https://github.com/stac-extensions/eo/#common-band-names
        """
        super().__init__(item)
        if not is_stac_item(item):
            raise TypeError(f"Expected a valid pystac.Item object. Got {type(item)}")
        self.item = item
        self._assets_by_common_name = None

        if not bands_requested:
            raise ValueError(f"At least one band should be chosen if assets need to be reached")

        # Create band inventory (all available bands)
        self.bands_all = [band for band in self.asset_by_common_name.keys()]

        # Make sure desired bands are subset of inventory
        if not set(bands_requested).issubset(set(self.bands_all)):
            raise ValueError(f"Requested bands ({bands_requested}) should be a subset of available bands ({self.bands_all})")

        # Filter only requested bands
        self.bands_requested = {band: self.asset_by_common_name[band] for band in bands_requested}
        logging.debug(self.bands_all)
        logging.debug(self.bands_requested)

        bands = []
        for band in self.bands_requested.keys():
            band = Band.create(
                name=self.bands_requested[band]['name'],
                common_name=band,
                description=self.bands_requested[band]['meta'].description,
                center_wavelength=self.bands_requested[band]['meta'].extra_fields['eo:bands'][0]['center_wavelength'],
                full_width_half_max=self.bands_requested[band]['meta'].extra_fields['eo:bands'][0]['full_width_half_max'])
            bands.append(band)
        self.bands = bands

    @property
    def asset_by_common_name(self) -> Dict:
        """
        Get assets by common band name (only works for assets containing 1 band)
        Adapted from:
        https://github.com/sat-utils/sat-stac/blob/40e60f225ac3ed9d89b45fe564c8c5f33fdee7e8/satstac/item.py#L75
        @return:
        """
        if self._assets_by_common_name is None:
            self._assets_by_common_name = OrderedDict()
            for name, a_meta in self.item.assets.items():
                bands = []
                if 'eo:bands' in a_meta.extra_fields.keys():
                    bands = a_meta.extra_fields['eo:bands']
                if len(bands) == 1:
                    eo_band = bands[0]
                    if 'common_name' in eo_band.keys():
                        common_name = eo_band['common_name']
                        if not Band.band_range(common_name):  # Hacky but easiest way to validate common names
                            raise ValueError(f'Must be one of the accepted common names. Got "{common_name}".')
                        else:
                            self._assets_by_common_name[common_name] = {'meta': a_meta, 'name': name}
        if not self._assets_by_common_name:
            raise ValueError(f"Common names for assets cannot be retrieved")
        return self._assets_by_common_name


class AOI(object):
    """
    Object containing all data information about a single area of interest
    based on https://github.com/stac-extensions/ml-aoi
    """

    def __init__(self,
                 raster: Union[Path, str],
                 raster_bands_request: List = [],
                 label: Union[Path, str] = None,
                 split: str = None,
                 aoi_id: str = None,
                 collection: str = None,
                 raster_num_bands_expected: int = None,
                 attr_field_filter: str = None,
                 attr_values_filter: Sequence = None,
                 download_data: bool = False,
                 root_dir: str = "data",
                 for_multiprocessing: bool = False,
                 raster_stats: bool = False,
<<<<<<< HEAD
                 write_multiband: bool = False,
                 equalize_clahe_clip_limit: int = 0):
        # TODO: dict printer to output report on list of aois
=======
                 write_dest_raster: bool = False,
                 equalize_clahe_clip_limit: int = 0):
>>>>>>> a405d4c6
        """
        @param raster: pathlib.Path or str
            Path to source imagery
        @param label: pathlib.Path or str
            Path to ground truth file. If not provided, AOI is considered only for inference purposes
        @param split: str
            Name of destination dataset for aoi. Should be 'trn', 'tst' or 'inference'
        @param aoi_id: str
            Name or id (loosely defined) of area of interest. Used to name output folders.
            Multiple AOI instances can bear the same name.
        @param collection: str
            Name of collection containing AOI. All AOIs in the same collection should never be spatially overlapping
        @param raster_num_bands_expected:
            Number of bands expected in processed raster (e.g. after combining single-bands files into a VRT)
        @param attr_field_filter: str, optional
            Name of attribute field used to filter features. If not provided all geometries in ground truth file
            will be considered.
        @param attr_values_filter: list of ints, optional
            The list of attribute values in given attribute field used to filter features from ground truth file.
            If not provided, all values in field will be considered
        @param download_data:
            if True, download dataset and store it in the root directory.
        @param root_dir:
            root directory where dataset can be found or downloaded
        @param for_multiprocessing: bool, optional
            If True, no rasterio.DatasetReader will be generated in __init__. User will have to call open raster later.
            See: https://github.com/rasterio/rasterio/issues/1731
        @param raster_stats:
            if True, radiometric stats will be read from Stac Item if available or calculated
        @param write_dest_raster: bool, optional
            If True, a multi-band raster side by side with single-bands rasters as provided in input csv. For debugging purposes.
        @param equalize_clahe_clip_limit: int, optional
            Threshold value for contrast limiting. If 0 clipping is disabled.
            Geo-deep-learning enforces the use of an integer to avoid confusion with sklearn's CLAHE algorithm, which
            expects float between 0 and 1. See:
            https://scikit-image.org/docs/stable/api/skimage.exposure.html#skimage.exposure.equalize_adapthist
            https://kornia.readthedocs.io/en/latest/enhance.html#kornia.enhance.equalize_clahe
        """
        self.raster_name_clahe = None
<<<<<<< HEAD
        self.raster_multiband = None
=======
        self.raster_dest = None
>>>>>>> a405d4c6
        self.raster_np = None
        self.raster_closed = False

        # Check and parse raster data
        if not isinstance(raster, str):
            raise TypeError(f"Raster path should be a string.\nGot {raster} of type {type(raster)}")
        self.raster_raw_input = raster
        if raster_bands_request and not isinstance(raster_bands_request, (Sequence, ListConfig)):
            raise ValueError(f"Requested bands should be a list."
                             f"\nGot {raster_bands_request} of type {type(raster_bands_request)}")
        self.raster_bands_request = raster_bands_request
        raster_parsed = self.parse_input_raster(
            csv_raster_str=self.raster_raw_input,
            raster_bands_requested=self.raster_bands_request
        )

        # If stac item input, keep Stac item object as attribute
        if is_stac_item(self.raster_raw_input):
            item = SingleBandItemEO(item=pystac.Item.from_file(self.raster_raw_input),
                                    bands_requested=self.raster_bands_request)
            self.raster_stac_item = item
        else:
            self.raster_stac_item = None

        self.raster_src_is_multiband = self.raster_needs_vrt = False
        if len(raster_parsed) == 1:
            raster_count = rasterio.open(raster_parsed[0]).count
            if raster_count > 1:
                self.raster_src_is_multiband = True
            if self.raster_bands_request == list(range(1, raster_count+1)):
                self.raster_bands_request = None  # No need for a VRT if no subset or reordering of bands is needed
            elif self.raster_bands_request:
                self.raster_needs_vrt = True
        else:  # If parsed result has more than a single file, then we're dealing with single-band files
            self.raster_needs_vrt = True

        # Download assets if desired
        self.download_data = download_data
        self.root_dir = Path(root_dir)

        if self.download_data:
            for index, single_raster in enumerate(raster_parsed):
                if is_url(single_raster):
                    out_name = self.root_dir / Path(single_raster).name
                    download_url(single_raster, root=str(out_name.parent), filename=out_name.name)
                    # replace with local copy
                    raster_parsed[index] = str(out_name)

        # validate raster data
        for single_raster in raster_parsed:
            validate_raster(single_raster)
        self.raster_parsed = raster_parsed

        self.raster_name = self.name_raster(
            input_path=self.raster_raw_input,
            bands_list=self.raster_bands_request,
            root_dir=self.root_dir,
        )

        # output processing-ready destination raster if needed
        self.raster_dest, self.raster_is_vrt = self.raster_src_to_dest()

        self.raster = check_rasterio_im_load(self.raster_dest)
        self.raster_meta = self.raster.meta

        if write_dest_raster and self.raster_is_vrt:
            self.raster_np = self.raster_read()
            create_new_raster_from_base(
                input_raster=self.raster,
                output_raster=self.raster_name,
                write_array=self.raster_np
            )
            logging.info(f"Wrote destination raster to : {self.raster_name}")
            self.raster_dest = self.raster_name
            self.raster = check_rasterio_im_load(self.raster_dest)
            self.raster_is_vrt = False

        if raster_num_bands_expected and not self.raster_is_vrt:  # VRT necessarily contains expected number of bands
            validate_num_bands(raster_path=self.raster, num_bands=raster_num_bands_expected)

        if not isinstance(equalize_clahe_clip_limit, int):
            raise ValueError(f"Enhance clip limit should be an integer. See documentation.\n"
                             f"Got {type(equalize_clahe_clip_limit)}.")
        self.enhance_clip_limit = equalize_clahe_clip_limit

        if self.enhance_clip_limit > 0:
            self.raster_multiband = self.equalize_hist_raster(clip_limit=self.enhance_clip_limit)
            self.raster = rasterio.open(self.raster_multiband)

        if not isinstance(equalize_clahe_clip_limit, int):
            raise ValueError(f"Enhance clip limit should be an integer. See documentation.\n"
                             f"Got {type(equalize_clahe_clip_limit)}.")
        self.enhance_clip_limit = equalize_clahe_clip_limit

        if self.enhance_clip_limit > 0:
            self.raster_multiband = self.equalize_hist_raster(clip_limit=self.enhance_clip_limit)
            self.raster = rasterio.open(self.raster_multiband)

        # Check label data
        if label:
            self.label = Path(label)
            self.label_gdf = check_gdf_load(label)
            self.bounds_iou = self.bounds_iou_gdf_riodataset(
                gdf=self.label_gdf,
                raster=self.raster)
            if self.bounds_iou == 0.0:
                logging.error(
                    f"Features in label file {label} do not intersect with bounds of raster file "
                    f"{self.raster.name}")
            self.label_invalid_features = validate_features_from_gpkg(label)

            # TODO: unit test for failed CRS match
            try:
                # TODO: check if this creates overhead. Skip if report exists?
                self.crs_match, self.epsg_raster, self.epsg_label = assert_crs_match(self.raster, self.label_gdf)
            except pyproj.exceptions.CRSError as e:
                logging.warning(f"\nError while checking CRS match between raster and label."
                                f"\n{e}")
        else:
            self.label = self.label_gdf = self.crs_match = self.epsg_raster = self.epsg_label = None

        # Check split string
        if split and not isinstance(split, str):
            raise ValueError(f"\nDataset split should be a string.\nGot {split}.")

        if label and split not in ['trn', 'tst', 'inference']:
            raise ValueError(f"\nWith ground truth, split should be 'trn', 'tst' or 'inference'. \nGot {split}")
        # force inference split if no label provided
        elif not label and (split != 'inference' or not split):
            logging.warning(f"\nNo ground truth provided. Dataset split will be set to 'inference'"
                            f"\nOriginal split: {split}")
            split = 'inference'
        self.split = split

        # Check aoi_id string
        if aoi_id and not isinstance(aoi_id, str):
            raise TypeError(f'AOI name should be a string. Got {aoi_id} of type {type(aoi_id)}')
        elif not aoi_id:
            aoi_id = self.raster_name.stem  # Defaults to name of image without suffix
        self.aoi_id = aoi_id

        # Check collection string
        if collection and not isinstance(collection, str):
            raise TypeError(f'Collection name should be a string. Got {collection} of type {type(collection)}')
        self.aoi_id = aoi_id

        # If ground truth is provided, check attribute field
        if label and attr_field_filter:
            if not isinstance(attr_field_filter, str):
                raise TypeError(f'Attribute field name should be a string.\n'
                                f'Got {attr_field_filter} of type {type(attr_field_filter)}')
            elif attr_field_filter not in self.label_gdf.columns:
                # fiona and geopandas don't expect attribute name exactly the same way: "properties/class" vs "class"
                attr_field_filter = attr_field_filter.split('/')[-1]
                if attr_field_filter not in self.label_gdf.columns:
                    raise ValueError(f"\nAttribute field \"{attr_field_filter}\" not found in label attributes:\n"
                                     f"{self.label_gdf.columns}")
        self.attr_field_filter = attr_field_filter

        # If ground truth is provided, check attribute values to filter from
        if isinstance(attr_values_filter, int):
            attr_values_filter = [attr_values_filter]
        if label and attr_values_filter and not isinstance(attr_values_filter, (list, listconfig.ListConfig)):
            raise TypeError(f'Attribute values should be a list.\n'
                            f'Got {attr_values_filter} of type {type(attr_values_filter)}')
        self.attr_values_filter = attr_values_filter
        if label:
            self.label_gdf_filtered = self.filter_gdf_by_attribute(
                self.label_gdf.copy(deep=True),
                self.attr_field_filter,
                self.attr_values_filter,
            )
            if len(self.label_gdf_filtered) == 0:
                logging.warning(f"\nNo features found for ground truth \"{self.label}\","
                                f"\nfiltered by attribute field \"{self.attr_field_filter}\""
                                f"\nwith values \"{self.attr_values_filter}\"")
        else:
            self.label_gdf_filtered = None

        self.raster_stats = self.calc_raster_stats() if raster_stats else None

        if not isinstance(for_multiprocessing, bool):
            raise ValueError(f"\n\"for_multiprocessing\" should be a boolean.\nGot {for_multiprocessing}.")
        self.for_multiprocessing = for_multiprocessing
        if self.for_multiprocessing:
            self.close_raster()
            self.raster = None

        logging.debug(self)

    @classmethod
    def from_dict(cls,
                  aoi_dict,
                  bands_requested: List = None,
                  attr_field_filter: str = None,
                  attr_values_filter: list = None,
                  download_data: bool = False,
                  root_dir: str = "data",
                  for_multiprocessing: bool = False,
<<<<<<< HEAD
=======
                  write_dest_raster: bool = False,
>>>>>>> a405d4c6
                  equalize_clahe_clip_limit: int = 0,
                  ):
        """Instanciates an AOI object from an input-data dictionary as expected by geo-deep-learning"""
        if not isinstance(aoi_dict, dict):
            raise TypeError('Input data should be a dictionary.')
        if not {'tif', 'gpkg', 'split'}.issubset(set(aoi_dict.keys())):
            raise ValueError(f"Input data should minimally contain the following keys: \n"
                             f"'tif', 'gpkg', 'split'.")
        if aoi_dict['gpkg'] is None:
            logging.warning(f"No ground truth data found for {aoi_dict['tif']}.\n"
                            f"Only imagery will be processed from now on")
        if "aoi_id" not in aoi_dict.keys() or not aoi_dict['aoi_id']:
            aoi_dict['aoi_id'] = Path(aoi_dict['tif']).stem
        aoi_dict['attribute_name'] = attr_field_filter
        new_aoi = cls(
            raster=aoi_dict['tif'],
            raster_bands_request=bands_requested,
            label=aoi_dict['gpkg'],
            split=aoi_dict['split'],
            attr_field_filter=attr_field_filter,
            attr_values_filter=attr_values_filter,
            aoi_id=aoi_dict['aoi_id'],
            download_data=download_data,
            root_dir=root_dir,
            for_multiprocessing=for_multiprocessing,
<<<<<<< HEAD
=======
            write_dest_raster=write_dest_raster,
>>>>>>> a405d4c6
            equalize_clahe_clip_limit=equalize_clahe_clip_limit,
        )
        return new_aoi

    def __str__(self):
        return (
            f"\nAOI ID: {self.aoi_id}"
            f"\n\tRaster: {self.raster_name}"
            f"\n\tLabel: {self.label}"
            f"\n\tCRS match: {self.crs_match}"
            f"\n\tSplit: {self.split}"
            f"\n\tAttribute field filter: {self.attr_field_filter}"
            f"\n\tAttribute values filter: {self.attr_values_filter}"
            )

    def raster_src_to_dest(self):
        """
        Outputs a processing-ready raster after merge from singleband source rasters or after reordering or selecting
        subset of bands from a source multiband raster.
        """
        self.raster_is_vrt = False
        if self.raster_needs_vrt:
            if self.raster_src_is_multiband:
                if not all([isinstance(band, int) for band in self.raster_bands_request]):
                    raise ValueError(f"Use only a list of integers to select bands from a multiband raster.\n"
                                     f"Got {self.raster_bands_request}")
                # TODO: open the raw raster only once when initialize the AOI. Otherwise, we open it all the time here,
                #       thus, slowing down the tiling process:
                if len(self.raster_bands_request) > rasterio.open(self.raster_raw_input).count:
                    raise ValueError(f"Trying to subset more bands than actual number in source raster.\n"
                                     f"Requested: {self.raster_bands_request}\n"
                                     f"Available: {rasterio.open(self.raster_raw_input).count}")
                self.raster_dest = subset_multiband_vrt(self.raster_parsed[0],
                                                        band_request=self.raster_bands_request)
            else:
                self.raster_dest = stack_singlebands_vrt(self.raster_parsed)
            self.raster_is_vrt = True
        elif self.raster_bands_request:
            raise ValueError(f"Cannot select or reorder with requested bands. Make sure your source raster(s) are "
                             f"in expected formats. See README.")
        else:  # source raster can be used as is
            self.raster_dest = self.raster_parsed[0]

        return self.raster_dest, self.raster_is_vrt

    def raster_read(self):
        self.raster_np = self.raster.read() if self.raster_np is None else self.raster_np
        return self.raster_np

    def to_dict(self, extended=True):
        """returns a dictionary containing all important attributes of AOI (ex.: to print a report or output csv)"""
        try:
            raster_area = (self.raster.res[0] * self.raster.width) * (self.raster.res[1] * self.raster.height)
        except AttributeError:
            raster_area = None
        out_dict = {
            'raster': self.raster_raw_input,
            'label': self.label,
            'split': self.split,
            'id': self.aoi_id,
            'raster_parsed': self.raster_parsed,
            'raster_area': raster_area,
            'raster_meta': repr(self.raster_meta).replace("\n", "").replace(" ", " ").replace(",", ";"),
            'label_features_nb': len(self.label_gdf),
            'label_features_filtered_nb': len(self.label_gdf_filtered),
            'raster_label_bounds_iou': self.bounds_iou,
            'crs_raster': self.epsg_raster,
            'crs_label': self.epsg_label,
            'crs_match': self.crs_match
        }
        if extended:
            mean_ext_vert_nb = None
            try:
                if isinstance(list(self.label_gdf_filtered.geometry)[0], MultiPolygon):
                    ext_vert = []
                    for multipolygon in list(self.label_gdf_filtered.geometry):
                        ext_vert.extend([len(geom.exterior.coords) for geom in list(multipolygon)])
                    mean_ext_vert_nb = np.mean(ext_vert)
                elif isinstance(list(self.label_gdf_filtered.geometry)[0], Polygon):
                    mean_ext_vert_nb = np.mean([len(geom.exterior.coords) for geom in self.label_gdf_filtered.geometry])
            # TODO: resolve with MB18 ('Polygon' object is not iterable)
            # TODO: Kingston1 ('MultiPolygon' object has no attribute 'exterior')
            # TODO: AB11 (0 filtered features)
            except Exception as e:
                logging.warning(e)

            out_dict.update({
                'label_features_filtered_mean_area': np.mean(self.label_gdf_filtered.area),
                'label_features_filtered_mean_perimeter': np.mean(self.label_gdf_filtered.length),
                'label_features_filtered_mean_exterior_vertices_nb': mean_ext_vert_nb
            })
        return out_dict

    def calc_raster_stats(self):
        """ For stac items formatted as expected, reads mean and std of raster imagery, per band.
        See stac item example: tests/data/spacenet/SpaceNet_AOI_2_Las_Vegas-056155973080_01_P001-WV03.json
        If source imagery is not a stac item or stac item lacks stats assets, stats are calculed on the fly"""
        if self.raster_bands_request:
            stats = {name: {} for name in self.raster_bands_request}
        else:
            stats = {f"band_{index}": {} for index in range(self.raster.count)}
        try:
            stats_asset = self.raster_stac_item.item.assets['STATS']
            if is_url(stats_asset.href):
                download_url(stats_asset.href, root=str(self.root_dir), filename=Path(stats_asset.href).name)
                stats_href = self.root_dir / Path(stats_asset.href).name
            else:
                stats_href = to_absolute_path(stats_asset.href)
            with open(stats_href, 'r') as ifile:
                stac_stats = json.loads(ifile.read())
            stac_stats = {bandwise_stats['asset']: bandwise_stats for bandwise_stats in stac_stats}
            for band in self.raster_stac_item.bands:
                stats[band.common_name] = stac_stats[band.name]
        except (AttributeError, KeyError):
            self.raster_np = self.raster_read()
            for index, band in enumerate(stats.keys()):
                stats[band] = {"statistics": {}, "histogram": {}}
                stats[band]["statistics"]["minimum"] = self.raster_np[index].min()
                stats[band]["statistics"]["maximum"] = self.raster_np[index].max()
                stats[band]["statistics"]["mean"] = self.raster_np[index].mean()
                stats[band]["statistics"]["median"] = np.median(self.raster_np[index])
                stats[band]["statistics"]["std"] = self.raster_np[index].std()
                stats[band]["histogram"]["buckets"] = list(np.bincount(self.raster_np.flatten()))
        mean_minimum = np.mean([band_stat["statistics"]["minimum"] for band_stat in stats.values()])
        mean_maximum = np.mean([band_stat["statistics"]["maximum"] for band_stat in stats.values()])
        mean_mean = np.mean([band_stat["statistics"]["mean"] for band_stat in stats.values()])
        mean_median = np.mean([band_stat["statistics"]["median"] for band_stat in stats.values()])
        mean_std = np.mean([band_stat["statistics"]["std"] for band_stat in stats.values()])
        hists_np = [np.asarray(band_stat["histogram"]["buckets"]) for band_stat in stats.values()]
        mean_hist_np = np.sum(hists_np, axis=0) / len(hists_np)
        mean_hist = list(mean_hist_np.astype(int))
        stats["all"] = {
            "statistics": {"minimum": mean_minimum, "maximum": mean_maximum, "mean": mean_mean,
                           "median": mean_median, "std": mean_std},
            "histogram": {"buckets": mean_hist}}
        self.close_raster()
        return stats

    def equalize_hist_raster(self, clip_limit: int = 0, per_band: bool = True, overwrite: bool = False):
        """
        Applies clahe equalization on the input raster, then saved a copy of result to disk.
        Note: reading and equalizing large images requires lots of RAM and may cause out-of-memory errors
        Reference: https://github.com/NRCan/geo-deep-learning/issues/359#issuecomment-1290974856
        @return:
        """
        if clip_limit == 0:
            return self.raster_name
        self.raster_name_clahe = self.raster_name.parent / f"{self.raster_name.stem}_clahe{clip_limit}.tif"
        self.raster_name_clahe = to_absolute_path(str(self.raster_name_clahe))
        if not overwrite and Path(self.raster_name_clahe).is_file():
            logging.info(f"Enhanced raster exists. Will not overwrite.\nFound: {self.raster_name_clahe}")
            return self.raster_name_clahe
        if per_band:
            self.raster_np = np.empty((self.raster.height, self.raster.width, self.raster.count))
            for band_idx in range(self.raster.count):
                raster_band_np = self.raster.read(band_idx+1)
                raster_torch = image_to_tensor(raster_band_np)
                raster_torch = minmax_scale(img=raster_torch, scale_range=(0, 1), orig_range=(0, 255))
                raster_torch = equalize_clahe(raster_torch.float().unsqueeze(0), clip_limit=float(clip_limit))
                raster_band_np = tensor_to_image((raster_torch * 255).long(), keepdim=True).squeeze()
                self.raster_np[..., band_idx] = raster_band_np
        else:
            if self.raster_np is None:
                self.raster_np = self.raster.read()
            raster_torch = image_to_tensor(reshape_as_image(self.raster_np))
            raster_torch = minmax_scale(img=raster_torch, scale_range=(0, 1), orig_range=(0, 255))
            raster_torch = equalize_clahe(raster_torch.float().unsqueeze(0), clip_limit=float(clip_limit))
            self.raster_np = tensor_to_image((raster_torch*255).long())
        self.raster_np = reshape_as_raster(self.raster_np)
        create_new_raster_from_base(self.raster, self.raster_name_clahe, self.raster_np)
        return self.raster_name_clahe

    def equalize_hist_raster(self, clip_limit: int = 0, per_band: bool = True, overwrite: bool = False):
        """
        Applies clahe equalization on the input raster, then saved a copy of result to disk.
        Note: reading and equalizing large images requires lots of RAM and may cause out-of-memory errors
        Reference: https://github.com/NRCan/geo-deep-learning/issues/359#issuecomment-1290974856
        @return:
        """
        if clip_limit == 0:
            return self.raster_name
        self.raster_name_clahe = self.raster_name.parent / f"{self.raster_name.stem}_clahe{clip_limit}.tif"
        self.raster_name_clahe = to_absolute_path(str(self.raster_name_clahe))
        if not overwrite and Path(self.raster_name_clahe).is_file():
            logging.info(f"Enhanced raster exists. Will not overwrite.\nFound: {self.raster_name_clahe}")
            return self.raster_name_clahe
        if per_band:
            self.raster_np = np.empty((self.raster.height, self.raster.width, self.raster.count))
            for band_idx in range(self.raster.count):
                raster_band_np = self.raster.read(band_idx+1)
                raster_torch = image_to_tensor(raster_band_np)
                raster_torch = minmax_scale(img=raster_torch, scale_range=(0, 1), orig_range=(0, 255))
                raster_torch = equalize_clahe(raster_torch.float().unsqueeze(0), clip_limit=float(clip_limit))
                raster_band_np = tensor_to_image((raster_torch * 255).long(), keepdim=True).squeeze()
                self.raster_np[..., band_idx] = raster_band_np
        else:
            if self.raster_np is None:
                self.raster_np = self.raster.read()
            raster_torch = image_to_tensor(reshape_as_image(self.raster_np))
            raster_torch = minmax_scale(img=raster_torch, scale_range=(0, 1), orig_range=(0, 255))
            raster_torch = equalize_clahe(raster_torch.float().unsqueeze(0), clip_limit=float(clip_limit))
            self.raster_np = tensor_to_image((raster_torch*255).long())
        self.raster_np = reshape_as_raster(self.raster_np)
        create_new_raster_from_base(self.raster, self.raster_name_clahe, self.raster_np)
        return self.raster_name_clahe

    def close_raster(self) -> None:
        if self.raster_closed is False:
            self.raster.close()
            self.raster_closed = True

    @staticmethod
    def parse_input_raster(
            csv_raster_str: str,
            raster_bands_requested: Sequence
    ) -> Union[List, Tuple]:
        """
        From input csv, determine if imagery is
        1. A Stac Item with single-band assets (multi-band assets not implemented)
        2. Single-band imagery as path or url with hydra-like interpolation for band identification
        3. Multi-band path or url
        @param csv_raster_str:
            input imagery to parse
        @param raster_bands_requested:
            dataset configuration parameters
        @return:
        """
        if is_stac_item(csv_raster_str):
            item = SingleBandItemEO(item=pystac.Item.from_file(csv_raster_str),
                                    bands_requested=raster_bands_requested)
            raster = [value['meta'].href for value in item.bands_requested.values()]
            return raster
        elif "${dataset.bands}" in csv_raster_str:
            if not raster_bands_requested \
                    or not isinstance(raster_bands_requested, (List, ListConfig, tuple)) \
                    or len(raster_bands_requested) == 0:
                raise TypeError(f"\nRequested bands should be a list of bands. "
                                f"\nGot {raster_bands_requested} of type {type(raster_bands_requested)}")
            raster = [csv_raster_str.replace("${dataset.bands}", band) for band in raster_bands_requested]
            return raster
        else:
            try:
                validate_raster(csv_raster_str)
                return [csv_raster_str]
            except (FileNotFoundError, rasterio.RasterioIOError, TypeError) as e:
                logging.critical(f"Couldn't parse input raster. Got {csv_raster_str}")
                raise e

    @staticmethod
    def bounds_iou(polygon1: Polygon, polygon2: Polygon) -> float:
        """Calculate intersection over union of areas between two shapely polygons"""
        if not polygon1.intersects(polygon2):
            return 0
        else:
            intersection = polygon1.intersection(polygon2).area
            union = polygon1.area + polygon2.area - intersection
            return intersection / union

    @staticmethod
    def bounds_iou_gdf_riodataset(gdf: gpd.GeoDataFrame, raster: rasterio.DatasetReader) -> float:
        """
        Calculates intersection over union of the total bounds of a GeoDataFrame and bounds of a rasterio Dataset.
        If the input geopackage is empty, then returns 0.0.
        """
        if gdf.empty:
            return 0.0
        label_bounds = gdf.total_bounds
        label_bounds_box = box(*label_bounds.tolist())
        raster_bounds_box = box(*list(raster.bounds))
        bounds_iou = AOI.bounds_iou(polygon1=label_bounds_box, polygon2=raster_bounds_box)
        return bounds_iou

    @staticmethod
    def filter_gdf_by_attribute(
            gdf_patch: Union[str, Path, gpd.GeoDataFrame],
            attr_field: str = None,
            attr_vals: Sequence = None):
        """
        Filter features from a geopandas.GeoDataFrame according to an attribute field and filtering values
        @param gdf_patch: str, Path or gpd.GeoDataFrame
            GeoDataFrame or path to GeoDataFrame to filter feature from
        @return: Subset of source GeoDataFrame with only filtered features (deep copy)
        """
        gdf_patch = check_gdf_load(gdf_patch)
        if gdf_patch.empty or not attr_field or not attr_vals:
            return gdf_patch
        try:
            condList = [gdf_patch[f'{attr_field}'] == val for val in attr_vals]
            condList.extend([gdf_patch[f'{attr_field}'] == str(val) for val in attr_vals])
            allcond = functools.reduce(lambda x, y: x | y, condList)  # combine all conditions with OR
            gdf_filtered = gdf_patch[allcond].copy(deep=True)
            logging.debug(f'Successfully filtered features from GeoDataFrame"\n'
                          f'Filtered features: {len(gdf_filtered)}\n'
                          f'Total features: {len(gdf_patch)}\n'
                          f'Attribute field: "{attr_field}"\n'
                          f'Filtered values: {attr_vals}')
            return gdf_filtered
        except KeyError as e:
            logging.critical(f'No attribute named {attr_field} in GeoDataFrame. \n'
                             f'If all geometries should be kept, leave "attr_field" and "attr_vals" blank.\n'
                             f'Attributes: {gdf_patch.columns}\n'
                             f'GeoDataFrame: {gdf_patch.info()}')
            raise e

    @staticmethod
    def name_raster(input_path: Union[str, Path], bands_list: Sequence = None, root_dir: Union[str, Path] = "data"):
        """
        Assigns a name to the AOI's raster considering different input types.
        Used for logging and as output name for .tif built from a VRT
        (see self.write_multiband_from_singleband_rasters_as_vrt())
        @param root_dir: Root directory where derived raster would be written.
        @param input_path: path to input raster file as accepted by GDL (see dataset/README.md)
        @param bands_list: list of requested bands from input raster
        """
        if not bands_list:  # multiband, no band selection or ordering
            return Path(input_path)

        raster_name_parent = Path(root_dir)

        bands_list_str = [str(band) for band in bands_list]
        if len(bands_list_str) <= 4:
            bands_suffix = f"{'-'.join(bands_list_str)}"
        else:  # e.g. hyperspectral imagery
            bands_suffix = f"{len(bands_list)}bands"

        if "${dataset.bands}" in input_path:  # singleband with ${dataset.bands} pattern (implies band selection)
            raster_name = raster_name_parent / f"{Path(input_path).stem.replace('${dataset.bands}', bands_suffix)}.tif"
        elif len(bands_list_str) > 0:  # singleband from stac item or multiband with band selection
            raster_name = raster_name_parent / f"{Path(input_path).stem}_{bands_suffix}.tif"
        else:
            raise ValueError(f"Invalid input raster. See README for valid input raster formats")
        return raster_name


def aois_from_csv(
        csv_path: Union[str, Path],
        bands_requested: List = [],
        attr_field_filter: str = None,
        attr_values_filter: str = None,
        download_data: bool = False,
        data_dir: str = "data",
        for_multiprocessing = False,
<<<<<<< HEAD
=======
        write_dest_raster = False,
>>>>>>> a405d4c6
        equalize_clahe_clip_limit: int = 0,
):
    """
    Creates list of AOIs by parsing a csv file referencing input data
    @param csv_path:
        path to csv file containing list of input data. See README for details on expected structure of csv.
    N.B.: See AOI docstring for information on other parameters.
    Returns: a list of AOIs objects
    """
    aois = []
    data_list = read_csv(csv_path)
    logging.info(f'\n\tSuccessfully read csv file: {Path(csv_path).name}\n'
                 f'\tNumber of rows: {len(data_list)}\n'
                 f'\tCopying first row:\n{data_list[0]}\n')
<<<<<<< HEAD
    for i, aoi_dict in tqdm(enumerate(data_list), desc="Creating AOI's"):
        try:
            new_aoi = AOI.from_dict(
                aoi_dict=aoi_dict,
                bands_requested=bands_requested,
                attr_field_filter=attr_field_filter,
                attr_values_filter=attr_values_filter,
                download_data=download_data,
                root_dir=data_dir,
                for_multiprocessing=for_multiprocessing,
                equalize_clahe_clip_limit=equalize_clahe_clip_limit,
            )
            logging.debug(new_aoi)
            aois.append(new_aoi)
        except FileNotFoundError as e:
            logging.critical(f"{e}\nGround truth file may not exist or is empty.\n"
                             f"Failed to create AOI:\n{aoi_dict}\n"
                             f"Index: {i}")
=======
    with tqdm(enumerate(data_list), desc="Creating AOI's", total=len(data_list)) as _tqdm:
        for i, aoi_dict in _tqdm:
            _tqdm.set_postfix_str(f"Image: {Path(aoi_dict['tif']).stem}")
            try:
                new_aoi = AOI.from_dict(
                    aoi_dict=aoi_dict,
                    bands_requested=bands_requested,
                    attr_field_filter=attr_field_filter,
                    attr_values_filter=attr_values_filter,
                    download_data=download_data,
                    root_dir=data_dir,
                    for_multiprocessing=for_multiprocessing,
                )
                logging.debug(new_aoi)
                aois.append(new_aoi)
            except FileNotFoundError as e:
                logging.error(f"{e}\nGround truth file may not exist or is empty.\n"
                                f"Failed to create AOI:\n{aoi_dict}\n"
                                f"Index: {i}")
>>>>>>> a405d4c6
    return aois<|MERGE_RESOLUTION|>--- conflicted
+++ resolved
@@ -127,14 +127,8 @@
                  root_dir: str = "data",
                  for_multiprocessing: bool = False,
                  raster_stats: bool = False,
-<<<<<<< HEAD
-                 write_multiband: bool = False,
-                 equalize_clahe_clip_limit: int = 0):
-        # TODO: dict printer to output report on list of aois
-=======
                  write_dest_raster: bool = False,
                  equalize_clahe_clip_limit: int = 0):
->>>>>>> a405d4c6
         """
         @param raster: pathlib.Path or str
             Path to source imagery
@@ -174,11 +168,7 @@
             https://kornia.readthedocs.io/en/latest/enhance.html#kornia.enhance.equalize_clahe
         """
         self.raster_name_clahe = None
-<<<<<<< HEAD
-        self.raster_multiband = None
-=======
         self.raster_dest = None
->>>>>>> a405d4c6
         self.raster_np = None
         self.raster_closed = False
 
@@ -258,15 +248,6 @@
 
         if raster_num_bands_expected and not self.raster_is_vrt:  # VRT necessarily contains expected number of bands
             validate_num_bands(raster_path=self.raster, num_bands=raster_num_bands_expected)
-
-        if not isinstance(equalize_clahe_clip_limit, int):
-            raise ValueError(f"Enhance clip limit should be an integer. See documentation.\n"
-                             f"Got {type(equalize_clahe_clip_limit)}.")
-        self.enhance_clip_limit = equalize_clahe_clip_limit
-
-        if self.enhance_clip_limit > 0:
-            self.raster_multiband = self.equalize_hist_raster(clip_limit=self.enhance_clip_limit)
-            self.raster = rasterio.open(self.raster_multiband)
 
         if not isinstance(equalize_clahe_clip_limit, int):
             raise ValueError(f"Enhance clip limit should be an integer. See documentation.\n"
@@ -378,10 +359,7 @@
                   download_data: bool = False,
                   root_dir: str = "data",
                   for_multiprocessing: bool = False,
-<<<<<<< HEAD
-=======
                   write_dest_raster: bool = False,
->>>>>>> a405d4c6
                   equalize_clahe_clip_limit: int = 0,
                   ):
         """Instanciates an AOI object from an input-data dictionary as expected by geo-deep-learning"""
@@ -407,10 +385,7 @@
             download_data=download_data,
             root_dir=root_dir,
             for_multiprocessing=for_multiprocessing,
-<<<<<<< HEAD
-=======
             write_dest_raster=write_dest_raster,
->>>>>>> a405d4c6
             equalize_clahe_clip_limit=equalize_clahe_clip_limit,
         )
         return new_aoi
@@ -583,40 +558,6 @@
         create_new_raster_from_base(self.raster, self.raster_name_clahe, self.raster_np)
         return self.raster_name_clahe
 
-    def equalize_hist_raster(self, clip_limit: int = 0, per_band: bool = True, overwrite: bool = False):
-        """
-        Applies clahe equalization on the input raster, then saved a copy of result to disk.
-        Note: reading and equalizing large images requires lots of RAM and may cause out-of-memory errors
-        Reference: https://github.com/NRCan/geo-deep-learning/issues/359#issuecomment-1290974856
-        @return:
-        """
-        if clip_limit == 0:
-            return self.raster_name
-        self.raster_name_clahe = self.raster_name.parent / f"{self.raster_name.stem}_clahe{clip_limit}.tif"
-        self.raster_name_clahe = to_absolute_path(str(self.raster_name_clahe))
-        if not overwrite and Path(self.raster_name_clahe).is_file():
-            logging.info(f"Enhanced raster exists. Will not overwrite.\nFound: {self.raster_name_clahe}")
-            return self.raster_name_clahe
-        if per_band:
-            self.raster_np = np.empty((self.raster.height, self.raster.width, self.raster.count))
-            for band_idx in range(self.raster.count):
-                raster_band_np = self.raster.read(band_idx+1)
-                raster_torch = image_to_tensor(raster_band_np)
-                raster_torch = minmax_scale(img=raster_torch, scale_range=(0, 1), orig_range=(0, 255))
-                raster_torch = equalize_clahe(raster_torch.float().unsqueeze(0), clip_limit=float(clip_limit))
-                raster_band_np = tensor_to_image((raster_torch * 255).long(), keepdim=True).squeeze()
-                self.raster_np[..., band_idx] = raster_band_np
-        else:
-            if self.raster_np is None:
-                self.raster_np = self.raster.read()
-            raster_torch = image_to_tensor(reshape_as_image(self.raster_np))
-            raster_torch = minmax_scale(img=raster_torch, scale_range=(0, 1), orig_range=(0, 255))
-            raster_torch = equalize_clahe(raster_torch.float().unsqueeze(0), clip_limit=float(clip_limit))
-            self.raster_np = tensor_to_image((raster_torch*255).long())
-        self.raster_np = reshape_as_raster(self.raster_np)
-        create_new_raster_from_base(self.raster, self.raster_name_clahe, self.raster_np)
-        return self.raster_name_clahe
-
     def close_raster(self) -> None:
         if self.raster_closed is False:
             self.raster.close()
@@ -753,10 +694,7 @@
         download_data: bool = False,
         data_dir: str = "data",
         for_multiprocessing = False,
-<<<<<<< HEAD
-=======
         write_dest_raster = False,
->>>>>>> a405d4c6
         equalize_clahe_clip_limit: int = 0,
 ):
     """
@@ -771,26 +709,6 @@
     logging.info(f'\n\tSuccessfully read csv file: {Path(csv_path).name}\n'
                  f'\tNumber of rows: {len(data_list)}\n'
                  f'\tCopying first row:\n{data_list[0]}\n')
-<<<<<<< HEAD
-    for i, aoi_dict in tqdm(enumerate(data_list), desc="Creating AOI's"):
-        try:
-            new_aoi = AOI.from_dict(
-                aoi_dict=aoi_dict,
-                bands_requested=bands_requested,
-                attr_field_filter=attr_field_filter,
-                attr_values_filter=attr_values_filter,
-                download_data=download_data,
-                root_dir=data_dir,
-                for_multiprocessing=for_multiprocessing,
-                equalize_clahe_clip_limit=equalize_clahe_clip_limit,
-            )
-            logging.debug(new_aoi)
-            aois.append(new_aoi)
-        except FileNotFoundError as e:
-            logging.critical(f"{e}\nGround truth file may not exist or is empty.\n"
-                             f"Failed to create AOI:\n{aoi_dict}\n"
-                             f"Index: {i}")
-=======
     with tqdm(enumerate(data_list), desc="Creating AOI's", total=len(data_list)) as _tqdm:
         for i, aoi_dict in _tqdm:
             _tqdm.set_postfix_str(f"Image: {Path(aoi_dict['tif']).stem}")
@@ -803,6 +721,8 @@
                     download_data=download_data,
                     root_dir=data_dir,
                     for_multiprocessing=for_multiprocessing,
+                    write_dest_raster=write_dest_raster,
+                    equalize_clahe_clip_limit=equalize_clahe_clip_limit,
                 )
                 logging.debug(new_aoi)
                 aois.append(new_aoi)
@@ -810,5 +730,4 @@
                 logging.error(f"{e}\nGround truth file may not exist or is empty.\n"
                                 f"Failed to create AOI:\n{aoi_dict}\n"
                                 f"Index: {i}")
->>>>>>> a405d4c6
     return aois