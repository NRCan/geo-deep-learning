--- conflicted
+++ resolved
@@ -1,15 +1,6 @@
 import torch
-<<<<<<< HEAD
-
+from typing import Optional, Union, List
 def normalization(input_tensor, min_val, max_val):
-=======
-from typing import Optional, Union, List
-def normalization(input_tensor: torch.Tensor, 
-                  image_min: int = 0, 
-                  image_max: int = 255, 
-                  norm_min: float = 0.0, 
-                  norm_max: float = 1.0):
->>>>>>> 233951b2
     input_shape = input_tensor.shape
     input_tensor = (max_val - min_val) * (input_tensor - min_val) / (max_val - min_val) + min_val
     input_tensor = input_tensor.reshape(input_shape)
