import torch
# import torch should be first. Unclear issue, mentioned here: https://github.com/pytorch/pytorch/issues/2083
import os
import argparse
from pathlib import Path
import csv
import time
import h5py
import datetime
import warnings
import functools

from tqdm import tqdm
from collections import OrderedDict
import shutil
import numpy as np


try:
    from pynvml import *
except ModuleNotFoundError:
    warnings.warn(f"The python Nvidia management library could not be imported. Ignore if running on CPU only.")

import torchvision
import torch.optim as optim
from torch import nn
from torch.utils.data import DataLoader
from torchvision import transforms
from PIL import Image

from utils import augmentation as aug, CreateDataset
from utils.optimizer import create_optimizer
from utils.logger import InformationLogger, save_logs_to_bucket, tsv_line
from utils.metrics import report_classification, create_metrics_dict
from models.model_choice import net, load_checkpoint
from losses import MultiClassCriterion
from utils.utils import load_from_checkpoint, list_s3_subfolders, get_device_ids, gpu_stats, \
    get_key_def
from utils.visualization import vis, vis_from_batch
from utils.readers import read_parameters

try:
    import boto3
except ModuleNotFoundError:
    warnings.warn('The boto3 library counldn\'t be imported. Ignore if not using AWS s3 buckets', ImportWarning)
    pass


def verify_weights(num_classes, weights):
    """Verifies that the number of weights equals the number of classes if any are given
    Args:
        num_classes: number of classes defined in the configuration file
        weights: weights defined in the configuration file
    """
    if num_classes == 1 and len(weights) == 2:
        warnings.warn("got two class weights for single class defined in configuration file; will assume index 0 = background")
    elif num_classes != len(weights):
        raise ValueError('The number of class weights in the configuration file is different than the number of classes')


def flatten_labels(annotations):
    """Flatten labels"""
    flatten = annotations.view(-1)
    return flatten


def flatten_outputs(predictions, number_of_classes):
    """Flatten the prediction batch except the prediction dimensions"""
    logits_permuted = predictions.permute(0, 2, 3, 1)
    logits_permuted_cont = logits_permuted.contiguous()
    outputs_flatten = logits_permuted_cont.view(-1, number_of_classes)
    return outputs_flatten


def loader(path):
    img = Image.open(path)
    return img


def get_s3_classification_images(dataset, bucket, bucket_name, data_path, output_path, num_classes):
    classes = list_s3_subfolders(bucket_name, os.path.join(data_path, dataset))
    classes.sort()
    assert num_classes == len(classes), "The configuration file specified %d classes, but only %d class folders were " \
                                        "found in %s." % (num_classes, len(classes), os.path.join(data_path, dataset))
    with open(os.path.join(output_path, 'classes.csv'), 'wt') as myfile:
        wr = csv.writer(myfile)
        wr.writerow(classes)

    path = os.path.join('Images', dataset)
    try:
        os.mkdir(path)  # TODO use Path from pathlib instead?
    except FileExistsError:
        pass
    for c in classes:
        classpath = os.path.join(path, c)
        try:
            os.mkdir(classpath)
        except FileExistsError:
            pass
        for f in bucket.objects.filter(Prefix=os.path.join(data_path, dataset, c)):
            if f.key != data_path + '/':
                bucket.download_file(f.key, os.path.join(classpath, f.key.split('/')[-1]))


def get_local_classes(num_classes, data_path, output_path):
    # Get classes locally and write to csv in output_path
    classes = next(os.walk(os.path.join(data_path, 'trn')))[1]
    classes.sort()
    assert num_classes == len(classes), "The configuration file specified %d classes, but only %d class folders were " \
                                        "found in %s." % (num_classes, len(classes), os.path.join(data_path, 'trn'))
    with open(os.path.join(output_path, 'classes.csv'), 'w') as myfile:
        wr = csv.writer(myfile)
        wr.writerow(classes)


def download_s3_files(bucket_name, data_path, output_path, num_classes):
    """
    Function to download the required training files from s3 bucket and sets ec2 paths.
    :param bucket_name: (str) bucket in which data is stored if using AWS S3
    :param data_path: (str) EC2 file path of the folder containing h5py files
    :param output_path: (str) EC2 file path in which the model will be saved
    :param num_classes: (int) number of classes
    :return: (S3 object) bucket, (str) bucket_output_path, (str) local_output_path, (str) data_path
    """
    bucket_output_path = output_path
    local_output_path = 'output_path'
    try:
        os.mkdir(output_path)
    except FileExistsError:
        pass
    s3 = boto3.resource('s3')
    bucket = s3.Bucket(bucket_name)

    for i in ['trn', 'val', 'tst']:
        get_s3_classification_images(i, bucket, bucket_name, data_path, output_path, num_classes)
        class_file = os.path.join(output_path, 'classes.csv')
        bucket.upload_file(class_file, os.path.join(bucket_output_path, 'classes.csv'))
    data_path = 'Images'

    return bucket, bucket_output_path, local_output_path, data_path


def create_classif_dataloader(data_path, batch_size, num_devices):
    """
    Function to create dataloader objects for training, validation and test datasets.
    :param data_path: (str) path to the samples folder
    :param batch_size: (int) batch size
    :param num_devices: (int) number of GPUs used
    :return: trn_dataloader, val_dataloader, tst_dataloader
    """
    num_samples = {}
    trn_dataset = torchvision.datasets.ImageFolder(os.path.join(data_path, "trn"),
                                                   transform=transforms.Compose(
                                                       [transforms.RandomRotation((0, 275)),
                                                        transforms.RandomHorizontalFlip(),
                                                        transforms.Resize(299), transforms.ToTensor()]),
                                                   loader=loader)
    val_dataset = torchvision.datasets.ImageFolder(os.path.join(data_path, "val"),
                                                   transform=transforms.Compose(
                                                       [transforms.Resize(299), transforms.ToTensor()]),
                                                   loader=loader)
    tst_dataset = torchvision.datasets.ImageFolder(os.path.join(data_path, "tst"),
                                                   transform=transforms.Compose(
                                                       [transforms.Resize(299), transforms.ToTensor()]),
                                                   loader=loader)
<<<<<<< HEAD
    num_samples['tst'] = len([f for f in Path(data_path).joinpath('tst').glob('**/*')])  # FIXME assert that f is a file
=======
    # FIXME assert that f is a file
    num_samples['tst'] = len([f for f in Path(data_path).joinpath('tst').glob('**/*')])
>>>>>>> 8ac2a2ec

    # https://discuss.pytorch.org/t/guidelines-for-assigning-num-workers-to-dataloader/813/5
    num_workers = num_devices * 4 if num_devices > 1 else 4

    # Shuffle must be set to True.
    trn_dataloader = DataLoader(trn_dataset, batch_size=batch_size, num_workers=num_workers, shuffle=True, drop_last=True)
    val_dataloader = DataLoader(val_dataset, batch_size=batch_size, num_workers=num_workers, shuffle=False)
    tst_dataloader = DataLoader(tst_dataset, batch_size=batch_size, num_workers=num_workers, shuffle=False) if num_samples['tst'] > 0 else None

    return trn_dataloader, val_dataloader, tst_dataloader


def get_num_samples(samples_path, params):
    """
    Function to retrieve number of samples, either from config file or directly from hdf5 file.
    :param samples_path: (str) Path to samples folder
    :param params: (dict) Parameters found in the yaml config file.
    :return: (dict) number of samples for trn, val and tst.
    """
    num_samples = {'trn': 0, 'val': 0, 'tst': 0}

    for i in ['trn', 'val', 'tst']:
        if params['training'][f"num_{i}_samples"]:
            num_samples[i] = params['training'][f"num_{i}_samples"]

            with h5py.File(os.path.join(samples_path, f"{i}_samples.hdf5"), 'r') as hdf5_file:
                file_num_samples = len(hdf5_file['map_img'])
            if num_samples[i] > file_num_samples:
                raise IndexError(f"The number of training samples in the configuration file ({num_samples[i]}) "
                                 f"exceeds the number of samples in the hdf5 training dataset ({file_num_samples}).")
        else:
            with h5py.File(os.path.join(samples_path, f"{i}_samples.hdf5"), "r") as hdf5_file:
                num_samples[i] = len(hdf5_file['map_img'])

    return num_samples


def set_hyperparameters(params, num_classes, model, checkpoint):
    """
    Function to set hyperparameters based on values provided in yaml config file.
    Will also set model to GPU, if available.
    If none provided, default functions values may be used.
    :param params: (dict) Parameters found in the yaml config file
    :param num_classes: (int) number of classes for current task
    :param model: Model loaded from model_choice.py
    :param checkpoint: (dict) state dict as loaded by model_choice.py
    :return: model, criterion, optimizer, lr_scheduler, num_gpus
    """
    # set mandatory hyperparameters values with those in config file if they exist
    lr = get_key_def('learning_rate', params['training'], None, "missing mandatory learning rate parameter")
    weight_decay = get_key_def('weight_decay', params['training'], None, "missing mandatory weight decay parameter")
    step_size = get_key_def('step_size', params['training'], None, "missing mandatory step size parameter")
    gamma = get_key_def('gamma', params['training'], None, "missing mandatory gamma parameter")

    # optional hyperparameters. Set to None if not in config file
    class_weights = torch.tensor(params['training']['class_weights']) if params['training']['class_weights'] else None
    if params['training']['class_weights']:
        verify_weights(num_classes, class_weights)
    ignore_index = get_key_def('ignore_index', params['training'], -1)

    # Loss function
    criterion = MultiClassCriterion(loss_type=params['training']['loss_fn'], ignore_index=ignore_index, weight=class_weights)

    # Optimizer
    opt_fn = params['training']['optimizer']
    optimizer = create_optimizer(params=model.parameters(), mode=opt_fn, base_lr=lr, weight_decay=weight_decay)
    lr_scheduler = optim.lr_scheduler.StepLR(optimizer=optimizer, step_size=step_size, gamma=gamma)

    if checkpoint:
        tqdm.write(f'Loading checkpoint...')
        model, optimizer = load_from_checkpoint(checkpoint, model, optimizer=optimizer)

    return model, criterion, optimizer, lr_scheduler


def main(params, config_path):
    """
    Function to train and validate a models for semantic segmentation or classification.
    :param params: (dict) Parameters found in the yaml config file.
    :param config_path: (str) Path to the yaml config file.

    """
    debug = get_key_def('debug_mode', params['global'], False)
    if debug:
        warnings.warn(f'Debug mode activated. Some debug functions may cause delays in execution.')

    now = datetime.datetime.now().strftime("%Y-%m-%d_%H-%M")
    num_classes = params['global']['num_classes']
    task = params['global']['task']
    batch_size = params['training']['batch_size']
    assert task == 'classification', f"The task should be classification. The provided value is {task}"

    # INSTANTIATE MODEL AND LOAD CHECKPOINT FROM PATH
    model, checkpoint, model_name = net(params, num_classes)  # pretrained could become a yaml parameter.
    tqdm.write(f'Instantiated {model_name} model with {num_classes} output channels.\n')
    bucket_name = params['global']['bucket_name']
    data_path = params['global']['data_path']

    modelname = config_path.stem
    output_path = Path(data_path).joinpath('model') / modelname
    if output_path.is_dir():
        output_path = Path(str(output_path)+'_'+now)
    output_path.mkdir(parents=True, exist_ok=False)
    shutil.copy(str(config_path), str(output_path))
    tqdm.write(f'Model and log files will be saved to: {output_path}\n\n')

    if bucket_name:
        bucket, bucket_output_path, output_path, data_path = download_s3_files(bucket_name=bucket_name,
                                                                               data_path=data_path,
                                                                               output_path=output_path,
                                                                               num_classes=num_classes)

    elif not bucket_name:
        get_local_classes(num_classes, data_path, output_path)

    since = time.time()
    best_loss = 999

    progress_log = Path(output_path) / 'progress.log'
    if not progress_log.exists():
        progress_log.open('w', buffering=1).write(tsv_line('ep_idx', 'phase', 'iter', 'i_p_ep', 'time'))  # Add header

    trn_log = InformationLogger('trn')
    val_log = InformationLogger('val')
    tst_log = InformationLogger('tst')

    num_devices = params['global']['num_gpus']
    assert num_devices is not None and num_devices >= 0, "missing mandatory num gpus parameter"
    # list of GPU devices that are available and unused. If no GPUs, returns empty list
    lst_device_ids = get_device_ids(num_devices) if torch.cuda.is_available() else []
    num_devices = len(lst_device_ids) if lst_device_ids else 0
    device = torch.device(f'cuda:{lst_device_ids[0]}' if torch.cuda.is_available() and lst_device_ids else 'cpu')
    print(f"Number of cuda devices requested: {params['global']['num_gpus']}. Cuda devices available: {lst_device_ids}\n")
    if num_devices == 1:
        print(f"Using Cuda device {lst_device_ids[0]}\n")
    elif num_devices > 1:
<<<<<<< HEAD
        print(f"Using data parallel on devices: {str(lst_device_ids)[1:-1]}. Main device: {lst_device_ids[0]}\n")  # TODO: why are we showing indices [1:-1] for lst_device_ids?
        try:  # TODO: For HPC when device 0 not available. Error: Invalid device id (in torch/cuda/__init__.py).
            model = nn.DataParallel(model, device_ids=lst_device_ids)  # DataParallel adds prefix 'module.' to state_dict keys
=======
        # TODO: why are we showing indices [1:-1] for lst_device_ids?
        print(f"Using data parallel on devices: {str(lst_device_ids)[1:-1]}. Main device: {lst_device_ids[0]}\n")
        try:
            # TODO: For HPC when device 0 not available.
            # Error: Invalid device id (in torch/cuda/__init__.py).

            # DataParallel adds prefix 'module.' to state_dict keys.
            model = nn.DataParallel(model, device_ids=lst_device_ids)
>>>>>>> 8ac2a2ec
        except AssertionError:
            warnings.warn(f"Unable to use devices {lst_device_ids}. Trying devices {list(range(len(lst_device_ids)))}")
            device = torch.device('cuda:0')
            lst_device_ids = range(len(lst_device_ids))
            model = nn.DataParallel(model,
                                    device_ids=lst_device_ids)  # DataParallel adds prefix 'module.' to state_dict keys

    else:
        warnings.warn(f"No Cuda device available. This process will only run on CPU\n")

    tqdm.write(f'Creating dataloaders from data in {Path(data_path)}...\n')
    trn_dataloader, val_dataloader, tst_dataloader = create_classif_dataloader(data_path=data_path,
                                                                               batch_size=batch_size,
                                                                               num_devices=num_devices,)

    tqdm.write(f'Setting model, criterion, optimizer and learning rate scheduler...\n')
    model, criterion, optimizer, lr_scheduler = set_hyperparameters(params, num_classes, model, checkpoint)

    criterion = criterion.to(device)
    try:  # For HPC when device 0 not available. Error: Cuda invalid device ordinal.
        model.to(device)
    except RuntimeError:
        warnings.warn(f"Unable to use device. Trying device 0...\n")
        device = torch.device(f'cuda:0' if torch.cuda.is_available() and lst_device_ids else 'cpu')
        model.to(device)

    filename = os.path.join(output_path, 'checkpoint.pth.tar')

    for epoch in range(0, params['training']['num_epochs']):
        print(f'\nEpoch {epoch}/{params["training"]["num_epochs"] - 1}\n{"-" * 20}')

        trn_report = train(train_loader=trn_dataloader,
                           model=model,
                           criterion=criterion,
                           optimizer=optimizer,
                           scheduler=lr_scheduler,
                           num_classes=num_classes,
                           batch_size=batch_size,
                           ep_idx=epoch,
                           progress_log=progress_log,
                           device=device,
                           debug=debug)
        trn_log.add_values(trn_report, epoch, ignore=['precision', 'recall', 'fscore', 'iou'])

        val_report = evaluation(eval_loader=val_dataloader,
                                model=model,
                                criterion=criterion,
                                num_classes=num_classes,
                                batch_size=batch_size,
                                ep_idx=epoch,
                                progress_log=progress_log,
                                batch_metrics=params['training']['batch_metrics'],
                                dataset='val',
                                device=device,
                                debug=debug)
        val_loss = val_report['loss'].avg
        if params['training']['batch_metrics'] is not None:
            val_log.add_values(val_report, epoch, ignore=['iou'])
        else:
            val_log.add_values(val_report, epoch, ignore=['precision', 'recall', 'fscore', 'iou'])

        if val_loss < best_loss:
            tqdm.write("save checkpoint\n")
            best_loss = val_loss
            # More info: https://pytorch.org/tutorials/beginner/saving_loading_models.html#saving-torch-nn-dataparallel-models
            state_dict = model.module.state_dict() if num_devices > 1 else model.state_dict()
            torch.save({'epoch': epoch,
                        'arch': model_name,
                        'model': state_dict,
                        'best_loss': best_loss,
                        'optimizer': optimizer.state_dict()}, filename)

            if bucket_name:
                bucket_filename = os.path.join(bucket_output_path, 'checkpoint.pth.tar')
                bucket.upload_file(filename, bucket_filename)

        if bucket_name:
            save_logs_to_bucket(bucket, bucket_output_path, output_path, now, params['training']['batch_metrics'])

        cur_elapsed = time.time() - since
        print(f'Current elapsed time {cur_elapsed // 60:.0f}m {cur_elapsed % 60:.0f}s')

    # load checkpoint model and evaluate it on test dataset.
    if int(params['training']['num_epochs']) > 0:  # if num_epochs is set to 0, model is loaded to evaluate on test set
        checkpoint = load_checkpoint(filename)
        model, _ = load_from_checkpoint(checkpoint, model)

    if tst_dataloader:
        tst_report = evaluation(eval_loader=tst_dataloader,
                                model=model,
                                criterion=criterion,
                                num_classes=num_classes,
                                batch_size=batch_size,
                                ep_idx=params['training']['num_epochs'],
                                progress_log=progress_log,
                                batch_metrics=params['training']['batch_metrics'],
                                dataset='tst',
                                device=device)
        tst_log.add_values(tst_report, params['training']['num_epochs'], ignore=['iou'])

        if bucket_name:
            bucket_filename = os.path.join(bucket_output_path, 'last_epoch.pth.tar')
            bucket.upload_file("output.txt", os.path.join(bucket_output_path, f"Logs/{now}_output.txt"))
            bucket.upload_file(filename, bucket_filename)

    time_elapsed = time.time() - since
    print('Training complete in {:.0f}m {:.0f}s'.format(time_elapsed // 60, time_elapsed % 60))


def train(train_loader, model, criterion, optimizer, scheduler, num_classes, batch_size, ep_idx, progress_log, device, debug=False):
    """
    Train the model and return the metrics of the training epoch
    :param train_loader: training data loader
    :param model: model to train
    :param criterion: loss criterion
    :param optimizer: optimizer to use
    :param scheduler: learning rate scheduler
    :param num_classes: number of classes
    :param batch_size: number of samples to process simultaneously
    :param ep_idx: epoch index (for hypertrainer log)
    :param progress_log: progress log file (for hypertrainer log)
    :param device: device used by pytorch (cpu ou cuda)
    :return: Updated training loss
    """
    model.train()
    train_metrics = create_metrics_dict(num_classes)

    with tqdm(train_loader, desc=f'Iterating train batches with {device.type}') as _tqdm:
        for batch_index, data in enumerate(_tqdm):
            progress_log.open('a', buffering=1).write(tsv_line(ep_idx, 'trn', batch_index, len(train_loader), time.time()))

            inputs, labels = data
            inputs = inputs.to(device)
            labels = labels.to(device)
            optimizer.zero_grad()
            outputs = model(inputs)

            loss = criterion(outputs, labels)

            train_metrics['loss'].update(loss.item(), batch_size)

            if device.type == 'cuda' and debug:
                res, mem = gpu_stats(device=device.index)
                _tqdm.set_postfix(OrderedDict(trn_loss=f'{train_metrics["loss"].val:.2f}',
                                              gpu_perc=f'{res.gpu} %',
                                              gpu_RAM=f'{mem.used / (1024 ** 2):.0f}/{mem.total / (1024 ** 2):.0f} MiB',
                                              lr=optimizer.param_groups[0]['lr'],
                                              img=data['sat_img'].numpy().shape[1:],
                                              smpl=data['map_img'].numpy().shape,
                                              bs=batch_size))

            loss.backward()
            optimizer.step()

    scheduler.step()
    print(f'Training Loss: {train_metrics["loss"].avg:.4f}')
    return train_metrics


def evaluation(eval_loader, model, criterion, num_classes, batch_size, ep_idx, progress_log, batch_metrics=None, dataset='val', device=None, debug=False):
    """
    Evaluate the model and return the updated metrics
    :param eval_loader: data loader
    :param model: model to evaluate
    :param criterion: loss criterion
    :param num_classes: number of classes
    :param batch_size: number of samples to process simultaneously
    :param ep_idx: epoch index (for hypertrainer log)
    :param progress_log: progress log file (for hypertrainer log)
    :param batch_metrics: (int) Metrics computed every (int) batches. If left blank, will not perform metrics.
    :param dataset: (str) 'val or 'tst'
    :param device: device used by pytorch (cpu ou cuda)
    :return: (dict) eval_metrics
    """
    eval_metrics = create_metrics_dict(num_classes)
    model.eval()

    with tqdm(eval_loader, dynamic_ncols=True, desc=f'Iterating {dataset} batches with {device.type}') as _tqdm:
        for batch_index, data in enumerate(_tqdm):
            progress_log.open('a', buffering=1).write(tsv_line(ep_idx, dataset, batch_index, len(eval_loader), time.time()))

            with torch.no_grad():
                inputs, labels = data
                inputs = inputs.to(device)
                labels = labels.to(device)
                labels_flatten = labels

                outputs = model(inputs)
                outputs_flatten = outputs

                loss = criterion(outputs, labels)

                eval_metrics['loss'].update(loss.item(), batch_size)

                if (dataset == 'val') and (batch_metrics is not None):
                    # Compute metrics every n batches. Time consuming.
                    assert batch_metrics <= len(_tqdm), f"Batch_metrics ({batch_metrics} is smaller than batch size " \
                        f"{len(_tqdm)}. Metrics in validation loop won't be computed"
                    if (batch_index+1) % batch_metrics == 0:   # +1 to skip val loop at very beginning
                        a, segmentation = torch.max(outputs_flatten, dim=1)
                        eval_metrics = report_classification(segmentation, labels_flatten, batch_size, eval_metrics,
                                                             ignore_index=get_key_def("ignore_index", params["training"], None))
                elif dataset == 'tst':
                    a, segmentation = torch.max(outputs_flatten, dim=1)
                    eval_metrics = report_classification(segmentation, labels_flatten, batch_size, eval_metrics,
                                                         ignore_index=get_key_def("ignore_index", params["training"], None))

                _tqdm.set_postfix(OrderedDict(dataset=dataset, loss=f'{eval_metrics["loss"].avg:.4f}'))

                if debug and device.type == 'cuda':
                    res, mem = gpu_stats(device=device.index)
                    _tqdm.set_postfix(OrderedDict(device=device, gpu_perc=f'{res.gpu} %',
                                                  gpu_RAM=f'{mem.used/(1024**2):.0f}/{mem.total/(1024**2):.0f} MiB'))

    print(f"{dataset} Loss: {eval_metrics['loss'].avg}")
    if batch_metrics is not None:
        print(f"{dataset} precision: {eval_metrics['precision'].avg}")
        print(f"{dataset} recall: {eval_metrics['recall'].avg}")
        print(f"{dataset} fscore: {eval_metrics['fscore'].avg}")

    return eval_metrics


if __name__ == '__main__':
    print(f'Start\n')
    parser = argparse.ArgumentParser(description='Training execution')
    parser.add_argument('param_file', metavar='DIR',
                        help='Path to training parameters stored in yaml')
    args = parser.parse_args()
    config_path = Path(args.param_file)
    params = read_parameters(args.param_file)

    main(params, config_path)
    print('End of training')<|MERGE_RESOLUTION|>--- conflicted
+++ resolved
@@ -163,12 +163,8 @@
                                                    transform=transforms.Compose(
                                                        [transforms.Resize(299), transforms.ToTensor()]),
                                                    loader=loader)
-<<<<<<< HEAD
-    num_samples['tst'] = len([f for f in Path(data_path).joinpath('tst').glob('**/*')])  # FIXME assert that f is a file
-=======
     # FIXME assert that f is a file
     num_samples['tst'] = len([f for f in Path(data_path).joinpath('tst').glob('**/*')])
->>>>>>> 8ac2a2ec
 
     # https://discuss.pytorch.org/t/guidelines-for-assigning-num-workers-to-dataloader/813/5
     num_workers = num_devices * 4 if num_devices > 1 else 4
@@ -305,11 +301,6 @@
     if num_devices == 1:
         print(f"Using Cuda device {lst_device_ids[0]}\n")
     elif num_devices > 1:
-<<<<<<< HEAD
-        print(f"Using data parallel on devices: {str(lst_device_ids)[1:-1]}. Main device: {lst_device_ids[0]}\n")  # TODO: why are we showing indices [1:-1] for lst_device_ids?
-        try:  # TODO: For HPC when device 0 not available. Error: Invalid device id (in torch/cuda/__init__.py).
-            model = nn.DataParallel(model, device_ids=lst_device_ids)  # DataParallel adds prefix 'module.' to state_dict keys
-=======
         # TODO: why are we showing indices [1:-1] for lst_device_ids?
         print(f"Using data parallel on devices: {str(lst_device_ids)[1:-1]}. Main device: {lst_device_ids[0]}\n")
         try:
@@ -318,7 +309,6 @@
 
             # DataParallel adds prefix 'module.' to state_dict keys.
             model = nn.DataParallel(model, device_ids=lst_device_ids)
->>>>>>> 8ac2a2ec
         except AssertionError:
             warnings.warn(f"Unable to use devices {lst_device_ids}. Trying devices {list(range(len(lst_device_ids)))}")
             device = torch.device('cuda:0')
