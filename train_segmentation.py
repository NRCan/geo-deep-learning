--- conflicted
+++ resolved
@@ -118,11 +118,11 @@
                                        debug=debug))
     trn_dataset, val_dataset, tst_dataset = datasets
 
-    # https://discuss.pytorch.org/t/guidelines-for-assigning-num-workers-to-dataloader/813/5
-    if not debug:
+    # Number of workers
+    if cfg.training.num_workers:
+        num_workers = cfg.training.num_workers
+    else:  # https://discuss.pytorch.org/t/guidelines-for-assigning-num-workers-to-dataloader/813/5
         num_workers = len(gpu_devices_dict.keys()) * 4 if len(gpu_devices_dict.keys()) > 1 else 4
-    else:
-        num_workers = 0
 
     samples_weight = torch.from_numpy(samples_weight)
     sampler = torch.utils.data.sampler.WeightedRandomSampler(samples_weight.type('torch.DoubleTensor'),
@@ -516,11 +516,7 @@
     # MANDATORY PARAMETERS
     class_keys = len(get_key_def('classes_dict', cfg['dataset']).keys())
     num_classes = class_keys if class_keys == 1 else class_keys + 1  # +1 for background(multiclass mode)
-<<<<<<< HEAD
-    modalities = get_key_def('bands', cfg['dataset'], expected_type=Sequence)
-=======
     modalities = get_key_def('bands', cfg['dataset'], default=("red", "blue", "green"), expected_type=Sequence)
->>>>>>> a33c57de
     num_bands = len(modalities)
     batch_size = get_key_def('batch_size', cfg['training'], expected_type=int)
     eval_batch_size = get_key_def('eval_batch_size', cfg['training'], expected_type=int, default=batch_size)
