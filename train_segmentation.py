--- conflicted
+++ resolved
@@ -1,7 +1,9 @@
+import os
 import time
 import h5py
 import torch
 import warnings
+import functools
 import numpy as np
 from PIL import Image
 from tqdm import tqdm
@@ -11,6 +13,7 @@
 from typing import Sequence
 from collections import OrderedDict
 from omegaconf import DictConfig
+from omegaconf.errors import ConfigKeyError
 
 try:
     from pynvml import *
@@ -20,15 +23,12 @@
 from torch.utils.data import DataLoader
 from sklearn.utils import compute_sample_weight
 from utils import augmentation as aug, create_dataset
-<<<<<<< HEAD
-from utils.logger import InformationLogger, save_logs_to_bucket, tsv_line, dict_path, get_logger, set_tracker
-=======
 from utils.logger import InformationLogger, save_logs_to_bucket, tsv_line, dict_path, get_logger
->>>>>>> d5a9ba1a
 from utils.metrics import report_classification, create_metrics_dict, iou
 from models.model_choice import net, load_checkpoint, verify_weights
 from utils.utils import load_from_checkpoint, gpu_stats, get_key_def, read_modalities
 from utils.visualization import vis_from_batch
+from mlflow import log_params, set_tracking_uri, set_experiment, start_run
 # Set the logging file
 logging = get_logger(__name__)  # import logging
 
@@ -307,8 +307,10 @@
                                dataset='trn',
                                ep_num=ep_idx + 1,
                                scale=scale)
-
-        loss = criterion(outputs, labels) if num_classes > 1 else criterion(outputs, labels.unsqueeze(1).float())
+        if num_classes == 1:
+            loss = criterion(outputs, labels.unsqueeze(1).float())
+        else:
+            loss = criterion(outputs, labels)
 
         train_metrics['loss'].update(loss.item(), batch_size)
 
@@ -492,19 +494,15 @@
     # MODEL PARAMETERS
     class_weights = get_key_def('class_weights', cfg['dataset'], default=None)
     loss_fn = cfg.loss
-<<<<<<< HEAD
-    if loss_fn.is_binary and not num_classes == 1:
-        raise ValueError(f"Parameter mismatch: a binary loss was chosen for a {num_classes}-class task")
-    elif not loss_fn.is_binary and num_classes == 1:
-        raise ValueError(f"Parameter mismatch: a multiclass loss was chosen for a 1-class (binary) task")
-    del loss_fn.is_binary  # prevent exception at instantiation
-=======
->>>>>>> d5a9ba1a
     optimizer = get_key_def('optimizer_name', cfg['optimizer'], default='adam', expected_type=str)  # TODO change something to call the function
     pretrained = get_key_def('pretrained', cfg['model'], default=True, expected_type=bool)
-    train_state_dict_path = get_key_def('state_dict_path', cfg['general'], default=None, expected_type=str,
-                                        validate_path_exists=True)
+    train_state_dict_path = get_key_def('state_dict_path', cfg['general'], default=None, expected_type=str)
     dropout_prob = get_key_def('factor', cfg['scheduler']['params'], default=None, expected_type=float)
+    # if error
+    if train_state_dict_path and not Path(train_state_dict_path).is_file():
+        raise logging.critical(
+            FileNotFoundError(f'\nCould not locate pretrained checkpoint for training: {train_state_dict_path}')
+        )
     if class_weights:
         verify_weights(num_classes, class_weights)
     # Read the concatenation point
@@ -520,10 +518,18 @@
     max_used_ram = get_key_def('max_used_ram', cfg['training'], default=default_max_used_ram)
     max_used_perc = get_key_def('max_used_perc', cfg['training'], default=15)
 
-    # LOGGING PARAMETERS
+    # LOGGING PARAMETERS TODO put option not just mlflow
     experiment_name = get_key_def('project_name', cfg['general'], default='gdl-training')
-    run_name = get_key_def(['tracker', 'run_name'], cfg, default='gdl')
-    tracker_uri = get_key_def(['tracker', 'uri'], cfg, expected_type=str, to_path=True, validate_path_exists=True)
+    try:
+        tracker_uri = get_key_def('uri', cfg['tracker'])
+        Path(tracker_uri).mkdir(exist_ok=True)
+        run_name = get_key_def('run_name', cfg['tracker'], default='gdl')  # TODO change for something meaningful
+    # meaning no logging tracker as been assigned or it doesnt exist in config/logging
+    except ConfigKeyError:
+        logging.info(
+            "\nNo logging tracker as been assigned or the yaml config doesnt exist in 'config/tracker'."
+            "\nNo tracker file will be saved in this case."
+        )
 
     # PARAMETERS FOR hdf5 SAMPLES
     # info on the hdf5 name
@@ -632,16 +638,31 @@
                                                                        calc_eval_bs=calc_eval_bs,
                                                                        debug=debug)
 
-    # Save tracking
-    set_tracker(mode='train', experiment_name=experiment_name, run_name=run_name, tracker_uri=tracker_uri, params=cfg,
-                keys2log=['training', 'dataset', 'model', 'optimizer', 'scheduler', 'augmentation'])
-    trn_log, val_log, tst_log = [InformationLogger(dataset) for dataset in ['trn', 'val', 'tst']]
-
-    # if bucket_name:  # FIXME
-    #     from utils.aws import download_s3_files
-    #     bucket, bucket_output_path, output_path, data_path = download_s3_files(bucket_name=bucket_name,
-    #                                                                            data_path=data_path,
-    #                                                                            output_path=output_path)
+    # Save tracking TODO put option not just mlflow
+    if 'tracker_uri' in locals() and 'run_name' in locals():
+        mode = get_key_def('mode', cfg, expected_type=str)
+        task = get_key_def('task_name', cfg['task'], expected_type=str)
+        run_name = '{}_{}_{}'.format(run_name, mode, task)
+        # tracking path + parameters logging
+        set_tracking_uri(tracker_uri)
+        set_experiment(experiment_name)
+        start_run(run_name=run_name)
+        log_params(dict_path(cfg, 'training'))
+        log_params(dict_path(cfg, 'dataset'))
+        log_params(dict_path(cfg, 'model'))
+        log_params(dict_path(cfg, 'optimizer'))
+        log_params(dict_path(cfg, 'scheduler'))
+        log_params(dict_path(cfg, 'augmentation'))
+        # TODO change something to not only have the mlflow option
+        trn_log = InformationLogger('trn')
+        val_log = InformationLogger('val')
+        tst_log = InformationLogger('tst')
+
+    if bucket_name:
+        from utils.aws import download_s3_files
+        bucket, bucket_output_path, output_path, data_path = download_s3_files(bucket_name=bucket_name,
+                                                                               data_path=data_path,  # FIXME
+                                                                               output_path=output_path)
 
     since = time.time()
     best_loss = 999
