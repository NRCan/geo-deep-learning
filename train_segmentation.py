import os
import time
import h5py
import torch
import warnings
import functools
import numpy as np
from PIL import Image
from tqdm import tqdm
from pathlib import Path
from shutil import copy
from datetime import datetime
from typing import Sequence
from collections import OrderedDict
from omegaconf import DictConfig
from omegaconf.errors import ConfigKeyError

try:
    from pynvml import *
except ModuleNotFoundError:
    warnings.warn(f"The python Nvidia management library could not be imported. Ignore if running on CPU only.")

from torch.utils.data import DataLoader
from sklearn.utils import compute_sample_weight
from utils import augmentation as aug, create_dataset
from utils.logger import InformationLogger, save_logs_to_bucket, tsv_line, dict_path
from utils.metrics import report_classification, create_metrics_dict, iou
from models.model_choice import net, load_checkpoint, verify_weights
from utils.utils import load_from_checkpoint, get_device_ids, gpu_stats, get_key_def, read_modalities
from utils.visualization import vis_from_batch
from mlflow import log_params, set_tracking_uri, set_experiment, start_run
# Set the logging file
from utils import utils
logging = utils.get_logger(__name__)  # import logging


def flatten_labels(annotations):
    """Flatten labels"""
    flatten = annotations.view(-1)
    return flatten


def flatten_outputs(predictions, number_of_classes):
    """Flatten the prediction batch except the prediction dimensions"""
    logits_permuted = predictions.permute(0, 2, 3, 1)
    logits_permuted_cont = logits_permuted.contiguous()
    outputs_flatten = logits_permuted_cont.view(-1, number_of_classes)
    return outputs_flatten


def loader(path):
    img = Image.open(path)
    return img


def create_dataloader(samples_folder: Path,
                      batch_size: int,
                      eval_batch_size: int,
                      gpu_devices_dict: dict,
                      sample_size: int,
                      dontcare_val: int,
                      crop_size: int,
                      num_bands: int,
                      BGR_to_RGB: bool,
                      scale: Sequence,
                      cfg: DictConfig,
                      dontcare2backgr: bool = False,
                      calc_eval_bs: bool = False,
                      debug: bool = False):
    """
    Function to create dataloader objects for training, validation and test datasets.
    :param samples_folder: path to folder containting .hdf5 files if task is segmentation
    :param batch_size: (int) batch size
    :param gpu_devices_dict: (dict) dictionary where each key contains an available GPU with its ram info stored as value
    :param sample_size: (int) size of hdf5 samples (used to evaluate eval batch-size)
    :param dontcare_val: (int) value in label to be ignored during loss calculation
    :param num_bands: (int) number of bands in imagery
    :param BGR_to_RGB: (bool) if True, BGR channels will be flipped to RGB
    :param scale: (List) imagery data will be scaled to this min and max value (ex.: 0 to 1)
    :param cfg: (dict) Parameters found in the yaml config file.
    :param dontcare2backgr: (bool) if True, all dontcare values in label will be replaced with 0 (background value)
                            before training
    :return: trn_dataloader, val_dataloader, tst_dataloader
    """
    if not samples_folder.is_dir():
        raise logging.critical(FileNotFoundError(f'\nCould not locate: {samples_folder}'))
    if not len([f for f in samples_folder.glob('**/*.hdf5')]) >= 1:
        raise logging.critical(FileNotFoundError(f"\nCouldn't locate .hdf5 files in {samples_folder}"))
    num_samples, samples_weight = get_num_samples(samples_path=samples_folder, params=cfg, dontcare=dontcare_val)
    if not num_samples['trn'] >= batch_size and num_samples['val'] >= batch_size:
        raise logging.critical(ValueError(f"\nNumber of samples in .hdf5 files is less than batch size"))
    logging.info(f"\nNumber of samples : {num_samples}")
    dataset_constr = create_dataset.SegmentationDataset
    datasets = []

    for subset in ["trn", "val", "tst"]:
        datasets.append(dataset_constr(samples_folder, subset, num_bands,
                                       max_sample_count=num_samples[subset],
                                       dontcare=dontcare_val,
                                       radiom_transform=aug.compose_transforms(params=cfg,
                                                                               dataset=subset,
                                                                               aug_type='radiometric'),
                                       geom_transform=aug.compose_transforms(params=cfg,
                                                                             dataset=subset,
                                                                             aug_type='geometric',
                                                                             dontcare=dontcare_val,
                                                                             crop_size=crop_size),
                                       totensor_transform=aug.compose_transforms(params=cfg,
                                                                                 dataset=subset,
                                                                                 input_space=BGR_to_RGB,
                                                                                 scale=scale,
                                                                                 dontcare2backgr=dontcare2backgr,
                                                                                 dontcare=dontcare_val,
                                                                                 aug_type='totensor'),
                                       params=cfg,
                                       debug=debug))
    trn_dataset, val_dataset, tst_dataset = datasets

    # Number of workers
    if cfg.training.num_workers:
        num_workers = cfg.training.num_workers
    else:  # https://discuss.pytorch.org/t/guidelines-for-assigning-num-workers-to-dataloader/813/5
        num_workers = len(gpu_devices_dict.keys()) * 4 if len(gpu_devices_dict.keys()) > 1 else 4

    samples_weight = torch.from_numpy(samples_weight)
    sampler = torch.utils.data.sampler.WeightedRandomSampler(samples_weight.type('torch.DoubleTensor'),
                                                             len(samples_weight))

    if gpu_devices_dict and calc_eval_bs:
        max_pix_per_mb_gpu = 280  # TODO: this value may need to be finetuned
        eval_batch_size = calc_eval_batchsize(gpu_devices_dict, batch_size, sample_size, max_pix_per_mb_gpu)

    trn_dataloader = DataLoader(trn_dataset, batch_size=batch_size, num_workers=num_workers, sampler=sampler,
                                drop_last=True)
    val_dataloader = DataLoader(val_dataset, batch_size=eval_batch_size, num_workers=num_workers, shuffle=False,
                                drop_last=True)
    tst_dataloader = DataLoader(tst_dataset, batch_size=eval_batch_size, num_workers=num_workers, shuffle=False,
                                drop_last=True) if num_samples['tst'] > 0 else None

    return trn_dataloader, val_dataloader, tst_dataloader


def calc_eval_batchsize(gpu_devices_dict: dict, batch_size: int, sample_size: int, max_pix_per_mb_gpu: int = 280):
    """
    Calculate maximum batch size that could fit on GPU during evaluation based on thumb rule with harcoded
    "pixels per MB of GPU RAM" as threshold. The batch size often needs to be smaller if crop is applied during training
    @param gpu_devices_dict: dictionary containing info on GPU devices as returned by lst_device_ids (utils.py)
    @param batch_size: batch size for training
    @param sample_size: size of hdf5 samples
    @return: returns a downgraded evaluation batch size if the original batch size is considered too high compared to
    the GPU's memory
    """
    eval_batch_size_rd = batch_size
    # get max ram for smallest gpu
    smallest_gpu_ram = min(gpu_info['max_ram'] for _, gpu_info in gpu_devices_dict.items())
    # rule of thumb to determine eval batch size based on approximate max pixels a gpu can handle during evaluation
    pix_per_mb_gpu = (batch_size / len(gpu_devices_dict.keys()) * sample_size ** 2) / smallest_gpu_ram
    if pix_per_mb_gpu >= max_pix_per_mb_gpu:
        eval_batch_size = smallest_gpu_ram * max_pix_per_mb_gpu / sample_size ** 2
        eval_batch_size_rd = int(eval_batch_size - eval_batch_size % len(gpu_devices_dict.keys()))
        eval_batch_size_rd = 1 if eval_batch_size_rd < 1 else eval_batch_size_rd
        logging.warning(f'Validation and test batch size downgraded from {batch_size} to {eval_batch_size} '
                        f'based on max ram of smallest GPU available')
    return eval_batch_size_rd


def get_num_samples(samples_path, params, dontcare):
    """
    Function to retrieve number of samples, either from config file or directly from hdf5 file.
    :param samples_path: (str) Path to samples folder
    :param params: (dict) Parameters found in the yaml config file.
    :param dontcare:
    :return: (dict) number of samples for trn, val and tst.
    """
    num_samples = {'trn': 0, 'val': 0, 'tst': 0}
    weights = []
    samples_weight = None
    for i in ['trn', 'val', 'tst']:
        if get_key_def(f"num_{i}_samples", params['training'], None) is not None:
            num_samples[i] = get_key_def(f"num_{i}_samples", params['training'])
            with h5py.File(samples_path.joinpath(f"{i}_samples.hdf5"), 'r') as hdf5_file:
                file_num_samples = len(hdf5_file['map_img'])
            if num_samples[i] > file_num_samples:
                raise logging.critical(
                    IndexError(f"\nThe number of training samples in the configuration file ({num_samples[i]}) "
                               f"exceeds the number of samples in the hdf5 training dataset ({file_num_samples}).")
                )
        else:
            with h5py.File(samples_path.joinpath(f"{i}_samples.hdf5"), "r") as hdf5_file:
                num_samples[i] = len(hdf5_file['map_img'])

        with h5py.File(samples_path.joinpath(f"{i}_samples.hdf5"), "r") as hdf5_file:
            if i == 'trn':
                for x in range(num_samples[i]):
                    label = hdf5_file['map_img'][x]
                    unique_labels = np.unique(label)
                    weights.append(''.join([str(int(i)) for i in unique_labels]))
                    samples_weight = compute_sample_weight('balanced', weights)

    return num_samples, samples_weight


def vis_from_dataloader(vis_params,
                        eval_loader,
                        model,
                        ep_num,
                        output_path,
                        dataset='',
                        scale=None,
                        device=None,
                        vis_batch_range=None):
    """
    Use a model and dataloader to provide outputs that can then be sent to vis_from_batch function to visualize performances of model, for example.
    :param vis_params: (dict) Parameters found in the yaml config file useful for visualization
    :param eval_loader: data loader
    :param model: model to evaluate
    :param ep_num: epoch index (for file naming purposes)
    :param dataset: (str) 'val or 'tst'
    :param device: device used by pytorch (cpu ou cuda)
    :param vis_batch_range: (int) max number of samples to perform visualization on

    :return:
    """
    vis_path = output_path.joinpath(f'visualization')
    logging.info(f'Visualization figures will be saved to {vis_path}\n')
    min_vis_batch, max_vis_batch, increment = vis_batch_range

    model.eval()
    with tqdm(eval_loader, dynamic_ncols=True) as _tqdm:
        for batch_index, data in enumerate(_tqdm):
            if vis_batch_range is not None and batch_index in range(min_vis_batch, max_vis_batch, increment):
                with torch.no_grad():
                    try:  # For HPC when device 0 not available. Error: RuntimeError: CUDA error: invalid device ordinal
                        inputs = data['sat_img'].to(device)
                        labels = data['map_img'].to(device)
                    except RuntimeError:
                        logging.exception(f'Unable to use device {device}. Trying "cuda:0"')
                        device = torch.device('cuda')
                        inputs = data['sat_img'].to(device)
                        labels = data['map_img'].to(device)

                    outputs = model(inputs)
                    if isinstance(outputs, OrderedDict):
                        outputs = outputs['out']

                    vis_from_batch(vis_params, inputs, outputs,
                                   batch_index=batch_index,
                                   vis_path=vis_path,
                                   labels=labels,
                                   dataset=dataset,
                                   ep_num=ep_num,
                                   scale=scale)
    logging.info(f'Saved visualization figures.\n')


def training(train_loader,
          model,
          criterion,
          optimizer,
          scheduler,
          num_classes,
          batch_size,
          ep_idx,
          progress_log,
          device,
          scale,
          vis_params,
          debug=False
          ):
    """
    Train the model and return the metrics of the training epoch

    :param train_loader: training data loader
    :param model: model to train
    :param criterion: loss criterion
    :param optimizer: optimizer to use
    :param scheduler: learning rate scheduler
    :param num_classes: number of classes
    :param batch_size: number of samples to process simultaneously
    :param ep_idx: epoch index (for hypertrainer log)
    :param progress_log: progress log file (for hypertrainer log)
    :param device: device used by pytorch (cpu ou cuda)
    :param scale: Scale to which values in sat img have been redefined. Useful during visualization
    :param vis_params: (Dict) Parameters useful during visualization
    :param debug: (bool) Debug mode
    :return: Updated training loss
    """
    model.train()
    train_metrics = create_metrics_dict(num_classes)

    for batch_index, data in enumerate(tqdm(train_loader, desc=f'Iterating train batches with {device.type}')):
        progress_log.open('a', buffering=1).write(tsv_line(ep_idx, 'trn', batch_index, len(train_loader), time.time()))

        try:  # For HPC when device 0 not available. Error: RuntimeError: CUDA error: invalid device ordinal
            inputs = data['sat_img'].to(device)
            labels = data['map_img'].to(device)
        except RuntimeError:
            logging.exception(f'Unable to use device {device}. Trying "cuda:0"')
            device = torch.device('cuda')
            inputs = data['sat_img'].to(device)
            labels = data['map_img'].to(device)

        # forward
        optimizer.zero_grad()
        outputs = model(inputs)
        # added for torchvision models that output an OrderedDict with outputs in 'out' key.
        # More info: https://pytorch.org/hub/pytorch_vision_deeplabv3_resnet101/
        if isinstance(outputs, OrderedDict):
            outputs = outputs['out']

        # vis_batch_range: range of batches to perform visualization on. see README.md for more info.
        # vis_at_eval: (bool) if True, will perform visualization at eval time, as long as vis_batch_range is valid
        if vis_params['vis_batch_range'] and vis_params['vis_at_train']:
            min_vis_batch, max_vis_batch, increment = vis_params['vis_batch_range']
            if batch_index in range(min_vis_batch, max_vis_batch, increment):
                vis_path = progress_log.parent.joinpath('visualization')
                if ep_idx == 0:
                    logging.info(f'Visualizing on train outputs for batches in range {vis_params["vis_batch_range"]}. '
                                 f'All images will be saved to {vis_path}\n')
                vis_from_batch(vis_params, inputs, outputs,
                               batch_index=batch_index,
                               vis_path=vis_path,
                               labels=labels,
                               dataset='trn',
                               ep_num=ep_idx + 1,
                               scale=scale)
<<<<<<< HEAD

        # FIXME: binary vs multiclass loss don't expect same dimensions
        try:
            if criterion.mode == 'binary':
                outputs = outputs[:, -1, ...]
        except AttributeError:
            pass
        loss = criterion(outputs, labels)
=======
        if num_classes == 1:
            loss = criterion(outputs, labels.unsqueeze(1).float())
        else:
            loss = criterion(outputs, labels)
>>>>>>> 0beb6f8b

        train_metrics['loss'].update(loss.item(), batch_size)

        if device.type == 'cuda' and debug:
            res, mem = gpu_stats(device=device.index)
            logging.debug(OrderedDict(trn_loss=f'{train_metrics["loss"].val:.2f}',
                                      gpu_perc=f'{res.gpu} %',
                                      gpu_RAM=f'{mem.used / (1024 ** 2):.0f}/{mem.total / (1024 ** 2):.0f} MiB',
                                      lr=optimizer.param_groups[0]['lr'],
                                      img=data['sat_img'].numpy().shape,
                                      smpl=data['map_img'].numpy().shape,
                                      bs=batch_size,
                                      out_vals=np.unique(outputs[0].argmax(dim=0).detach().cpu().numpy()),
                                      gt_vals=np.unique(labels[0].detach().cpu().numpy())))

        loss.backward()
        optimizer.step()

    scheduler.step()
    # if train_metrics["loss"].avg is not None:
    #     logging.info(f'Training Loss: {train_metrics["loss"].avg:.4f}')
    return train_metrics


def evaluation(eval_loader,
               model,
               criterion,
               num_classes,
               batch_size,
               ep_idx,
               progress_log,
               scale,
               vis_params,
               batch_metrics=None,
               dataset='val',
               device=None,
               debug=False):
    """
    Evaluate the model and return the updated metrics
    :param eval_loader: data loader
    :param model: model to evaluate
    :param criterion: loss criterion
    :param num_classes: number of classes
    :param batch_size: number of samples to process simultaneously
    :param ep_idx: epoch index (for hypertrainer log)
    :param progress_log: progress log file (for hypertrainer log)
    :param scale: Scale to which values in sat img have been redefined. Useful during visualization
    :param vis_params: (Dict) Parameters useful during visualization
    :param batch_metrics: (int) Metrics computed every (int) batches. If left blank, will not perform metrics.
    :param dataset: (str) 'val or 'tst'
    :param device: device used by pytorch (cpu ou cuda)
    :param debug: if True, debug functions will be performed
    :return: (dict) eval_metrics
    """
    eval_metrics = create_metrics_dict(num_classes)
    model.eval()

    for batch_index, data in enumerate(tqdm(eval_loader, dynamic_ncols=True, desc=f'Iterating {dataset} '
    f'batches with {device.type}')):
        progress_log.open('a', buffering=1).write(tsv_line(ep_idx, dataset, batch_index, len(eval_loader), time.time()))

        with torch.no_grad():
            try:  # For HPC when device 0 not available. Error: RuntimeError: CUDA error: invalid device ordinal
                inputs = data['sat_img'].to(device)
                labels = data['map_img'].to(device)
            except RuntimeError:
                logging.exception(f'\nUnable to use device {device}. Trying "cuda"')
                device = torch.device('cuda')
                inputs = data['sat_img'].to(device)
                labels = data['map_img'].to(device)

            labels_flatten = flatten_labels(labels)

            outputs = model(inputs)
            if isinstance(outputs, OrderedDict):
                outputs = outputs['out']

            # vis_batch_range: range of batches to perform visualization on. see README.md for more info.
            # vis_at_eval: (bool) if True, will perform visualization at eval time, as long as vis_batch_range is valid
            if vis_params['vis_batch_range'] and vis_params['vis_at_eval']:
                min_vis_batch, max_vis_batch, increment = vis_params['vis_batch_range']
                if batch_index in range(min_vis_batch, max_vis_batch, increment):
                    vis_path = progress_log.parent.joinpath('visualization')
                    if ep_idx == 0 and batch_index == min_vis_batch:
                        logging.info(f'\nVisualizing on {dataset} outputs for batches in range '
                                     f'{vis_params["vis_batch_range"]} images will be saved to {vis_path}\n')
                    vis_from_batch(vis_params, inputs, outputs,
                                   batch_index=batch_index,
                                   vis_path=vis_path,
                                   labels=labels,
                                   dataset=dataset,
                                   ep_num=ep_idx + 1,
                                   scale=scale)

            outputs_flatten = flatten_outputs(outputs, num_classes)

<<<<<<< HEAD
            # FIXME: binary vs multiclass loss don't expect same dimensions
            try:
                if criterion.mode == 'binary':
                    outputs = outputs[:, -1, ...]
            except AttributeError:
                pass
            loss = criterion(outputs, labels)
=======
            loss = criterion(outputs, labels.unsqueeze(1).float())
>>>>>>> 0beb6f8b

            eval_metrics['loss'].update(loss.item(), batch_size)

            if (dataset == 'val') and (batch_metrics is not None):
                # Compute metrics every n batches. Time consuming.
                if not batch_metrics <= len(eval_loader):
                    logging.error(f"\nBatch_metrics ({batch_metrics}) is smaller than batch size "
                                  f"{len(eval_loader)}. Metrics in validation loop won't be computed")
                if (batch_index + 1) % batch_metrics == 0:  # +1 to skip val loop at very beginning
                    a, segmentation = torch.max(outputs_flatten, dim=1)
                    eval_metrics = iou(segmentation, labels_flatten, batch_size, num_classes, eval_metrics)
                    eval_metrics = report_classification(segmentation, labels_flatten, batch_size, eval_metrics,
                                                         ignore_index=eval_loader.dataset.dontcare)
            elif (dataset == 'tst') and (batch_metrics is not None):
                a, segmentation = torch.max(outputs_flatten, dim=1)
                eval_metrics = iou(segmentation, labels_flatten, batch_size, num_classes, eval_metrics)
                eval_metrics = report_classification(segmentation, labels_flatten, batch_size, eval_metrics,
                                                     ignore_index=eval_loader.dataset.dontcare)

            logging.debug(OrderedDict(dataset=dataset, loss=f'{eval_metrics["loss"].avg:.4f}'))

            if debug and device.type == 'cuda':
                res, mem = gpu_stats(device=device.index)
                logging.debug(OrderedDict(
                    device=device, gpu_perc=f'{res.gpu} %',
                    gpu_RAM=f'{mem.used/(1024**2):.0f}/{mem.total/(1024**2):.0f} MiB'
                ))

    logging.info(f"\n{dataset} Loss: {eval_metrics['loss'].avg:.4f}")
    if batch_metrics is not None:
        logging.info(f"\n{dataset} precision: {eval_metrics['precision'].avg}")
        logging.info(f"\n{dataset} recall: {eval_metrics['recall'].avg}")
        logging.info(f"\n{dataset} fscore: {eval_metrics['fscore'].avg}")
        logging.info(f"\n{dataset} iou: {eval_metrics['iou'].avg}")

    return eval_metrics


def train(cfg: DictConfig) -> None:
    """
    Function to train and validate a model for semantic segmentation.

    -------

    1. Model is instantiated and checkpoint is loaded from path, if provided in
       `your_config.yaml`.
    2. GPUs are requested according to desired amount of `num_gpus` and
       available GPUs.
    3. If more than 1 GPU is requested, model is cast to DataParallel model
    4. Dataloaders are created with `create_dataloader()`
    5. Loss criterion, optimizer and learning rate are set with
       `set_hyperparameters()` as requested in `config.yaml`.
    5. Using these hyperparameters, the application will try to minimize the
       loss on the training data and evaluate every epoch on the validation
       data.
    6. For every epoch, the application shows and logs the loss on "trn" and
       "val" datasets.
    7. For every epoch (if `batch_metrics: 1`), the application shows and logs
       the accuracy, recall and f-score on "val" dataset. Those metrics are
       also computed on each class.
    8. At the end of the training process, the application shows and logs the
       accuracy, recall and f-score on "tst" dataset. Those metrics are also
       computed on each class.

    -------
    :param cfg: (dict) Parameters found in the yaml config file.
    """
    now = datetime.now().strftime("%Y-%m-%d_%H-%M")

    # MANDATORY PARAMETERS
    class_keys = len(get_key_def('classes_dict', cfg['dataset']).keys())
    num_classes = class_keys if class_keys == 1 else class_keys + 1  # +1 for background(multiclass mode)
    num_bands = len(read_modalities(cfg.dataset.modalities))
    batch_size = get_key_def('batch_size', cfg['training'], expected_type=int)
    eval_batch_size = get_key_def('eval_batch_size', cfg['training'], expected_type=int, default=batch_size)
    num_epochs = get_key_def('max_epochs', cfg['training'], expected_type=int)
    model_name = get_key_def('model_name', cfg['model'], expected_type=str).lower()
    # TODO need to keep in parameters? see victor stuff
    # BGR_to_RGB = get_key_def('BGR_to_RGB', params['global'], expected_type=bool)
    BGR_to_RGB = False

    # OPTIONAL PARAMETERS
    debug = get_key_def('debug', cfg)
    task = get_key_def('task_name',  cfg['task'], default='segmentation')
    dontcare_val = get_key_def("ignore_index", cfg['dataset'], default=-1)
    bucket_name = get_key_def('bucket_name', cfg['AWS'])
    scale = get_key_def('scale_data', cfg['augmentation'], default=[0, 1])
    batch_metrics = get_key_def('batch_metrics', cfg['training'], default=None)
    crop_size = get_key_def('target_size', cfg['training'], default=None)
    if task != 'segmentation':
        raise logging.critical(ValueError(f"\nThe task should be segmentation. The provided value is {task}"))

    # MODEL PARAMETERS
    class_weights = get_key_def('class_weights', cfg['dataset'], default=None)
    loss_fn = cfg.loss
    optimizer = get_key_def('optimizer_name', cfg['optimizer'], default='adam', expected_type=str)  # TODO change something to call the function
    pretrained = get_key_def('pretrained', cfg['model'], default=True, expected_type=bool)
    train_state_dict_path = get_key_def('state_dict_path', cfg['general'], default=None, expected_type=str)
    dropout_prob = get_key_def('factor', cfg['scheduler']['params'], default=None, expected_type=float)
    # if error
    if train_state_dict_path and not Path(train_state_dict_path).is_file():
        raise logging.critical(
            FileNotFoundError(f'\nCould not locate pretrained checkpoint for training: {train_state_dict_path}')
        )
    if class_weights:
        verify_weights(num_classes, class_weights)
    # Read the concatenation point
    # TODO: find a way to maybe implement it in classification one day
    conc_point = None
    # conc_point = get_key_def('concatenate_depth', params['global'], None)

    # GPU PARAMETERS
    num_devices = get_key_def('num_gpus', cfg['training'], default=0)
    if num_devices and not num_devices >= 0:
        raise logging.critical(ValueError("\nmissing mandatory num gpus parameter"))
    default_max_used_ram = 15
    max_used_ram = get_key_def('max_used_ram', cfg['training'], default=default_max_used_ram)
    max_used_perc = get_key_def('max_used_perc', cfg['training'], default=15)

    # LOGGING PARAMETERS TODO put option not just mlflow
    experiment_name = get_key_def('project_name', cfg['general'], default='gdl-training')
    try:
        tracker_uri = get_key_def('uri', cfg['tracker'])
        Path(tracker_uri).mkdir(exist_ok=True)
        run_name = get_key_def('run_name', cfg['tracker'], default='gdl')  # TODO change for something meaningful
    # meaning no logging tracker as been assigned or it doesnt exist in config/logging
    except ConfigKeyError:
        logging.info(
            "\nNo logging tracker as been assigned or the yaml config doesnt exist in 'config/tracker'."
            "\nNo tracker file will be saved in this case."
        )

    # PARAMETERS FOR hdf5 SAMPLES
    # info on the hdf5 name
    samples_size = get_key_def("input_dim", cfg['dataset'], expected_type=int, default=256)
    overlap = get_key_def("overlap", cfg['dataset'], expected_type=int, default=0)
    min_annot_perc = get_key_def('min_annotated_percent', cfg['dataset'], expected_type=int, default=0)
    samples_folder_name = (
        f'samples{samples_size}_overlap{overlap}_min-annot{min_annot_perc}_{num_bands}bands_{experiment_name}'
    )
    try:
        my_hdf5_path = Path(str(cfg.dataset.sample_data_dir)).resolve(strict=True)
        samples_folder = Path(my_hdf5_path.joinpath(samples_folder_name)).resolve(strict=True)
        logging.info("\nThe HDF5 directory used '{}'".format(samples_folder))
    except FileNotFoundError:
        samples_folder = Path(str(cfg.dataset.sample_data_dir)).joinpath(samples_folder_name)
        logging.info(
            f"\nThe HDF5 directory '{samples_folder}' doesn't exist, please change the path." +
            f"\nWe will try to find '{samples_folder_name}' in '{cfg.dataset.raw_data_dir}'."
        )
        try:
            my_data_path = Path(cfg.dataset.raw_data_dir).resolve(strict=True)
            samples_folder = Path(my_data_path.joinpath(samples_folder_name)).resolve(strict=True)
            logging.info("\nThe HDF5 directory used '{}'".format(samples_folder))
            cfg.general.sample_data_dir = str(my_data_path)  # need to be done for when the config will be saved
        except FileNotFoundError:
            raise logging.critical(
                f"\nThe HDF5 directory '{samples_folder_name}' doesn't exist in '{cfg.dataset.raw_data_dir}'" +
                f"\n or in '{cfg.dataset.sample_data_dir}', please verify the location of your HDF5."
            )

    # visualization parameters
    vis_at_train = get_key_def('vis_at_train', cfg['visualization'], default=False)
    vis_at_eval = get_key_def('vis_at_evaluation', cfg['visualization'], default=False)
    vis_batch_range = get_key_def('vis_batch_range', cfg['visualization'], default=None)
    vis_at_checkpoint = get_key_def('vis_at_checkpoint', cfg['visualization'], default=False)
    ep_vis_min_thresh = get_key_def('vis_at_ckpt_min_ep_diff', cfg['visualization'], default=1)
    vis_at_ckpt_dataset = get_key_def('vis_at_ckpt_dataset', cfg['visualization'], 'val')
    colormap_file = get_key_def('colormap_file', cfg['visualization'], None)
    heatmaps = get_key_def('heatmaps', cfg['visualization'], False)
    heatmaps_inf = get_key_def('heatmaps', cfg['inference'], False)
    grid = get_key_def('grid', cfg['visualization'], False)
    mean = get_key_def('mean', cfg['augmentation']['normalization'])
    std = get_key_def('std', cfg['augmentation']['normalization'])
    vis_params = {'colormap_file': colormap_file, 'heatmaps': heatmaps, 'heatmaps_inf': heatmaps_inf, 'grid': grid,
                  'mean': mean, 'std': std, 'vis_batch_range': vis_batch_range, 'vis_at_train': vis_at_train,
                  'vis_at_eval': vis_at_eval, 'ignore_index': dontcare_val, 'inference_input_path': None}

    # automatic model naming with unique id for each training
    config_path = None
    for list_path in cfg.general.config_path:
        if list_path['provider'] == 'main':
            config_path = list_path['path']
    config_name = str(cfg.general.config_name)
    model_id = config_name
    output_path = Path(f'model/{model_id}')
    output_path.mkdir(parents=True, exist_ok=False)
    logging.info(f'\nModel and log files will be saved to: {os.getcwd()}/{output_path}')
    if debug:
        logging.warning(f'\nDebug mode activated. Some debug features may mobilize extra disk space and '
                        f'cause delays in execution.')
    if dontcare_val < 0 and vis_batch_range:
        logging.warning(f'\nVisualization: expected positive value for ignore_index, got {dontcare_val}.'
                        f'Will be overridden to 255 during visualization only. Problems may occur.')

    # overwrite dontcare values in label if loss is not lovasz or crossentropy. FIXME: hacky fix.
    dontcare2backgr = False
    if loss_fn not in ['Lovasz', 'CrossEntropy', 'OhemCrossEntropy']:
        dontcare2backgr = True
        logging.warning(
            f'\nDontcare is not implemented for loss function "{loss_fn}". '
            f'\nDontcare values ({dontcare_val}) in label will be replaced with background value (0)'
        )

    # Will check if batch size needs to be a lower value only if cropping samples during training
    calc_eval_bs = True if crop_size else False
    # INSTANTIATE MODEL AND LOAD CHECKPOINT FROM PATH
    model, model_name, criterion, optimizer, lr_scheduler, device, gpu_devices_dict = \
        net(model_name=model_name,
            num_bands=num_bands,
            num_channels=num_classes,
            dontcare_val=dontcare_val,
            num_devices=num_devices,
            train_state_dict_path=train_state_dict_path,
            pretrained=pretrained,
            dropout_prob=dropout_prob,
            loss_fn=loss_fn,
            class_weights=class_weights,
            optimizer=optimizer,
            net_params=cfg,
            conc_point=conc_point)

    logging.info(f'Instantiated {model_name} model with {num_classes} output channels.\n')

    logging.info(f'Creating dataloaders from data in {samples_folder}...\n')
    trn_dataloader, val_dataloader, tst_dataloader = create_dataloader(samples_folder=samples_folder,
                                                                       batch_size=batch_size,
                                                                       eval_batch_size=eval_batch_size,
                                                                       gpu_devices_dict=gpu_devices_dict,
                                                                       sample_size=samples_size,
                                                                       dontcare_val=dontcare_val,
                                                                       crop_size=crop_size,
                                                                       num_bands=num_bands,
                                                                       BGR_to_RGB=BGR_to_RGB,
                                                                       scale=scale,
                                                                       cfg=cfg,
                                                                       dontcare2backgr=dontcare2backgr,
                                                                       calc_eval_bs=calc_eval_bs,
                                                                       debug=debug)

    # Save tracking TODO put option not just mlflow
    if 'tracker_uri' in locals() and 'run_name' in locals():
        mode = get_key_def('mode', cfg, expected_type=str)
        task = get_key_def('task_name', cfg['task'], expected_type=str)
        run_name = '{}_{}_{}'.format(run_name, mode, task)
        # tracking path + parameters logging
        set_tracking_uri(tracker_uri)
        set_experiment(experiment_name)
        start_run(run_name=run_name)
        log_params(dict_path(cfg, 'training'))
        log_params(dict_path(cfg, 'dataset'))
        log_params(dict_path(cfg, 'model'))
        log_params(dict_path(cfg, 'optimizer'))
        log_params(dict_path(cfg, 'scheduler'))
        log_params(dict_path(cfg, 'augmentation'))
        # TODO change something to not only have the mlflow option
        trn_log = InformationLogger('trn')
        val_log = InformationLogger('val')
        tst_log = InformationLogger('tst')

    if bucket_name:
        from utils.aws import download_s3_files
        bucket, bucket_output_path, output_path, data_path = download_s3_files(bucket_name=bucket_name,
                                                                               data_path=data_path,  # FIXME
                                                                               output_path=output_path)

    since = time.time()
    best_loss = 999
    last_vis_epoch = 0

    progress_log = output_path / 'progress.log'
    if not progress_log.exists():
        progress_log.open('w', buffering=1).write(tsv_line('ep_idx', 'phase', 'iter', 'i_p_ep', 'time'))  # Add header

    # create the checkpoint file
    filename = output_path.joinpath('checkpoint.pth.tar')

    # VISUALIZATION: generate pngs of inputs, labels and outputs
    if vis_batch_range is not None:
        # Make sure user-provided range is a tuple with 3 integers (start, finish, increment).
        # Check once for all visualization tasks.
        if not len(vis_batch_range) == 3 and all(isinstance(x, int) for x in vis_batch_range):
            raise logging.critical(
                ValueError(f'\nVis_batch_range expects three integers in a list: start batch, end batch, increment.'
                           f'Got {vis_batch_range}')
            )
        vis_at_init_dataset = get_key_def('vis_at_init_dataset', cfg['visualization'], 'val')

        # Visualization at initialization. Visualize batch range before first eopch.
        if get_key_def('vis_at_init', cfg['visualization'], False):
            logging.info(f'\nVisualizing initialized model on batch range {vis_batch_range} '
                         f'from {vis_at_init_dataset} dataset...\n')
            vis_from_dataloader(vis_params=vis_params,
                                eval_loader=val_dataloader if vis_at_init_dataset == 'val' else tst_dataloader,
                                model=model,
                                ep_num=0,
                                output_path=output_path,
                                dataset=vis_at_init_dataset,
                                scale=scale,
                                device=device,
                                vis_batch_range=vis_batch_range)

    for epoch in range(0, num_epochs):
        logging.info(f'\nEpoch {epoch}/{num_epochs - 1}\n' + "-" * len(f'Epoch {epoch}/{num_epochs - 1}'))
        # creating trn_report
        trn_report = training(train_loader=trn_dataloader,
                              model=model,
                              criterion=criterion,
                              optimizer=optimizer,
                              scheduler=lr_scheduler,
                              num_classes=num_classes,
                              batch_size=batch_size,
                              ep_idx=epoch,
                              progress_log=progress_log,
                              device=device,
                              scale=scale,
                              vis_params=vis_params,
                              debug=debug)
        if 'trn_log' in locals():  # only save the value if a tracker is setup
            trn_log.add_values(trn_report, epoch, ignore=['precision', 'recall', 'fscore', 'iou'])
        val_report = evaluation(eval_loader=val_dataloader,
                                model=model,
                                criterion=criterion,
                                num_classes=num_classes,
                                batch_size=batch_size,
                                ep_idx=epoch,
                                progress_log=progress_log,
                                batch_metrics=batch_metrics,
                                dataset='val',
                                device=device,
                                scale=scale,
                                vis_params=vis_params,
                                debug=debug)
        val_loss = val_report['loss'].avg
        if 'val_log' in locals():  # only save the value if a tracker is setup
            if batch_metrics is not None:
                val_log.add_values(val_report, epoch)
            else:
                val_log.add_values(val_report, epoch, ignore=['precision', 'recall', 'fscore', 'iou'])

        if val_loss < best_loss:
            logging.info("\nSave checkpoint with a validation loss of {:.4f}".format(val_loss))  # only allow 4 decimals
            best_loss = val_loss
            # More info:
            # https://pytorch.org/tutorials/beginner/saving_loading_models.html#saving-torch-nn-dataparallel-models
            state_dict = model.module.state_dict() if num_devices > 1 else model.state_dict()
            torch.save({'epoch': epoch,
                        'params': cfg,
                        'model': state_dict,
                        'best_loss': best_loss,
                        'optimizer': optimizer.state_dict()}, filename)
            if bucket_name:
                bucket_filename = bucket_output_path.joinpath('checkpoint.pth.tar')
                bucket.upload_file(filename, bucket_filename)

            # VISUALIZATION: generate pngs of img samples, labels and outputs as alternative to follow training
            if vis_batch_range is not None and vis_at_checkpoint and epoch - last_vis_epoch >= ep_vis_min_thresh:
                if last_vis_epoch == 0:
                    logging.info(f'\nVisualizing with {vis_at_ckpt_dataset} dataset samples on checkpointed model for'
                                 f'batches in range {vis_batch_range}')
                vis_from_dataloader(vis_params=vis_params,
                                    eval_loader=val_dataloader if vis_at_ckpt_dataset == 'val' else tst_dataloader,
                                    model=model,
                                    ep_num=epoch+1,
                                    output_path=output_path,
                                    dataset=vis_at_ckpt_dataset,
                                    scale=scale,
                                    device=device,
                                    vis_batch_range=vis_batch_range)
                last_vis_epoch = epoch

        if bucket_name:
            save_logs_to_bucket(bucket, bucket_output_path, output_path, now, cfg['training']['batch_metrics'])

        cur_elapsed = time.time() - since
        # logging.info(f'\nCurrent elapsed time {cur_elapsed // 60:.0f}m {cur_elapsed % 60:.0f}s')

    # copy the checkpoint in 'save_weights_dir'
    Path(cfg['general']['save_weights_dir']).mkdir(parents=True, exist_ok=True)
    copy(filename, cfg['general']['save_weights_dir'])

    # load checkpoint model and evaluate it on test dataset.
    if int(cfg['general']['max_epochs']) > 0:   # if num_epochs is set to 0, model is loaded to evaluate on test set
        checkpoint = load_checkpoint(filename)
        model, _ = load_from_checkpoint(checkpoint, model)

    if tst_dataloader:
        tst_report = evaluation(eval_loader=tst_dataloader,
                                model=model,
                                criterion=criterion,
                                num_classes=num_classes,
                                batch_size=batch_size,
                                ep_idx=num_epochs,
                                progress_log=progress_log,
                                batch_metrics=batch_metrics,
                                dataset='tst',
                                scale=scale,
                                vis_params=vis_params,
                                device=device)
        if 'tst_log' in locals():  # only save the value if a tracker is setup
            tst_log.add_values(tst_report, num_epochs)

        if bucket_name:
            bucket_filename = bucket_output_path.joinpath('last_epoch.pth.tar')
            bucket.upload_file("output.txt", bucket_output_path.joinpath(f"Logs/{now}_output.txt"))
            bucket.upload_file(filename, bucket_filename)

    # log_artifact(logfile)
    # log_artifact(logfile_debug)


def main(cfg: DictConfig) -> None:
    """
    Function to manage details about the training on segmentation task.

    -------
    1. Pre-processing TODO
    2. Training process

    -------
    :param cfg: (dict) Parameters found in the yaml config file.
    """
    # Limit of the NIR implementation TODO: Update after each version
    if 'deeplabv3' not in cfg.model.model_name and 'IR' in read_modalities(cfg.dataset.modalities):
        logging.info(
            '\nThe NIR modality will only be concatenate at the beginning,'
            '\nthe implementation of the concatenation point is only available'
            '\nfor the deeplabv3 model for now. \nMore will follow on demand.'
        )

    # Preprocessing
    # HERE the code to do for the preprocessing for the segmentation

    # execute the name mode (need to be in this file for now)
    train(cfg)<|MERGE_RESOLUTION|>--- conflicted
+++ resolved
@@ -324,21 +324,10 @@
                                dataset='trn',
                                ep_num=ep_idx + 1,
                                scale=scale)
-<<<<<<< HEAD
-
-        # FIXME: binary vs multiclass loss don't expect same dimensions
-        try:
-            if criterion.mode == 'binary':
-                outputs = outputs[:, -1, ...]
-        except AttributeError:
-            pass
-        loss = criterion(outputs, labels)
-=======
         if num_classes == 1:
             loss = criterion(outputs, labels.unsqueeze(1).float())
         else:
             loss = criterion(outputs, labels)
->>>>>>> 0beb6f8b
 
         train_metrics['loss'].update(loss.item(), batch_size)
 
@@ -435,17 +424,7 @@
 
             outputs_flatten = flatten_outputs(outputs, num_classes)
 
-<<<<<<< HEAD
-            # FIXME: binary vs multiclass loss don't expect same dimensions
-            try:
-                if criterion.mode == 'binary':
-                    outputs = outputs[:, -1, ...]
-            except AttributeError:
-                pass
-            loss = criterion(outputs, labels)
-=======
             loss = criterion(outputs, labels.unsqueeze(1).float())
->>>>>>> 0beb6f8b
 
             eval_metrics['loss'].update(loss.item(), batch_size)
 
