--- conflicted
+++ resolved
@@ -22,7 +22,6 @@
 from torch import nn
 from torch.utils.data import DataLoader
 from PIL import Image
-from sklearn.utils import compute_sample_weight
 
 from utils import augmentation as aug, CreateDataset
 from utils.optimizer import create_optimizer
@@ -81,13 +80,8 @@
 
     assert samples_folder.is_dir(), f'Could not locate: {samples_folder}'
     assert len([f for f in samples_folder.glob('**/*.hdf5')]) >= 1, f"Couldn't locate .hdf5 files in {samples_folder}"
-<<<<<<< HEAD
-    num_samples, samples_weight = get_num_samples(samples_path=samples_folder, params=params)
-    assert num_samples['trn'] >= batch_size and num_samples['val'] >= batch_size, f"Number of samples in .hdf5 files is less than batch size"    
-=======
     num_samples = get_num_samples(samples_path=samples_folder, params=params)
     assert num_samples['trn'] >= batch_size and num_samples['val'] >= batch_size, f"Number of samples in .hdf5 files is less than batch size"
->>>>>>> 8ac2a2ec
     print(f"Number of samples : {num_samples}\n")
     meta_map = get_key_def("meta_map", params["global"], {})
     num_bands = get_key_def("number_of_bands", params["global"], {})
@@ -111,11 +105,10 @@
 
     # https://discuss.pytorch.org/t/guidelines-for-assigning-num-workers-to-dataloader/813/5
     num_workers = num_devices * 4 if num_devices > 1 else 4
-    
+
     # Shuffle must be set to True.
-    samples_weight = torch.from_numpy(samples_weight)
-    sampler = torch.utils.data.sampler.WeightedRandomSampler(samples_weight.type('torch.DoubleTensor'), len(samples_weight))
-    trn_dataloader = DataLoader(trn_dataset, batch_size=batch_size, num_workers=num_workers, sampler=sampler, drop_last=True)
+    trn_dataloader = DataLoader(trn_dataset, batch_size=batch_size, num_workers=num_workers, shuffle=True,
+                                drop_last=True)
     # Using batch_metrics with shuffle=False on val dataset will always mesure metrics on the same portion of the val samples.
     # Shuffle should be set to True.
     val_dataloader = DataLoader(val_dataset, batch_size=batch_size, num_workers=num_workers, shuffle=True,
@@ -134,7 +127,7 @@
     :return: (dict) number of samples for trn, val and tst.
     """
     num_samples = {'trn': 0, 'val': 0, 'tst': 0}
-    weights = []
+
     for i in ['trn', 'val', 'tst']:
         if get_key_def(f"num_{i}_samples", params['training'], None) is not None:
             num_samples[i] = params['training'][f"num_{i}_samples"]
@@ -147,15 +140,8 @@
         else:
             with h5py.File(samples_path.joinpath(f"{i}_samples.hdf5"), "r") as hdf5_file:
                 num_samples[i] = len(hdf5_file['map_img'])
-                if i == 'trn':
-                    for x in range(num_samples[i]):
-                        label = hdf5_file['map_img'][x]
-                        label = np.where(label == 255, 0, label)
-                        unique_labels = np.unique(label)
-                        weights.append(''.join([str(int(i)) for i in unique_labels]))
-                        samples_weight = compute_sample_weight('balanced', weights)
-
-    return num_samples, samples_weight
+
+    return num_samples
 
 
 def set_hyperparameters(params, num_classes, model, checkpoint, dontcare_val):
@@ -192,9 +178,7 @@
 
     if checkpoint:
         tqdm.write(f'Loading checkpoint...')
-        model, _ = load_from_checkpoint(checkpoint, model, optimizer=optimizer)
-        # model, optimizer = load_from_checkpoint(checkpoint, model, optimizer=optimizer)
-        print('OPTIMIZER', optimizer)
+        model, optimizer = load_from_checkpoint(checkpoint, model, optimizer=optimizer)
 
     return model, criterion, optimizer, lr_scheduler
 
@@ -279,8 +263,6 @@
             inputs = data['sat_img'].to(device)
             labels = data['map_img'].to(device)
 
-<<<<<<< HEAD
-=======
             if inputs.shape[1] == 4 and any("module.modelNIR" in s for s in model.state_dict().keys()):
                 ############################
                 # Test Implementation of the NIR
@@ -295,7 +277,6 @@
                 # Test Implementation of the NIR
                 ############################
 
->>>>>>> 8ac2a2ec
             # forward
             optimizer.zero_grad()
             outputs = model(inputs)
@@ -320,22 +301,6 @@
             loss = criterion(outputs, labels)
 
             train_metrics['loss'].update(loss.item(), batch_size)
-<<<<<<< HEAD
-            
-            print('label_vals', np.unique(labels.detach().cpu().numpy()))
-            print('out_vals', np.unique(outputs[0].argmax(dim=0).detach().cpu().numpy()))
-
-            if device.type == 'cuda' and debug:
-                res, mem = gpu_stats(device=device.index)
-                _tqdm.set_postfix(OrderedDict(trn_loss=f'{train_metrics["loss"].val:.2f}',
-                                              gpu_perc=f'{res.gpu} %',
-                                              gpu_RAM=f'{mem.used / (1024 ** 2):.0f}/{mem.total / (1024 ** 2):.0f} MiB',
-                                              lr=optimizer.param_groups[0]['lr'],
-                                              img=data['sat_img'].numpy().shape,
-                                              smpl=data['map_img'].numpy().shape,
-                                              bs=batch_size,
-                                              out_vals=np.unique(outputs[0].argmax(dim=0).detach().cpu().numpy())))
-=======
 
             if device.type == 'cuda' and debug:
                 res, mem = gpu_stats(device=device.index)
@@ -349,7 +314,6 @@
                         smpl=data['map_img'].numpy().shape,
                         bs=batch_size,
                         out_vals=np.unique(outputs[0].argmax(dim=0).detach().cpu().numpy())))
->>>>>>> 8ac2a2ec
 
             loss.backward()
             optimizer.step()
@@ -389,8 +353,6 @@
                 labels = data['map_img'].to(device)
                 labels_flatten = flatten_labels(labels)
 
-<<<<<<< HEAD
-=======
                 if inputs.shape[1] == 4 and any("module.modelNIR" in s for s in model.state_dict().keys()):
                     ############################
                     # Test Implementation of the NIR
@@ -405,7 +367,6 @@
                     # Test Implementation of the NIR
                     ############################
 
->>>>>>> 8ac2a2ec
                 outputs = model(inputs)
                 if isinstance(outputs, OrderedDict):
                     outputs = outputs['out']
@@ -488,11 +449,7 @@
 
     # mlflow tracking path + parameters logging
     set_tracking_uri(get_key_def('mlflow_uri', params['global'], default="./mlruns"))
-<<<<<<< HEAD
-    set_experiment('scaling-gdl-phase2')
-=======
     set_experiment('gdl-training')
->>>>>>> 8ac2a2ec
     log_params(params['training'])
     log_params(params['global'])
     log_params(params['sample'])
@@ -541,12 +498,8 @@
     if num_devices == 1:
         print(f"Using Cuda device {lst_device_ids[0]}\n")
     elif num_devices > 1:
-<<<<<<< HEAD
-        print(f"Using data parallel on devices: {str(lst_device_ids)[1:-1]}. Main device: {lst_device_ids[0]}\n")  # TODO: why are we showing indices [1:-1] for lst_device_ids?
-=======
         # TODO: why are we showing indices [1:-1] for lst_device_ids?
         print(f"Using data parallel on devices: {str(lst_device_ids)[1:-1]}. Main device: {lst_device_ids[0]}\n")
->>>>>>> 8ac2a2ec
         try:  # For HPC when device 0 not available. Error: Invalid device id (in torch/cuda/__init__.py).
             model = nn.DataParallel(model, device_ids=lst_device_ids)  # DataParallel adds prefix 'module.' to state_dict keys
         except AssertionError:
@@ -665,11 +618,7 @@
             vis_at_ckpt_dataset = get_key_def('vis_at_ckpt_dataset', params['visualization'], 'val')
             if vis_batch_range is not None and vis_at_checkpoint and epoch - last_vis_epoch >= ep_vis_min_thresh:
                 if last_vis_epoch == 0:
-<<<<<<< HEAD
-                    tqdm.write(f'Visualizing with {vis_at_ckpt_dataset} dataset samples on checkpointed model for' 
-=======
                     tqdm.write(f'Visualizing with {vis_at_ckpt_dataset} dataset samples on checkpointed model for'
->>>>>>> 8ac2a2ec
                                f'batches in range {vis_batch_range}')
                 vis_from_dataloader(params=params,
                                     eval_loader=val_dataloader if vis_at_ckpt_dataset == 'val' else tst_dataloader,
