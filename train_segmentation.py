--- conflicted
+++ resolved
@@ -66,41 +66,7 @@
     return img
 
 
-<<<<<<< HEAD
-def download_s3_files(bucket_name, data_path, output_path):
-    """
-    Function to download the required training files from s3 bucket and sets ec2 paths.
-    :param bucket_name: (str) bucket in which data is stored if using AWS S3
-    :param data_path: (str) EC2 file path of the folder containing h5py files
-    :param output_path: (str) EC2 file path in which the model will be saved
-    :param num_classes: (int) number of classes
-    :param task: (str) classification or segmentation
-    :return: (S3 object) bucket, (str) bucket_output_path, (str) local_output_path, (str) data_path
-    """
-    bucket_output_path = output_path
-    local_output_path = 'output_path'
-    try:
-        os.mkdir(output_path)
-    except FileExistsError:
-        pass
-    s3 = boto3.resource('s3')
-    bucket = s3.Bucket(bucket_name)
-
-    if data_path:
-        bucket.download_file(os.path.join(data_path, 'samples/trn_samples.hdf5'),
-                             'samples/trn_samples.hdf5')
-        bucket.download_file(os.path.join(data_path, 'samples/val_samples.hdf5'),
-                             'samples/val_samples.hdf5')
-        bucket.download_file(os.path.join(data_path, 'samples/tst_samples.hdf5'),
-                             'samples/tst_samples.hdf5')
-
-    return bucket, bucket_output_path, local_output_path, data_path
-
-
-def create_dataloader(samples_folder, batch_size, num_devices, params, dontcare_val, debug=False):
-=======
 def create_dataloader(samples_folder, batch_size, num_devices, params):
->>>>>>> ef54ead7
     """
     Function to create dataloader objects for training, validation and test datasets.
     :param samples_folder: path to folder containting .hdf5 files if task is segmentation
@@ -236,17 +202,6 @@
     model, checkpoint, model_name = net(params, num_classes_corrected)  # pretrained could become a yaml parameter.
     tqdm.write(f'Instantiated {model_name} model with {num_classes_corrected} output channels.\n')
     bucket_name = get_key_def('bucket_name', params['global'])
-<<<<<<< HEAD
-    data_path = params['global']['data_path']
-    assert Path(data_path).is_dir(), f'Could not locate data path {data_path}'
-
-    samples_size = params["global"]["samples_size"]
-    overlap = params["sample"]["overlap"]
-    min_annot_perc = get_key_def('min_annotated_percent', params['sample']['sampling_method'], 0, expected_type=int)
-    num_bands = params['global']['number_of_bands']
-    samples_folder_name = f'samples{samples_size}_overlap{overlap}_min-annot{min_annot_perc}_{num_bands}bands'  # FIXME: won't check if folder has datetime suffix (if multiple folders)
-    samples_folder = Path(data_path).joinpath(samples_folder_name) if task == 'segmentation' else Path(data_path)
-=======
     data_path = Path(params['global']['data_path'])
     assert data_path.is_dir(), f'Could not locate data path {data_path}'
 
@@ -256,7 +211,6 @@
     num_bands = params['global']['number_of_bands']
     samples_folder_name = f'samples{samples_size}_overlap{overlap}_min-annot{min_annot_perc}_{num_bands}bands'  # FIXME: won't check if folder has datetime suffix (if multiple folders)
     samples_folder = data_path.joinpath(samples_folder_name)
->>>>>>> ef54ead7
 
     modelname = config_path.stem
     output_path = samples_folder.joinpath('model') / modelname
@@ -320,13 +274,7 @@
     trn_dataloader, val_dataloader, tst_dataloader = create_dataloader(samples_folder=samples_folder,
                                                                        batch_size=batch_size,
                                                                        num_devices=num_devices,
-<<<<<<< HEAD
-                                                                       params=params,
-                                                                       dontcare_val=dontcare,
-                                                                       debug=debug)
-=======
                                                                        params=params)
->>>>>>> ef54ead7
 
     tqdm.write(f'Setting model, criterion, optimizer and learning rate scheduler...\n')
     try:  # For HPC when device 0 not available. Error: Cuda invalid device ordinal.
