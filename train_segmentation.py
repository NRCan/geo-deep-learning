import logging
from typing import List, Sequence

import torch
# import torch should be first. Unclear issue, mentioned here: https://github.com/pytorch/pytorch/issues/2083
import argparse
from pathlib import Path
import time
import h5py
from datetime import datetime
import warnings
import functools

from tqdm import tqdm
from collections import OrderedDict
import shutil
import numpy as np

try:
    from pynvml import *
except ModuleNotFoundError:
    warnings.warn(f"The python Nvidia management library could not be imported. Ignore if running on CPU only.")

from torch.utils.data import DataLoader
from PIL import Image
from sklearn.utils import compute_sample_weight
from utils import augmentation as aug, create_dataset
from utils.logger import InformationLogger, save_logs_to_bucket, tsv_line
from utils.metrics import report_classification, create_metrics_dict, iou
from models.model_choice import net, load_checkpoint, verify_weights
from utils.utils import load_from_checkpoint, get_device_ids, gpu_stats, get_key_def, get_git_hash
from utils.visualization import vis_from_batch
from utils.readers import read_parameters
from mlflow import log_params, set_tracking_uri, set_experiment, log_artifact, start_run


def flatten_labels(annotations):
    """Flatten labels"""
    flatten = annotations.view(-1)
    return flatten


def flatten_outputs(predictions, number_of_classes):
    """Flatten the prediction batch except the prediction dimensions"""
    logits_permuted = predictions.permute(0, 2, 3, 1)
    logits_permuted_cont = logits_permuted.contiguous()
    outputs_flatten = logits_permuted_cont.view(-1, number_of_classes)
    return outputs_flatten


def loader(path):
    img = Image.open(path)
    return img


def create_dataloader(samples_folder: Path,
                      batch_size: int,
                      eval_batch_size: int,
                      gpu_devices_dict: dict,
                      sample_size: int,
                      dontcare_val: int,
                      crop_size: int,
                      meta_map,
                      num_bands: int,
                      BGR_to_RGB: bool,
                      scale: Sequence,
                      params: dict,
                      dontcare2backgr: bool = False,
                      calc_eval_bs: bool = False,
                      debug: bool = False):
    """
    Function to create dataloader objects for training, validation and test datasets.
    :param samples_folder: path to folder containting .hdf5 files if task is segmentation
    :param batch_size: (int) batch size
    :param gpu_devices_dict: (dict) dictionary where each key contains an available GPU with its ram info stored as value
    :param sample_size: (int) size of hdf5 samples (used to evaluate eval batch-size)
    :param dontcare_val: (int) value in label to be ignored during loss calculation
    :param meta_map: metadata mapping object
    :param num_bands: (int) number of bands in imagery
    :param BGR_to_RGB: (bool) if True, BGR channels will be flipped to RGB
    :param scale: (List) imagery data will be scaled to this min and max value (ex.: 0 to 1)
    :param params: (dict) Parameters found in the yaml config file.
    :param dontcare2backgr: (bool) if True, all dontcare values in label will be replaced with 0 (background value)
                            before training
    :return: trn_dataloader, val_dataloader, tst_dataloader
    """
    if not samples_folder.is_dir():
        raise FileNotFoundError(f'Could not locate: {samples_folder}')
    if not len([f for f in samples_folder.glob('**/*.hdf5')]) >= 1:
        raise FileNotFoundError(f"Couldn't locate .hdf5 files in {samples_folder}")
    num_samples, samples_weight = get_num_samples(samples_path=samples_folder, params=params, dontcare=dontcare_val)
    if not num_samples['trn'] >= batch_size and num_samples['val'] >= batch_size:
        raise ValueError(f"Number of samples in .hdf5 files is less than batch size")
    logging.info(f"Number of samples : {num_samples}\n")
    if not meta_map:
        dataset_constr = create_dataset.SegmentationDataset
    else:
        dataset_constr = functools.partial(create_dataset.MetaSegmentationDataset, meta_map=meta_map)
    datasets = []

    for subset in ["trn", "val", "tst"]:

        datasets.append(dataset_constr(samples_folder, subset, num_bands,
                                       max_sample_count=num_samples[subset],
                                       dontcare=dontcare_val,
                                       radiom_transform=aug.compose_transforms(params=params,
                                                                               dataset=subset,
                                                                               aug_type='radiometric'),
                                       geom_transform=aug.compose_transforms(params=params,
                                                                             dataset=subset,
                                                                             aug_type='geometric',
                                                                             dontcare=dontcare_val,
                                                                             crop_size=crop_size),
                                       totensor_transform=aug.compose_transforms(params=params,
                                                                                 dataset=subset,
                                                                                 input_space=BGR_to_RGB,
                                                                                 scale=scale,
                                                                                 dontcare2backgr=dontcare2backgr,
                                                                                 dontcare=dontcare_val,
                                                                                 aug_type='totensor'),
                                       params=params,
                                       debug=debug))
    trn_dataset, val_dataset, tst_dataset = datasets

    # https://discuss.pytorch.org/t/guidelines-for-assigning-num-workers-to-dataloader/813/5
    num_workers = len(gpu_devices_dict.keys()) * 4 if len(gpu_devices_dict.keys()) > 1 else 4

    samples_weight = torch.from_numpy(samples_weight)
    sampler = torch.utils.data.sampler.WeightedRandomSampler(samples_weight.type('torch.DoubleTensor'),
                                                             len(samples_weight))

    if gpu_devices_dict and calc_eval_bs:
        max_pix_per_mb_gpu = 280  # TODO: this value may need to be finetuned
        eval_batch_size = calc_eval_batchsize(gpu_devices_dict, batch_size, sample_size, max_pix_per_mb_gpu)

    trn_dataloader = DataLoader(trn_dataset, batch_size=batch_size, num_workers=num_workers, sampler=sampler,
                                drop_last=True)
    val_dataloader = DataLoader(val_dataset, batch_size=eval_batch_size, num_workers=num_workers, shuffle=False,
                                drop_last=True)
    tst_dataloader = DataLoader(tst_dataset, batch_size=eval_batch_size, num_workers=num_workers, shuffle=False,
                                drop_last=True) if num_samples['tst'] > 0 else None

    return trn_dataloader, val_dataloader, tst_dataloader


def calc_eval_batchsize(gpu_devices_dict: dict, batch_size: int, sample_size: int, max_pix_per_mb_gpu: int = 280):
    """
    Calculate maximum batch size that could fit on GPU during evaluation based on thumb rule with harcoded
    "pixels per MB of GPU RAM" as threshold. The batch size often needs to be smaller if crop is applied during training
    @param gpu_devices_dict: dictionary containing info on GPU devices as returned by lst_device_ids (utils.py)
    @param batch_size: batch size for training
    @param sample_size: size of hdf5 samples
    @return: returns a downgraded evaluation batch size if the original batch size is considered too high compared to
    the GPU's memory
    """
    eval_batch_size_rd = batch_size
    # get max ram for smallest gpu
    smallest_gpu_ram = min(gpu_info['max_ram'] for _, gpu_info in gpu_devices_dict.items())
    # rule of thumb to determine eval batch size based on approximate max pixels a gpu can handle during evaluation
    pix_per_mb_gpu = (batch_size / len(gpu_devices_dict.keys()) * sample_size ** 2) / smallest_gpu_ram
    if pix_per_mb_gpu >= max_pix_per_mb_gpu:
        eval_batch_size = smallest_gpu_ram * max_pix_per_mb_gpu / sample_size ** 2
        eval_batch_size_rd = int(eval_batch_size - eval_batch_size % len(gpu_devices_dict.keys()))
        eval_batch_size_rd = 1 if eval_batch_size_rd < 1 else eval_batch_size_rd
        logging.warning(f'Validation and test batch size downgraded from {batch_size} to {eval_batch_size} '
                        f'based on max ram of smallest GPU available')
    return eval_batch_size_rd


def get_num_samples(samples_path, params, dontcare):
    """
    Function to retrieve number of samples, either from config file or directly from hdf5 file.
    :param samples_path: (str) Path to samples folder
    :param params: (dict) Parameters found in the yaml config file.
    :param dontcare:
    :return: (dict) number of samples for trn, val and tst.
    """
    num_samples = {'trn': 0, 'val': 0, 'tst': 0}
    weights = []
    samples_weight = None
    for i in ['trn', 'val', 'tst']:
        if get_key_def(f"num_{i}_samples", params['training'], None) is not None:
            num_samples[i] = params['training'][f"num_{i}_samples"]

            with h5py.File(samples_path.joinpath(f"{i}_samples.hdf5"), 'r') as hdf5_file:
                file_num_samples = len(hdf5_file['map_img'])
            if num_samples[i] > file_num_samples:
                raise IndexError(f"The number of training samples in the configuration file ({num_samples[i]}) "
                                 f"exceeds the number of samples in the hdf5 training dataset ({file_num_samples}).")
        else:
            with h5py.File(samples_path.joinpath(f"{i}_samples.hdf5"), "r") as hdf5_file:
                num_samples[i] = len(hdf5_file['map_img'])

        with h5py.File(samples_path.joinpath(f"{i}_samples.hdf5"), "r") as hdf5_file:
            if i == 'trn':
                for x in range(num_samples[i]):
                    label = hdf5_file['map_img'][x]
                    unique_labels = np.unique(label)
                    weights.append(''.join([str(int(i)) for i in unique_labels]))
                    samples_weight = compute_sample_weight('balanced', weights)

    return num_samples, samples_weight


def vis_from_dataloader(vis_params,
                        eval_loader,
                        model,
                        ep_num,
                        output_path,
                        dataset='',
                        scale=None,
                        device=None,
                        vis_batch_range=None):
    """
    Use a model and dataloader to provide outputs that can then be sent to vis_from_batch function to visualize performances of model, for example.
    :param vis_params: (dict) Parameters found in the yaml config file useful for visualization
    :param eval_loader: data loader
    :param model: model to evaluate
    :param ep_num: epoch index (for file naming purposes)
    :param dataset: (str) 'val or 'tst'
    :param device: device used by pytorch (cpu ou cuda)
    :param vis_batch_range: (int) max number of samples to perform visualization on

    :return:
    """
    vis_path = output_path.joinpath(f'visualization')
    logging.info(f'Visualization figures will be saved to {vis_path}\n')
    min_vis_batch, max_vis_batch, increment = vis_batch_range

    model.eval()
    with tqdm(eval_loader, dynamic_ncols=True) as _tqdm:
        for batch_index, data in enumerate(_tqdm):
            if vis_batch_range is not None and batch_index in range(min_vis_batch, max_vis_batch, increment):
                with torch.no_grad():
                    try:  # For HPC when device 0 not available. Error: RuntimeError: CUDA error: invalid device ordinal
                        inputs = data['sat_img'].to(device)
                        labels = data['map_img'].to(device)
                    except RuntimeError:
                        logging.exception(f'Unable to use device {device}. Trying "cuda:0"')
                        device = torch.device('cuda')
                        inputs = data['sat_img'].to(device)
                        labels = data['map_img'].to(device)

                    outputs = model(inputs)
                    if isinstance(outputs, OrderedDict):
                        outputs = outputs['out']

                    vis_from_batch(vis_params, inputs, outputs,
                                   batch_index=batch_index,
                                   vis_path=vis_path,
                                   labels=labels,
                                   dataset=dataset,
                                   ep_num=ep_num,
                                   scale=scale)
    logging.info(f'Saved visualization figures.\n')


def train(train_loader,
          model,
          criterion,
          optimizer,
          scheduler,
          num_classes,
          batch_size,
          ep_idx,
          progress_log,
          device,
          scale,
          vis_params,
          debug=False
          ):
    """
    Train the model and return the metrics of the training epoch
    :param train_loader: training data loader
    :param model: model to train
    :param criterion: loss criterion
    :param optimizer: optimizer to use
    :param scheduler: learning rate scheduler
    :param num_classes: number of classes
    :param batch_size: number of samples to process simultaneously
    :param ep_idx: epoch index (for hypertrainer log)
    :param progress_log: progress log file (for hypertrainer log)
    :param device: device used by pytorch (cpu ou cuda)
    :param scale: Scale to which values in sat img have been redefined. Useful during visualization
    :param vis_params: (Dict) Parameters useful during visualization
    :param debug: (bool) Debug mode
    :return: Updated training loss
    """
    model.train()
    train_metrics = create_metrics_dict(num_classes)

    for batch_index, data in enumerate(tqdm(train_loader, desc=f'Iterating train batches with {device.type}')):
        progress_log.open('a', buffering=1).write(tsv_line(ep_idx, 'trn', batch_index, len(train_loader), time.time()))

        try:  # For HPC when device 0 not available. Error: RuntimeError: CUDA error: invalid device ordinal
            inputs = data['sat_img'].to(device)
            labels = data['map_img'].to(device)
        except RuntimeError:
            logging.exception(f'Unable to use device {device}. Trying "cuda:0"')
            device = torch.device('cuda')
            inputs = data['sat_img'].to(device)
            labels = data['map_img'].to(device)

        # forward
        optimizer.zero_grad()
        outputs = model(inputs)
        # added for torchvision models that output an OrderedDict with outputs in 'out' key.
        # More info: https://pytorch.org/hub/pytorch_vision_deeplabv3_resnet101/
        if isinstance(outputs, OrderedDict):
            outputs = outputs['out']

        # vis_batch_range: range of batches to perform visualization on. see README.md for more info.
        # vis_at_eval: (bool) if True, will perform visualization at eval time, as long as vis_batch_range is valid
        if vis_params['vis_batch_range'] and vis_params['vis_at_train']:
            min_vis_batch, max_vis_batch, increment = vis_params['vis_batch_range']
            if batch_index in range(min_vis_batch, max_vis_batch, increment):
                vis_path = progress_log.parent.joinpath('visualization')
                if ep_idx == 0:
<<<<<<< HEAD
                    logging.info(f'Visualizing on train outputs for batches in range {vis_params[
                        "vis_batch_range"]}. All images will be saved to {vis_path}\n')
=======
                    logging.info(f'Visualizing on train outputs for batches in range {vis_params["vis_batch_range"]}. '
                                 f'All images will be saved to {vis_path}\n')
>>>>>>> d00c443d
                vis_from_batch(vis_params, inputs, outputs,
                               batch_index=batch_index,
                               vis_path=vis_path,
                               labels=labels,
                               dataset='trn',
                               ep_num=ep_idx + 1,
                               scale=scale)

        loss = criterion(outputs, labels)

        train_metrics['loss'].update(loss.item(), batch_size)

        if device.type == 'cuda' and debug:
            res, mem = gpu_stats(device=device.index)
            logging.debug(OrderedDict(trn_loss=f'{train_metrics["loss"].val:.2f}',
                                      gpu_perc=f'{res.gpu} %',
                                      gpu_RAM=f'{mem.used / (1024 ** 2):.0f}/{mem.total / (1024 ** 2):.0f} MiB',
                                      lr=optimizer.param_groups[0]['lr'],
                                      img=data['sat_img'].numpy().shape,
                                      smpl=data['map_img'].numpy().shape,
                                      bs=batch_size,
                                      out_vals=np.unique(outputs[0].argmax(dim=0).detach().cpu().numpy()),
                                      gt_vals=np.unique(labels[0].detach().cpu().numpy())))

        loss.backward()
        optimizer.step()

    scheduler.step()
    if train_metrics["loss"].avg is not None:
        logging.info(f'Training Loss: {train_metrics["loss"].avg:.4f}')
    return train_metrics


def evaluation(eval_loader,
               model,
               criterion,
               num_classes,
               batch_size,
               ep_idx,
               progress_log,
               scale,
               vis_params,
               batch_metrics=None,
               dataset='val',
               device=None,
               debug=False):
    """
    Evaluate the model and return the updated metrics
    :param eval_loader: data loader
    :param model: model to evaluate
    :param criterion: loss criterion
    :param num_classes: number of classes
    :param batch_size: number of samples to process simultaneously
    :param ep_idx: epoch index (for hypertrainer log)
    :param progress_log: progress log file (for hypertrainer log)
    :param scale: Scale to which values in sat img have been redefined. Useful during visualization
    :param vis_params: (Dict) Parameters useful during visualization
    :param batch_metrics: (int) Metrics computed every (int) batches. If left blank, will not perform metrics.
    :param dataset: (str) 'val or 'tst'
    :param device: device used by pytorch (cpu ou cuda)
    :param debug: if True, debug functions will be performed
    :return: (dict) eval_metrics
    """
    eval_metrics = create_metrics_dict(num_classes)
    model.eval()

    for batch_index, data in enumerate(tqdm(eval_loader, dynamic_ncols=True, desc=f'Iterating {dataset} '
    f'batches with {device.type}')):
        progress_log.open('a', buffering=1).write(tsv_line(ep_idx, dataset, batch_index, len(eval_loader), time.time()))

        with torch.no_grad():
            try:  # For HPC when device 0 not available. Error: RuntimeError: CUDA error: invalid device ordinal
                inputs = data['sat_img'].to(device)
                labels = data['map_img'].to(device)
            except RuntimeError:
                logging.exception(f'Unable to use device {device}. Trying "cuda:0"')
                device = torch.device('cuda')
                inputs = data['sat_img'].to(device)
                labels = data['map_img'].to(device)

            labels_flatten = flatten_labels(labels)

            outputs = model(inputs)
            if isinstance(outputs, OrderedDict):
                outputs = outputs['out']

            # vis_batch_range: range of batches to perform visualization on. see README.md for more info.
            # vis_at_eval: (bool) if True, will perform visualization at eval time, as long as vis_batch_range is valid
            if vis_params['vis_batch_range'] and vis_params['vis_at_eval']:
                min_vis_batch, max_vis_batch, increment = vis_params['vis_batch_range']
                if batch_index in range(min_vis_batch, max_vis_batch, increment):
                    vis_path = progress_log.parent.joinpath('visualization')
                    if ep_idx == 0 and batch_index == min_vis_batch:
<<<<<<< HEAD
                        logging.info(f'Visualizing on {dataset} outputs for batches in range {vis_params[
                            "vis_batch_range"]}. All '
=======
                        logging.info(
                            f'Visualizing on {dataset} outputs for batches in range {vis_params["vis_batch_range"]} '
>>>>>>> d00c443d
                                     f'images will be saved to {vis_path}\n')
                    vis_from_batch(vis_params, inputs, outputs,
                                   batch_index=batch_index,
                                   vis_path=vis_path,
                                   labels=labels,
                                   dataset=dataset,
                                   ep_num=ep_idx + 1,
                                   scale=scale)

            outputs_flatten = flatten_outputs(outputs, num_classes)

            loss = criterion(outputs, labels)

            eval_metrics['loss'].update(loss.item(), batch_size)

            if (dataset == 'val') and (batch_metrics is not None):
                # Compute metrics every n batches. Time consuming.
                if not batch_metrics <= len(eval_loader):
                    logging.error(f"Batch_metrics ({batch_metrics}) is smaller than batch size "
                                  f"{len(eval_loader)}. Metrics in validation loop won't be computed")
                if (batch_index + 1) % batch_metrics == 0:  # +1 to skip val loop at very beginning
                    a, segmentation = torch.max(outputs_flatten, dim=1)
                    eval_metrics = iou(segmentation, labels_flatten, batch_size, num_classes, eval_metrics)
                    eval_metrics = report_classification(segmentation, labels_flatten, batch_size, eval_metrics,
                                                         ignore_index=eval_loader.dataset.dontcare)
            elif dataset == 'tst':
                a, segmentation = torch.max(outputs_flatten, dim=1)
                eval_metrics = iou(segmentation, labels_flatten, batch_size, num_classes, eval_metrics)
                eval_metrics = report_classification(segmentation, labels_flatten, batch_size, eval_metrics,
                                                     ignore_index=eval_loader.dataset.dontcare)

            logging.debug(OrderedDict(dataset=dataset, loss=f'{eval_metrics["loss"].avg:.4f}'))

            if debug and device.type == 'cuda':
                res, mem = gpu_stats(device=device.index)
                logging.debug(OrderedDict(device=device, gpu_perc=f'{res.gpu} %',
                                          gpu_RAM=f'{mem.used / (1024 ** 2):.0f}/{mem.total / (1024 ** 2):.0f} MiB'))

    logging.info(f"{dataset} Loss: {eval_metrics['loss'].avg}")
    if batch_metrics is not None:
        logging.info(f"{dataset} precision: {eval_metrics['precision'].avg}")
        logging.info(f"{dataset} recall: {eval_metrics['recall'].avg}")
        logging.info(f"{dataset} fscore: {eval_metrics['fscore'].avg}")
        logging.info(f"{dataset} iou: {eval_metrics['iou'].avg}")

    return eval_metrics


def main(params, config_path):
    """
    Function to train and validate a model for semantic segmentation.

    Process
    -------
    1. Model is instantiated and checkpoint is loaded from path, if provided in
       `your_config.yaml`.
    2. GPUs are requested according to desired amount of `num_gpus` and
       available GPUs.
    3. If more than 1 GPU is requested, model is cast to DataParallel model
    4. Dataloaders are created with `create_dataloader()`
    5. Loss criterion, optimizer and learning rate are set with
       `set_hyperparameters()` as requested in `config.yaml`.
    5. Using these hyperparameters, the application will try to minimize the
       loss on the training data and evaluate every epoch on the validation
       data.
    6. For every epoch, the application shows and logs the loss on "trn" and
       "val" datasets.
    7. For every epoch (if `batch_metrics: 1`), the application shows and logs
       the accuracy, recall and f-score on "val" dataset. Those metrics are
       also computed on each class.
    8. At the end of the training process, the application shows and logs the
       accuracy, recall and f-score on "tst" dataset. Those metrics are also
       computed on each class.

    -------
    :param params: (dict) Parameters found in the yaml config file.
    :param config_path: (str) Path to the yaml config file.
    """
    now = datetime.now().strftime("%Y-%m-%d_%H-%M")

    # MANDATORY PARAMETERS
    num_classes = get_key_def('num_classes', params['global'], expected_type=int)
    num_classes_corrected = num_classes + 1  # + 1 for background # FIXME temporary patch for num_classes problem.
    num_bands = get_key_def('number_of_bands', params['global'], expected_type=int)
    batch_size = get_key_def('batch_size', params['training'], expected_type=int)
    eval_batch_size = get_key_def('eval_batch_size', params['training'], expected_type=int, default=batch_size)
    num_epochs = get_key_def('num_epochs', params['training'], expected_type=int)
    model_name = get_key_def('model_name', params['global'], expected_type=str).lower()
    BGR_to_RGB = get_key_def('BGR_to_RGB', params['global'], expected_type=bool)

    # OPTIONAL PARAMETERS
    # basics
    debug = get_key_def('debug_mode', params['global'], default=False, expected_type=bool)
    task = get_key_def('task', params['global'], default='segmentation', expected_type=str)
    if not task == 'segmentation':
        raise ValueError(f"The task should be segmentation. The provided value is {task}")
    dontcare_val = get_key_def("ignore_index", params["training"], default=-1, expected_type=int)
    crop_size = get_key_def('target_size', params['training'], default=None, expected_type=int)
    batch_metrics = get_key_def('batch_metrics', params['training'], default=None, expected_type=int)
    meta_map = get_key_def("meta_map", params["global"], default=None)
    if meta_map and not Path(meta_map).is_file():
        raise FileNotFoundError(f'Couldn\'t locate {meta_map}')
    bucket_name = get_key_def('bucket_name', params['global'])  # AWS
    scale = get_key_def('scale_data', params['global'], default=[0, 1], expected_type=List)

    # model params
    loss_fn = get_key_def('loss_fn', params['training'], default='CrossEntropy', expected_type=str)
    class_weights = get_key_def('class_weights', params['training'], default=None, expected_type=Sequence)
    if class_weights:
        verify_weights(num_classes_corrected, class_weights)
    optimizer = get_key_def('optimizer', params['training'], default='adam', expected_type=str)
    pretrained = get_key_def('pretrained', params['training'], default=True, expected_type=bool)
    train_state_dict_path = get_key_def('state_dict_path', params['training'], default=None, expected_type=str)
    if train_state_dict_path and not Path(train_state_dict_path).is_file():
        raise FileNotFoundError(f'Could not locate pretrained checkpoint for training: {train_state_dict_path}')
    dropout_prob = get_key_def('dropout_prob', params['training'], default=None, expected_type=float)
    # Read the concatenation point
    # TODO: find a way to maybe implement it in classification one day
    conc_point = get_key_def('concatenate_depth', params['global'], None)

    # gpu parameters
    num_devices = get_key_def('num_gpus', params['global'], default=0, expected_type=int)
    if num_devices and not num_devices >= 0:
        raise ValueError("missing mandatory num gpus parameter")

    # mlflow logging
    mlflow_uri = get_key_def('mlflow_uri', params['global'], default="./mlruns")
    Path(mlflow_uri).mkdir(exist_ok=True)
    experiment_name = get_key_def('mlflow_experiment_name', params['global'], default='gdl-training', expected_type=str)
    run_name = get_key_def('mlflow_run_name', params['global'], default='gdl', expected_type=str)

    # parameters to find hdf5 samples
    data_path = Path(get_key_def('data_path', params['global'], './data', expected_type=str))
    samples_size = get_key_def("samples_size", params["global"], default=1024, expected_type=int)
    overlap = get_key_def("overlap", params["sample"], default=5, expected_type=int)
    min_annot_perc = get_key_def('min_annotated_percent', params['sample']['sampling_method'], default=0,
                                 expected_type=int)
    if not data_path.is_dir():
        raise FileNotFoundError(f'Could not locate data path {data_path}')
    samples_folder_name = (f'samples{samples_size}_overlap{overlap}_min-annot{min_annot_perc}_{num_bands}bands'
                           f'_{experiment_name}')
    samples_folder = data_path.joinpath(samples_folder_name)

    # visualization parameters
    vis_at_train = get_key_def('vis_at_train', params['visualization'], default=False)
    vis_at_eval = get_key_def('vis_at_evaluation', params['visualization'], default=False)
    vis_batch_range = get_key_def('vis_batch_range', params['visualization'], default=None)
    vis_at_checkpoint = get_key_def('vis_at_checkpoint', params['visualization'], default=False)
    ep_vis_min_thresh = get_key_def('vis_at_ckpt_min_ep_diff', params['visualization'], default=1, expected_type=int)
    vis_at_ckpt_dataset = get_key_def('vis_at_ckpt_dataset', params['visualization'], 'val')
    colormap_file = get_key_def('colormap_file', params['visualization'], None)
    heatmaps = get_key_def('heatmaps', params['visualization'], False)
    heatmaps_inf = get_key_def('heatmaps', params['inference'], False)
    grid = get_key_def('grid', params['visualization'], False)
    mean = get_key_def('mean', params['training']['normalization'])
    std = get_key_def('std', params['training']['normalization'])
    vis_params = {'colormap_file': colormap_file, 'heatmaps': heatmaps, 'heatmaps_inf': heatmaps_inf, 'grid': grid,
                  'mean': mean, 'std': std, 'vis_batch_range': vis_batch_range, 'vis_at_train': vis_at_train,
                  'vis_at_eval': vis_at_eval, 'ignore_index': dontcare_val, 'inference_input_path': None}

    # coordconv parameters
    coordconv_params = {}
    for param, val in params['global'].items():
        if 'coordconv' in param:
            coordconv_params[param] = val

    # add git hash from current commit to parameters if available. Parameters will be saved to model's .pth.tar
    params['global']['git_hash'] = get_git_hash()

    # automatic model naming with unique id for each training
    model_id = config_path.stem
    output_path = samples_folder.joinpath('model') / model_id
    if output_path.is_dir():
        last_mod_time_suffix = datetime.fromtimestamp(output_path.stat().st_mtime).strftime('%Y%m%d-%H%M%S')
        archive_output_path = samples_folder.joinpath('model') / f"{model_id}_{last_mod_time_suffix}"
        shutil.move(output_path, archive_output_path)
    output_path.mkdir(parents=True, exist_ok=False)
    shutil.copy(str(config_path), str(output_path))  # copy yaml to output path where model will be saved

    import logging.config  # See: https://docs.python.org/2.4/lib/logging-config-fileformat.html
    log_config_path = Path('utils/logging.conf').absolute()
    logfile = f'{output_path}/{model_id}.log'
    logfile_debug = f'{output_path}/{model_id}_debug.log'
    console_level_logging = 'INFO' if not debug else 'DEBUG'
    logging.config.fileConfig(log_config_path, defaults={'logfilename': logfile,
                                                         'logfilename_debug': logfile_debug,
                                                         'console_level': console_level_logging})

    logging.info(f'Model and log files will be saved to: {output_path}\n\n')
    if debug:
        logging.warning(f'Debug mode activated. Some debug features may mobilize extra disk space and '
                        f'cause delays in execution.')
    if dontcare_val < 0 and vis_batch_range:
        logging.warning(f'Visualization: expected positive value for ignore_index, got {dontcare_val}.'
                        f'Will be overridden to 255 during visualization only. Problems may occur.')

    # overwrite dontcare values in label if loss is not lovasz or crossentropy. FIXME: hacky fix.
    dontcare2backgr = False
    if loss_fn not in ['Lovasz', 'CrossEntropy', 'OhemCrossEntropy']:
        dontcare2backgr = True
        logging.warning(f'Dontcare is not implemented for loss function "{loss_fn}". '
                        f'Dontcare values ({dontcare_val}) in label will be replaced with background value (0)')

    # Will check if batch size needs to be a lower value only if cropping samples during training
    calc_eval_bs = True if crop_size else False

    # INSTANTIATE MODEL AND LOAD CHECKPOINT FROM PATH
    model, model_name, criterion, optimizer, lr_scheduler, device, gpu_devices_dict = \
        net(model_name=model_name,
            num_bands=num_bands,
            num_channels=num_classes_corrected,
            dontcare_val=dontcare_val,
            num_devices=num_devices,
            train_state_dict_path=train_state_dict_path,
            pretrained=pretrained,
            dropout_prob=dropout_prob,
            loss_fn=loss_fn,
            class_weights=class_weights,
            optimizer=optimizer,
            net_params=params,
            conc_point=conc_point,
            coordconv_params=coordconv_params)

    logging.info(f'Instantiated {model_name} model with {num_classes_corrected} output channels.\n')

    logging.info(f'Creating dataloaders from data in {samples_folder}...\n')
    trn_dataloader, val_dataloader, tst_dataloader = create_dataloader(samples_folder=samples_folder,
                                                                       batch_size=batch_size,
                                                                       eval_batch_size=eval_batch_size,
                                                                       gpu_devices_dict=gpu_devices_dict,
                                                                       sample_size=samples_size,
                                                                       dontcare_val=dontcare_val,
                                                                       crop_size=crop_size,
                                                                       meta_map=meta_map,
                                                                       num_bands=num_bands,
                                                                       BGR_to_RGB=BGR_to_RGB,
                                                                       scale=scale,
                                                                       params=params,
                                                                       dontcare2backgr=dontcare2backgr,
                                                                       calc_eval_bs=calc_eval_bs,
                                                                       debug=debug)
<<<<<<< HEAD
    # INSTANTIATE MODEL AND LOAD CHECKPOINT FROM PATH
    model, model_name, criterion, optimizer, lr_scheduler = net(model_name=model_name,
                                                                num_bands=num_bands,
                                                                num_channels=num_classes_corrected,
                                                                dontcare_val=dontcare_val,
                                                                num_devices=num_devices,
                                                                train_state_dict_path=train_state_dict_path,
                                                                pretrained=pretrained,
                                                                dropout_prob=dropout_prob,
                                                                loss_fn=loss_fn,
                                                                class_weights=class_weights,
                                                                optimizer=optimizer,
                                                                net_params=params,
                                                                conc_point=conc_point,
                                                                coordconv_params=coordconv_params)
=======
>>>>>>> d00c443d


    # mlflow tracking path + parameters logging
    set_tracking_uri(mlflow_uri)
    set_experiment(experiment_name)
    start_run(run_name=run_name)
    log_params(params['training'])
    log_params(params['global'])
    log_params(params['sample'])

    if bucket_name:
        from utils.aws import download_s3_files
        bucket, bucket_output_path, output_path, data_path = download_s3_files(bucket_name=bucket_name,
                                                                               data_path=data_path,
                                                                               output_path=output_path)

    since = time.time()
    best_loss = 999
    last_vis_epoch = 0

    progress_log = output_path / 'progress.log'
    if not progress_log.exists():
        progress_log.open('w', buffering=1).write(tsv_line('ep_idx', 'phase', 'iter', 'i_p_ep', 'time'))  # Add header

    trn_log = InformationLogger('trn')
    val_log = InformationLogger('val')
    tst_log = InformationLogger('tst')
    filename = output_path.joinpath('checkpoint.pth.tar')

    # VISUALIZATION: generate pngs of inputs, labels and outputs
    if vis_batch_range is not None:
        # Make sure user-provided range is a tuple with 3 integers (start, finish, increment).
        # Check once for all visualization tasks.
        if not isinstance(vis_batch_range, list) and len(vis_batch_range) == 3 and all(isinstance(x, int)
                                                                                       for x in vis_batch_range):
            raise ValueError(f'Vis_batch_range expects three integers in a list: start batch, end batch, increment.'
                             f'Got {vis_batch_range}')
        vis_at_init_dataset = get_key_def('vis_at_init_dataset', params['visualization'], 'val')

        # Visualization at initialization. Visualize batch range before first eopch.
        if get_key_def('vis_at_init', params['visualization'], False):
            logging.info(f'Visualizing initialized model on batch range {vis_batch_range} '
                         f'from {vis_at_init_dataset} dataset...\n')
            vis_from_dataloader(vis_params=vis_params,
                                eval_loader=val_dataloader if vis_at_init_dataset == 'val' else tst_dataloader,
                                model=model,
                                ep_num=0,
                                output_path=output_path,
                                dataset=vis_at_init_dataset,
                                scale=scale,
                                device=device,
                                vis_batch_range=vis_batch_range)

    for epoch in range(0, num_epochs):
        logging.info(f'\nEpoch {epoch}/{num_epochs - 1}\n{"-" * 20}')

        trn_report = train(train_loader=trn_dataloader,
                           model=model,
                           criterion=criterion,
                           optimizer=optimizer,
                           scheduler=lr_scheduler,
                           num_classes=num_classes_corrected,
                           batch_size=batch_size,
                           ep_idx=epoch,
                           progress_log=progress_log,
                           device=device,
                           scale=scale,
                           vis_params=vis_params,
                           debug=debug)
        trn_log.add_values(trn_report, epoch, ignore=['precision', 'recall', 'fscore', 'iou'])

        val_report = evaluation(eval_loader=val_dataloader,
                                model=model,
                                criterion=criterion,
                                num_classes=num_classes_corrected,
                                batch_size=batch_size,
                                ep_idx=epoch,
                                progress_log=progress_log,
                                batch_metrics=batch_metrics,
                                dataset='val',
                                device=device,
                                scale=scale,
                                vis_params=vis_params,
                                debug=debug)
        val_loss = val_report['loss'].avg
        if batch_metrics is not None:
            val_log.add_values(val_report, epoch)
        else:
            val_log.add_values(val_report, epoch, ignore=['precision', 'recall', 'fscore', 'iou'])

        if val_loss < best_loss:
            logging.info("save checkpoint\n")
            best_loss = val_loss
            # More info: https://pytorch.org/tutorials/beginner/saving_loading_models.html#saving-torch-nn-dataparallel-models
            state_dict = model.module.state_dict() if num_devices > 1 else model.state_dict()
            torch.save({'epoch': epoch,
                        'params': params,
                        'model': state_dict,
                        'best_loss': best_loss,
                        'optimizer': optimizer.state_dict()}, filename)
            if bucket_name:
                bucket_filename = bucket_output_path.joinpath('checkpoint.pth.tar')
                bucket.upload_file(filename, bucket_filename)

            # VISUALIZATION: generate pngs of img samples, labels and outputs as alternative to follow training
            if vis_batch_range is not None and vis_at_checkpoint and epoch - last_vis_epoch >= ep_vis_min_thresh:
                if last_vis_epoch == 0:
                    logging.info(f'Visualizing with {vis_at_ckpt_dataset} dataset samples on checkpointed model for'
                                 f'batches in range {vis_batch_range}')
                vis_from_dataloader(vis_params=vis_params,
                                    eval_loader=val_dataloader if vis_at_ckpt_dataset == 'val' else tst_dataloader,
                                    model=model,
                                    ep_num=epoch+1,
                                    output_path=output_path,
                                    dataset=vis_at_ckpt_dataset,
                                    scale=scale,
                                    device=device,
                                    vis_batch_range=vis_batch_range)
                last_vis_epoch = epoch

        if bucket_name:
            save_logs_to_bucket(bucket, bucket_output_path, output_path, now, params['training']['batch_metrics'])

        cur_elapsed = time.time() - since
        logging.info(f'Current elapsed time {cur_elapsed // 60:.0f}m {cur_elapsed % 60:.0f}s')

    # load checkpoint model and evaluate it on test dataset.
    if num_epochs > 0:  # if num_epochs is set to 0, model is loaded to evaluate on test set
        checkpoint = load_checkpoint(filename)
        model, _ = load_from_checkpoint(checkpoint, model)

    if tst_dataloader:
        tst_report = evaluation(eval_loader=tst_dataloader,
                                model=model,
                                criterion=criterion,
                                num_classes=num_classes_corrected,
                                batch_size=batch_size,
                                ep_idx=num_epochs,
                                progress_log=progress_log,
                                batch_metrics=batch_metrics,
                                dataset='tst',
                                scale=scale,
                                vis_params=vis_params,
                                device=device)
        tst_log.add_values(tst_report, num_epochs)

        if bucket_name:
            bucket_filename = bucket_output_path.joinpath('last_epoch.pth.tar')
            bucket.upload_file("output.txt", bucket_output_path.joinpath(f"Logs/{now}_output.txt"))
            bucket.upload_file(filename, bucket_filename)

    time_elapsed = time.time() - since
    log_params({'checkpoint path': filename})
    logging.info('Training complete in {:.0f}m {:.0f}s'.format(time_elapsed // 60, time_elapsed % 60))
    # log_artifact(logfile)
    # log_artifact(logfile_debug)


if __name__ == '__main__':
    print(f'Start\n')
    parser = argparse.ArgumentParser(description='Training execution')
    parser.add_argument('param_file', help='Path to training parameters stored in yaml')
    args = parser.parse_args()
    config_path = Path(args.param_file)
    params = read_parameters(args.param_file)

    # Limit of the NIR implementation TODO: Update after each version
    modalities = None if 'modalities' not in params['global'] else params['global']['modalities']
    if 'deeplabv3' not in params['global']['model_name'] and modalities == 'RGBN':
        print(
            '\n The NIR modality will only be concatenate at the begining,' /
            ' the implementation of the concatenation point is only available' /
            ' for the deeplabv3 model for now. \n More will follow on demande.\n'
             )

    main(params, config_path)
    print('End of training')<|MERGE_RESOLUTION|>--- conflicted
+++ resolved
@@ -316,13 +316,8 @@
             if batch_index in range(min_vis_batch, max_vis_batch, increment):
                 vis_path = progress_log.parent.joinpath('visualization')
                 if ep_idx == 0:
-<<<<<<< HEAD
-                    logging.info(f'Visualizing on train outputs for batches in range {vis_params[
-                        "vis_batch_range"]}. All images will be saved to {vis_path}\n')
-=======
                     logging.info(f'Visualizing on train outputs for batches in range {vis_params["vis_batch_range"]}. '
                                  f'All images will be saved to {vis_path}\n')
->>>>>>> d00c443d
                 vis_from_batch(vis_params, inputs, outputs,
                                batch_index=batch_index,
                                vis_path=vis_path,
@@ -416,13 +411,8 @@
                 if batch_index in range(min_vis_batch, max_vis_batch, increment):
                     vis_path = progress_log.parent.joinpath('visualization')
                     if ep_idx == 0 and batch_index == min_vis_batch:
-<<<<<<< HEAD
-                        logging.info(f'Visualizing on {dataset} outputs for batches in range {vis_params[
-                            "vis_batch_range"]}. All '
-=======
                         logging.info(
                             f'Visualizing on {dataset} outputs for batches in range {vis_params["vis_batch_range"]} '
->>>>>>> d00c443d
                                      f'images will be saved to {vis_path}\n')
                     vis_from_batch(vis_params, inputs, outputs,
                                    batch_index=batch_index,
@@ -664,24 +654,6 @@
                                                                        dontcare2backgr=dontcare2backgr,
                                                                        calc_eval_bs=calc_eval_bs,
                                                                        debug=debug)
-<<<<<<< HEAD
-    # INSTANTIATE MODEL AND LOAD CHECKPOINT FROM PATH
-    model, model_name, criterion, optimizer, lr_scheduler = net(model_name=model_name,
-                                                                num_bands=num_bands,
-                                                                num_channels=num_classes_corrected,
-                                                                dontcare_val=dontcare_val,
-                                                                num_devices=num_devices,
-                                                                train_state_dict_path=train_state_dict_path,
-                                                                pretrained=pretrained,
-                                                                dropout_prob=dropout_prob,
-                                                                loss_fn=loss_fn,
-                                                                class_weights=class_weights,
-                                                                optimizer=optimizer,
-                                                                net_params=params,
-                                                                conc_point=conc_point,
-                                                                coordconv_params=coordconv_params)
-=======
->>>>>>> d00c443d
 
 
     # mlflow tracking path + parameters logging
