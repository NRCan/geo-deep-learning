import shutil
import time
import h5py
import torch
import numpy as np
from PIL import Image
from hydra.utils import to_absolute_path
from tqdm import tqdm
from pathlib import Path
from shutil import copy
from datetime import datetime
from typing import Sequence
from collections import OrderedDict
from omegaconf import DictConfig

from torch.utils.data import DataLoader
from sklearn.utils import compute_sample_weight
from utils import augmentation as aug, create_dataset
from utils.logger import InformationLogger, save_logs_to_bucket, tsv_line, dict_path, get_logger, set_tracker
from utils.metrics import report_classification, create_metrics_dict, iou
from models.model_choice import net, load_checkpoint, verify_weights
from utils.utils import load_from_checkpoint, gpu_stats, get_key_def, read_modalities
from utils.visualization import vis_from_batch
# Set the logging file
logging = get_logger(__name__)  # import logging

try:
    from pynvml import *
except ModuleNotFoundError:
    logging.warning(f"The python Nvidia management library could not be imported. Ignore if running on CPU only.")

def flatten_labels(annotations):
    """Flatten labels"""
    flatten = annotations.view(-1)
    return flatten


def flatten_outputs(predictions, number_of_classes):
    """Flatten the prediction batch except the prediction dimensions"""
    logits_permuted = predictions.permute(0, 2, 3, 1)
    logits_permuted_cont = logits_permuted.contiguous()
    outputs_flatten = logits_permuted_cont.view(-1, number_of_classes)
    return outputs_flatten


def loader(path):
    img = Image.open(path)
    return img


def create_dataloader(samples_folder: Path,
                      batch_size: int,
                      eval_batch_size: int,
                      gpu_devices_dict: dict,
                      sample_size: int,
                      dontcare_val: int,
                      crop_size: int,
                      num_bands: int,
                      BGR_to_RGB: bool,
                      scale: Sequence,
                      cfg: DictConfig,
                      dontcare2backgr: bool = False,
                      calc_eval_bs: bool = False,
                      debug: bool = False):
    """
    Function to create dataloader objects for training, validation and test datasets.
    :param samples_folder: path to folder containting .hdf5 files if task is segmentation
    :param batch_size: (int) batch size
    :param gpu_devices_dict: (dict) dictionary where each key contains an available GPU with its ram info stored as value
    :param sample_size: (int) size of hdf5 samples (used to evaluate eval batch-size)
    :param dontcare_val: (int) value in label to be ignored during loss calculation
    :param num_bands: (int) number of bands in imagery
    :param BGR_to_RGB: (bool) if True, BGR channels will be flipped to RGB
    :param scale: (List) imagery data will be scaled to this min and max value (ex.: 0 to 1)
    :param cfg: (dict) Parameters found in the yaml config file.
    :param dontcare2backgr: (bool) if True, all dontcare values in label will be replaced with 0 (background value)
                            before training
    :return: trn_dataloader, val_dataloader, tst_dataloader
    """
    if not samples_folder.is_dir():
        raise logging.critical(FileNotFoundError(f'\nCould not locate: {samples_folder}'))
    if not len([f for f in samples_folder.glob('**/*.hdf5')]) >= 1:
        raise logging.critical(FileNotFoundError(f"\nCouldn't locate .hdf5 files in {samples_folder}"))
    num_samples, samples_weight = get_num_samples(samples_path=samples_folder, params=cfg)
    if not num_samples['trn'] >= batch_size and num_samples['val'] >= batch_size:
        raise logging.critical(ValueError(f"\nNumber of samples in .hdf5 files is less than batch size"))
    logging.info(f"\nNumber of samples : {num_samples}")
    dataset_constr = create_dataset.SegmentationDataset
    datasets = []

    for subset in ["trn", "val", "tst"]:
        datasets.append(dataset_constr(samples_folder, subset, num_bands,
                                       max_sample_count=num_samples[subset],
                                       radiom_transform=aug.compose_transforms(params=cfg,
                                                                               dataset=subset,
                                                                               aug_type='radiometric'),
                                       geom_transform=aug.compose_transforms(params=cfg,
                                                                             dataset=subset,
                                                                             aug_type='geometric',
                                                                             dontcare=dontcare_val,
                                                                             crop_size=crop_size),
                                       totensor_transform=aug.compose_transforms(params=cfg,
                                                                                 dataset=subset,
                                                                                 input_space=BGR_to_RGB,
                                                                                 scale=scale,
                                                                                 dontcare2backgr=dontcare2backgr,
                                                                                 dontcare=dontcare_val,
                                                                                 aug_type='totensor'),
                                       debug=debug))
    trn_dataset, val_dataset, tst_dataset = datasets

    # Number of workers
    if cfg.training.num_workers:
        num_workers = cfg.training.num_workers
    else:  # https://discuss.pytorch.org/t/guidelines-for-assigning-num-workers-to-dataloader/813/5
        num_workers = len(gpu_devices_dict.keys()) * 4 if len(gpu_devices_dict.keys()) > 1 else 4

    samples_weight = torch.from_numpy(samples_weight)
    sampler = torch.utils.data.sampler.WeightedRandomSampler(samples_weight.type('torch.DoubleTensor'),
                                                             len(samples_weight))

    if gpu_devices_dict and calc_eval_bs:
        max_pix_per_mb_gpu = 280  # TODO: this value may need to be finetuned
        eval_batch_size = calc_eval_batchsize(gpu_devices_dict, batch_size, sample_size, max_pix_per_mb_gpu)

    trn_dataloader = DataLoader(trn_dataset, batch_size=batch_size, num_workers=num_workers, sampler=sampler,
                                drop_last=True)
    val_dataloader = DataLoader(val_dataset, batch_size=eval_batch_size, num_workers=num_workers, shuffle=False,
                                drop_last=True)
    tst_dataloader = DataLoader(tst_dataset, batch_size=eval_batch_size, num_workers=num_workers, shuffle=False,
                                drop_last=True) if num_samples['tst'] > 0 else None

    return trn_dataloader, val_dataloader, tst_dataloader


def calc_eval_batchsize(gpu_devices_dict: dict, batch_size: int, sample_size: int, max_pix_per_mb_gpu: int = 280):
    """
    Calculate maximum batch size that could fit on GPU during evaluation based on thumb rule with harcoded
    "pixels per MB of GPU RAM" as threshold. The batch size often needs to be smaller if crop is applied during training
    @param gpu_devices_dict: dictionary containing info on GPU devices as returned by lst_device_ids (utils.py)
    @param batch_size: batch size for training
    @param sample_size: size of hdf5 samples
    @return: returns a downgraded evaluation batch size if the original batch size is considered too high compared to
    the GPU's memory
    """
    eval_batch_size_rd = batch_size
    # get max ram for smallest gpu
    smallest_gpu_ram = min(gpu_info['max_ram'] for _, gpu_info in gpu_devices_dict.items())
    # rule of thumb to determine eval batch size based on approximate max pixels a gpu can handle during evaluation
    pix_per_mb_gpu = (batch_size / len(gpu_devices_dict.keys()) * sample_size ** 2) / smallest_gpu_ram
    if pix_per_mb_gpu >= max_pix_per_mb_gpu:
        eval_batch_size = smallest_gpu_ram * max_pix_per_mb_gpu / sample_size ** 2
        eval_batch_size_rd = int(eval_batch_size - eval_batch_size % len(gpu_devices_dict.keys()))
        eval_batch_size_rd = 1 if eval_batch_size_rd < 1 else eval_batch_size_rd
        logging.warning(f'Validation and test batch size downgraded from {batch_size} to {eval_batch_size} '
                        f'based on max ram of smallest GPU available')
    return eval_batch_size_rd


def get_num_samples(samples_path, params):
    """
    Function to retrieve number of samples, either from config file or directly from hdf5 file.
    :param samples_path: (str) Path to samples folder
    :param params: (dict) Parameters found in the yaml config file.
    :return: (dict) number of samples for trn, val and tst.
    """
    num_samples = {'trn': 0, 'val': 0, 'tst': 0}
    weights = []
    samples_weight = None
    for i in ['trn', 'val', 'tst']:
        if get_key_def(f"num_{i}_samples", params['training'], None) is not None:
            num_samples[i] = get_key_def(f"num_{i}_samples", params['training'])
            with h5py.File(samples_path.joinpath(f"{i}_samples.hdf5"), 'r') as hdf5_file:
                file_num_samples = len(hdf5_file['map_img'])
            if num_samples[i] > file_num_samples:
                raise logging.critical(
                    IndexError(f"\nThe number of training samples in the configuration file ({num_samples[i]}) "
                               f"exceeds the number of samples in the hdf5 training dataset ({file_num_samples}).")
                )
        else:
            with h5py.File(samples_path.joinpath(f"{i}_samples.hdf5"), "r") as hdf5_file:
                num_samples[i] = len(hdf5_file['map_img'])

        with h5py.File(samples_path.joinpath(f"{i}_samples.hdf5"), "r") as hdf5_file:
            if i == 'trn':
                for x in range(num_samples[i]):
                    label = hdf5_file['map_img'][x]
                    unique_labels = np.unique(label)
                    weights.append(''.join([str(int(i)) for i in unique_labels]))
                    samples_weight = compute_sample_weight('balanced', weights)

    return num_samples, samples_weight


def vis_from_dataloader(vis_params,
                        eval_loader,
                        model,
                        ep_num,
                        output_path,
                        dataset='',
                        scale=None,
                        device=None,
                        vis_batch_range=None):
    """
    Use a model and dataloader to provide outputs that can then be sent to vis_from_batch function to visualize performances of model, for example.
    :param vis_params: (dict) Parameters found in the yaml config file useful for visualization
    :param eval_loader: data loader
    :param model: model to evaluate
    :param ep_num: epoch index (for file naming purposes)
    :param dataset: (str) 'val or 'tst'
    :param device: device used by pytorch (cpu ou cuda)
    :param vis_batch_range: (int) max number of samples to perform visualization on

    :return:
    """
    vis_path = output_path.joinpath(f'visualization')
    logging.info(f'Visualization figures will be saved to {vis_path}\n')
    min_vis_batch, max_vis_batch, increment = vis_batch_range

    model.eval()
    with tqdm(eval_loader, dynamic_ncols=True) as _tqdm:
        for batch_index, data in enumerate(_tqdm):
            if vis_batch_range is not None and batch_index in range(min_vis_batch, max_vis_batch, increment):
                with torch.no_grad():
                    inputs = data['sat_img'].to(device)
                    labels = data['map_img'].to(device)

                    outputs = model(inputs)
                    if isinstance(outputs, OrderedDict):
                        outputs = outputs['out']

                    vis_from_batch(vis_params, inputs, outputs,
                                   batch_index=batch_index,
                                   vis_path=vis_path,
                                   labels=labels,
                                   dataset=dataset,
                                   ep_num=ep_num,
                                   scale=scale)
    logging.info(f'Saved visualization figures.\n')


def training(train_loader,
          model,
          criterion,
          optimizer,
          scheduler,
          num_classes,
          batch_size,
          ep_idx,
          progress_log,
          device,
          scale,
          vis_params,
          debug=False
          ):
    """
    Train the model and return the metrics of the training epoch

    :param train_loader: training data loader
    :param model: model to train
    :param criterion: loss criterion
    :param optimizer: optimizer to use
    :param scheduler: learning rate scheduler
    :param num_classes: number of classes
    :param batch_size: number of samples to process simultaneously
    :param ep_idx: epoch index (for hypertrainer log)
    :param progress_log: progress log file (for hypertrainer log)
    :param device: device used by pytorch (cpu ou cuda)
    :param scale: Scale to which values in sat img have been redefined. Useful during visualization
    :param vis_params: (Dict) Parameters useful during visualization
    :param debug: (bool) Debug mode
    :return: Updated training loss
    """
    model.train()
    train_metrics = create_metrics_dict(num_classes)

    for batch_index, data in enumerate(tqdm(train_loader, desc=f'Iterating train batches with {device.type}')):
        progress_log.open('a', buffering=1).write(tsv_line(ep_idx, 'trn', batch_index, len(train_loader), time.time()))

        inputs = data['sat_img'].to(device)
        labels = data['map_img'].to(device)

        # forward
        optimizer.zero_grad()
        outputs = model(inputs)
        # added for torchvision models that output an OrderedDict with outputs in 'out' key.
        # More info: https://pytorch.org/hub/pytorch_vision_deeplabv3_resnet101/
        if isinstance(outputs, OrderedDict):
            outputs = outputs['out']

        # vis_batch_range: range of batches to perform visualization on. see README.md for more info.
        # vis_at_eval: (bool) if True, will perform visualization at eval time, as long as vis_batch_range is valid
        if vis_params['vis_batch_range'] and vis_params['vis_at_train']:
            min_vis_batch, max_vis_batch, increment = vis_params['vis_batch_range']
            if batch_index in range(min_vis_batch, max_vis_batch, increment):
                vis_path = progress_log.parent.joinpath('visualization')
                if ep_idx == 0:
                    logging.info(f'Visualizing on train outputs for batches in range {vis_params["vis_batch_range"]}. '
                                 f'All images will be saved to {vis_path}\n')
                vis_from_batch(vis_params, inputs, outputs,
                               batch_index=batch_index,
                               vis_path=vis_path,
                               labels=labels,
                               dataset='trn',
                               ep_num=ep_idx + 1,
                               scale=scale)

        loss = criterion(outputs, labels) if num_classes > 1 else criterion(outputs, labels.unsqueeze(1).float())

        train_metrics['loss'].update(loss.item(), batch_size)

        if device.type == 'cuda' and debug:
            res, mem = gpu_stats(device=device.index)
            logging.debug(OrderedDict(trn_loss=f'{train_metrics["loss"].val:.2f}',
                                      gpu_perc=f'{res.gpu} %',
                                      gpu_RAM=f'{mem.used / (1024 ** 2):.0f}/{mem.total / (1024 ** 2):.0f} MiB',
                                      lr=optimizer.param_groups[0]['lr'],
                                      img=data['sat_img'].numpy().shape,
                                      smpl=data['map_img'].numpy().shape,
                                      bs=batch_size,
                                      out_vals=np.unique(outputs[0].argmax(dim=0).detach().cpu().numpy()),
                                      gt_vals=np.unique(labels[0].detach().cpu().numpy())))

        loss.backward()
        optimizer.step()

    scheduler.step()
    # if train_metrics["loss"].avg is not None:
    #     logging.info(f'Training Loss: {train_metrics["loss"].avg:.4f}')
    return train_metrics


def evaluation(eval_loader,
               model,
               criterion,
               num_classes,
               batch_size,
               ep_idx,
               progress_log,
               scale,
               vis_params,
               batch_metrics=None,
               dataset='val',
               device=None,
               debug=False):
    """
    Evaluate the model and return the updated metrics
    :param eval_loader: data loader
    :param model: model to evaluate
    :param criterion: loss criterion
    :param num_classes: number of classes
    :param batch_size: number of samples to process simultaneously
    :param ep_idx: epoch index (for hypertrainer log)
    :param progress_log: progress log file (for hypertrainer log)
    :param scale: Scale to which values in sat img have been redefined. Useful during visualization
    :param vis_params: (Dict) Parameters useful during visualization
    :param batch_metrics: (int) Metrics computed every (int) batches. If left blank, will not perform metrics.
    :param dataset: (str) 'val or 'tst'
    :param device: device used by pytorch (cpu ou cuda)
    :param debug: if True, debug functions will be performed
    :return: (dict) eval_metrics
    """
    dontcare = criterion.ignore_index if hasattr(criterion, 'ignore_index') else -1

    eval_metrics = create_metrics_dict(num_classes)
    model.eval()

    for batch_index, data in enumerate(tqdm(eval_loader, dynamic_ncols=True, desc=f'Iterating {dataset} '
    f'batches with {device.type}')):
        progress_log.open('a', buffering=1).write(tsv_line(ep_idx, dataset, batch_index, len(eval_loader), time.time()))

        with torch.no_grad():
            inputs = data['sat_img'].to(device)
            labels = data['map_img'].to(device)

            labels_flatten = flatten_labels(labels)

            outputs = model(inputs)
            if isinstance(outputs, OrderedDict):
                outputs = outputs['out']

            # vis_batch_range: range of batches to perform visualization on. see README.md for more info.
            # vis_at_eval: (bool) if True, will perform visualization at eval time, as long as vis_batch_range is valid
            if vis_params['vis_batch_range'] and vis_params['vis_at_eval']:
                min_vis_batch, max_vis_batch, increment = vis_params['vis_batch_range']
                if batch_index in range(min_vis_batch, max_vis_batch, increment):
                    vis_path = progress_log.parent.joinpath('visualization')
                    if ep_idx == 0 and batch_index == min_vis_batch:
                        logging.info(f'\nVisualizing on {dataset} outputs for batches in range '
                                     f'{vis_params["vis_batch_range"]} images will be saved to {vis_path}\n')
                    vis_from_batch(vis_params, inputs, outputs,
                                   batch_index=batch_index,
                                   vis_path=vis_path,
                                   labels=labels,
                                   dataset=dataset,
                                   ep_num=ep_idx + 1,
                                   scale=scale)

            outputs_flatten = flatten_outputs(outputs, num_classes)

            loss = criterion(outputs, labels.unsqueeze(1).float())

            eval_metrics['loss'].update(loss.item(), batch_size)

            if (dataset == 'val') and (batch_metrics is not None):
                # Compute metrics every n batches. Time consuming.
                if not batch_metrics <= len(eval_loader):
                    logging.error(f"\nBatch_metrics ({batch_metrics}) is smaller than batch size "
                                  f"{len(eval_loader)}. Metrics in validation loop won't be computed")
                if (batch_index + 1) % batch_metrics == 0:  # +1 to skip val loop at very beginning
                    a, segmentation = torch.max(outputs_flatten, dim=1)
                    eval_metrics = iou(segmentation, labels_flatten, batch_size, num_classes, eval_metrics)
                    eval_metrics = report_classification(segmentation, labels_flatten, batch_size, eval_metrics,
                                                         ignore_index=dontcare)
            elif dataset == 'tst':
                batch_metrics = True
                a, segmentation = torch.max(outputs_flatten, dim=1)
                eval_metrics = iou(segmentation, labels_flatten, batch_size, num_classes, eval_metrics)
                eval_metrics = report_classification(segmentation, labels_flatten, batch_size, eval_metrics,
                                                     ignore_index=dontcare)

            logging.debug(OrderedDict(dataset=dataset, loss=f'{eval_metrics["loss"].avg:.4f}'))

            if debug and device.type == 'cuda':
                res, mem = gpu_stats(device=device.index)
                logging.debug(OrderedDict(
                    device=device, gpu_perc=f'{res.gpu} %',
                    gpu_RAM=f'{mem.used/(1024**2):.0f}/{mem.total/(1024**2):.0f} MiB'
                ))

    logging.info(f"\n{dataset} Loss: {eval_metrics['loss'].avg:.4f}")
    if batch_metrics is not None:
        logging.info(f"\n{dataset} precision: {eval_metrics['precision'].avg}"
                     f"\n{dataset} recall: {eval_metrics['recall'].avg}"
                     f"\n{dataset} fscore: {eval_metrics['fscore'].avg}"
                     f"\n{dataset} iou: {eval_metrics['iou'].avg}"
                     f"\n{dataset} iou (non background): {eval_metrics['iou_nonbg'].avg}")

    return eval_metrics


def train(cfg: DictConfig) -> None:
    """
    Function to train and validate a model for semantic segmentation.

    -------

    1. Model is instantiated and checkpoint is loaded from path, if provided in
       `your_config.yaml`.
    2. GPUs are requested according to desired amount of `num_gpus` and
       available GPUs.
    3. If more than 1 GPU is requested, model is cast to DataParallel model
    4. Dataloaders are created with `create_dataloader()`
    5. Loss criterion, optimizer and learning rate are set with
       `set_hyperparameters()` as requested in `config.yaml`.
    5. Using these hyperparameters, the application will try to minimize the
       loss on the training data and evaluate every epoch on the validation
       data.
    6. For every epoch, the application shows and logs the loss on "trn" and
       "val" datasets.
    7. For every epoch (if `batch_metrics: 1`), the application shows and logs
       the accuracy, recall and f-score on "val" dataset. Those metrics are
       also computed on each class.
    8. At the end of the training process, the application shows and logs the
       accuracy, recall and f-score on "tst" dataset. Those metrics are also
       computed on each class.

    -------
    :param cfg: (dict) Parameters found in the yaml config file.
    """
    now = datetime.now().strftime("%Y-%m-%d_%H-%M")

    # MANDATORY PARAMETERS
    class_keys = len(get_key_def('classes_dict', cfg['dataset']).keys())
    num_classes = class_keys if class_keys == 1 else class_keys + 1  # +1 for background(multiclass mode)
    num_bands = len(read_modalities(cfg.dataset.modalities))
    batch_size = get_key_def('batch_size', cfg['training'], expected_type=int)
    eval_batch_size = get_key_def('eval_batch_size', cfg['training'], expected_type=int, default=batch_size)
    num_epochs = get_key_def('max_epochs', cfg['training'], expected_type=int)
    model_name = get_key_def('model_name', cfg['model'], expected_type=str).lower()
    # TODO need to keep in parameters? see victor stuff
    # BGR_to_RGB = get_key_def('BGR_to_RGB', params['global'], expected_type=bool)
    BGR_to_RGB = False

    # OPTIONAL PARAMETERS
    debug = get_key_def('debug', cfg)
    task = get_key_def('task',  cfg['general'], default='segmentation')
    dontcare_val = get_key_def("ignore_index", cfg['dataset'], default=-1)
    bucket_name = get_key_def('bucket_name', cfg['AWS'])
    scale = get_key_def('scale_data', cfg['augmentation'], default=[0, 1])
    batch_metrics = get_key_def('batch_metrics', cfg['training'], default=None)
    crop_size = get_key_def('target_size', cfg['training'], default=None)

    # MODEL PARAMETERS
    class_weights = get_key_def('class_weights', cfg['dataset'], default=None)
    loss_fn = cfg.loss
    if loss_fn.is_binary and not num_classes == 1:
        raise ValueError(f"Parameter mismatch: a binary loss was chosen for a {num_classes}-class task")
    elif not loss_fn.is_binary and num_classes == 1:
        raise ValueError(f"Parameter mismatch: a multiclass loss was chosen for a 1-class (binary) task")
    del loss_fn.is_binary  # prevent exception at instantiation
    optimizer = get_key_def('optimizer_name', cfg['optimizer'], default='adam', expected_type=str)  # TODO change something to call the function
    pretrained = get_key_def('pretrained', cfg['model'], default=True, expected_type=bool)
    train_state_dict_path = get_key_def('state_dict_path', cfg['general'], default=None, expected_type=str)
    dropout_prob = get_key_def('factor', cfg['scheduler']['params'], default=None, expected_type=float)
    # if error
    if train_state_dict_path and not Path(train_state_dict_path).is_file():
        raise logging.critical(
            FileNotFoundError(f'\nCould not locate pretrained checkpoint for training: {train_state_dict_path}')
        )
    if class_weights:
        verify_weights(num_classes, class_weights)
    # Read the concatenation point
    # TODO: find a way to maybe implement it in classification one day
    conc_point = None
    # conc_point = get_key_def('concatenate_depth', params['global'], None)

    # GPU PARAMETERS
    num_devices = get_key_def('num_gpus', cfg['training'], default=0)
    if num_devices and not num_devices >= 0:
        raise ValueError("\nMissing mandatory num gpus parameter")
    max_used_ram = get_key_def('max_used_ram', cfg['training'], default=15)
    max_used_perc = get_key_def('max_used_perc', cfg['training'], default=15)

    # LOGGING PARAMETERS
    run_name = get_key_def(['tracker', 'run_name'], cfg, default='gdl')
    tracker_uri = get_key_def(['tracker', 'uri'], cfg, default=None, expected_type=str)
    experiment_name = get_key_def('project_name', cfg['general'], default='gdl-training')

    # PARAMETERS FOR hdf5 SAMPLES
    # info on the hdf5 name
    samples_size = get_key_def("input_dim", cfg['dataset'], expected_type=int, default=256)
    overlap = get_key_def("overlap", cfg['dataset'], expected_type=int, default=0)
    min_annot_perc = get_key_def('min_annotated_percent', cfg['dataset'], expected_type=int, default=0)
    samples_folder_name = (
        f'samples{samples_size}_overlap{overlap}_min-annot{min_annot_perc}_{num_bands}bands_{experiment_name}'
    )

    data_path = get_key_def('raw_data_dir', cfg['dataset'], to_path=True, validate_path_exists=True)
    my_hdf5_path = get_key_def('sample_data_dir', cfg['dataset'], default=data_path, to_path=True,
                                 validate_path_exists=True)
    samples_folder = my_hdf5_path.joinpath(samples_folder_name).resolve(strict=True)
    logging.info("\nThe HDF5 directory used '{}'".format(samples_folder))

    # visualization parameters
    vis_at_train = get_key_def('vis_at_train', cfg['visualization'], default=False)
    vis_at_eval = get_key_def('vis_at_evaluation', cfg['visualization'], default=False)
    vis_batch_range = get_key_def('vis_batch_range', cfg['visualization'], default=None)
    vis_at_checkpoint = get_key_def('vis_at_checkpoint', cfg['visualization'], default=False)
    ep_vis_min_thresh = get_key_def('vis_at_ckpt_min_ep_diff', cfg['visualization'], default=1)
    vis_at_ckpt_dataset = get_key_def('vis_at_ckpt_dataset', cfg['visualization'], 'val')
    colormap_file = get_key_def('colormap_file', cfg['visualization'], None)
    heatmaps = get_key_def('heatmaps', cfg['visualization'], False)
    heatmaps_inf = get_key_def('heatmaps', cfg['inference'], False)
    grid = get_key_def('grid', cfg['visualization'], False)
    mean = get_key_def('mean', cfg['augmentation']['normalization'])
    std = get_key_def('std', cfg['augmentation']['normalization'])
    vis_params = {'colormap_file': colormap_file, 'heatmaps': heatmaps, 'heatmaps_inf': heatmaps_inf, 'grid': grid,
                  'mean': mean, 'std': std, 'vis_batch_range': vis_batch_range, 'vis_at_train': vis_at_train,
                  'vis_at_eval': vis_at_eval, 'ignore_index': dontcare_val, 'inference_input_path': None}

    # automatic model naming with unique id for each training
    config_path = None
    for list_path in cfg.general.config_path:
        if list_path['provider'] == 'main':
            config_path = list_path['path']
<<<<<<< HEAD
    config_name = str(cfg.general.config_name)
    model_id = config_name
    output_path = Path(to_absolute_path(f'model/{model_id}'))
    output_path.mkdir(parents=True, exist_ok=True)  # FIXME: restore exist_ok=False when PR#274 is merged
    logging.info(f'\nModel and log files will be saved to: {output_path}')
=======
    default_output_path = Path(to_absolute_path(f'{samples_folder}/model/{experiment_name}/{run_name}'))
    output_path = get_key_def('save_weights_dir', cfg['general'], default=default_output_path, to_path=True)
    if output_path.is_dir():
        last_mod_time_suffix = datetime.fromtimestamp(output_path.stat().st_mtime).strftime('%Y%m%d-%H%M%S')
        archive_output_path = output_path.parent / f"{output_path.stem}_{last_mod_time_suffix}"
        shutil.move(output_path, archive_output_path)
    output_path.mkdir(parents=True, exist_ok=False)
    logging.info(f'\nModel will be saved to: {output_path}')
>>>>>>> 37cd99dc
    if debug:
        logging.warning(f'\nDebug mode activated. Some debug features may mobilize extra disk space and '
                        f'cause delays in execution.')
    if dontcare_val < 0 and vis_batch_range:
        logging.warning(f'\nVisualization: expected positive value for ignore_index, got {dontcare_val}.'
                        f'\nWill be overridden to 255 during visualization only. Problems may occur.')

    # overwrite dontcare values in label if loss doens't implement ignore_index
    dontcare2backgr = False if 'ignore_index' in loss_fn.keys() else True

    # Will check if batch size needs to be a lower value only if cropping samples during training
    calc_eval_bs = True if crop_size else False
    # INSTANTIATE MODEL AND LOAD CHECKPOINT FROM PATH
    model, model_name, criterion, optimizer, lr_scheduler, device, gpu_devices_dict = \
        net(model_name=model_name,
            num_bands=num_bands,
            num_channels=num_classes,
            num_devices=num_devices,
            train_state_dict_path=train_state_dict_path,
            pretrained=pretrained,
            dropout_prob=dropout_prob,
            loss_fn=loss_fn,
            class_weights=class_weights,
            optimizer=optimizer,
            net_params=cfg,
            conc_point=conc_point)

    logging.info(f'Instantiated {model_name} model with {num_classes} output channels.\n')

    logging.info(f'Creating dataloaders from data in {samples_folder}...\n')
    trn_dataloader, val_dataloader, tst_dataloader = create_dataloader(samples_folder=samples_folder,
                                                                       batch_size=batch_size,
                                                                       eval_batch_size=eval_batch_size,
                                                                       gpu_devices_dict=gpu_devices_dict,
                                                                       sample_size=samples_size,
                                                                       dontcare_val=dontcare_val,
                                                                       crop_size=crop_size,
                                                                       num_bands=num_bands,
                                                                       BGR_to_RGB=BGR_to_RGB,
                                                                       scale=scale,
                                                                       cfg=cfg,
                                                                       dontcare2backgr=dontcare2backgr,
                                                                       calc_eval_bs=calc_eval_bs,
                                                                       debug=debug)

    # Save tracking
    set_tracker(mode='train', type='mlflow', task='segmentation', experiment_name=experiment_name, run_name=run_name,
                tracker_uri=tracker_uri, params=cfg,
                keys2log=['general', 'training', 'dataset', 'model', 'optimizer', 'scheduler', 'augmentation'])
    trn_log, val_log, tst_log = [InformationLogger(dataset) for dataset in ['trn', 'val', 'tst']]

    if bucket_name:
        from utils.aws import download_s3_files
        bucket, bucket_output_path, output_path, data_path = download_s3_files(bucket_name=bucket_name,
                                                                               data_path=data_path,  # FIXME
                                                                               output_path=output_path)

    since = time.time()
    best_loss = 999
    last_vis_epoch = 0

    progress_log = output_path / 'progress.log'
    if not progress_log.exists():
        progress_log.open('w', buffering=1).write(tsv_line('ep_idx', 'phase', 'iter', 'i_p_ep', 'time'))  # Add header

    # create the checkpoint file
    filename = output_path.joinpath('checkpoint.pth.tar')

    # VISUALIZATION: generate pngs of inputs, labels and outputs
    if vis_batch_range is not None:
        # Make sure user-provided range is a tuple with 3 integers (start, finish, increment).
        # Check once for all visualization tasks.
        if not len(vis_batch_range) == 3 and all(isinstance(x, int) for x in vis_batch_range):
            raise logging.critical(
                ValueError(f'\nVis_batch_range expects three integers in a list: start batch, end batch, increment.'
                           f'Got {vis_batch_range}')
            )
        vis_at_init_dataset = get_key_def('vis_at_init_dataset', cfg['visualization'], 'val')

        # Visualization at initialization. Visualize batch range before first eopch.
        if get_key_def('vis_at_init', cfg['visualization'], False):
            logging.info(f'\nVisualizing initialized model on batch range {vis_batch_range} '
                         f'from {vis_at_init_dataset} dataset...\n')
            vis_from_dataloader(vis_params=vis_params,
                                eval_loader=val_dataloader if vis_at_init_dataset == 'val' else tst_dataloader,
                                model=model,
                                ep_num=0,
                                output_path=output_path,
                                dataset=vis_at_init_dataset,
                                scale=scale,
                                device=device,
                                vis_batch_range=vis_batch_range)

    for epoch in range(0, num_epochs):
        logging.info(f'\nEpoch {epoch}/{num_epochs - 1}\n' + "-" * len(f'Epoch {epoch}/{num_epochs - 1}'))
        # creating trn_report
        trn_report = training(train_loader=trn_dataloader,
                              model=model,
                              criterion=criterion,
                              optimizer=optimizer,
                              scheduler=lr_scheduler,
                              num_classes=num_classes,
                              batch_size=batch_size,
                              ep_idx=epoch,
                              progress_log=progress_log,
                              device=device,
                              scale=scale,
                              vis_params=vis_params,
                              debug=debug)
        if 'trn_log' in locals():  # only save the value if a tracker is setup
            trn_log.add_values(trn_report, epoch, ignore=['precision', 'recall', 'fscore', 'iou'])
        val_report = evaluation(eval_loader=val_dataloader,
                                model=model,
                                criterion=criterion,
                                num_classes=num_classes,
                                batch_size=batch_size,
                                ep_idx=epoch,
                                progress_log=progress_log,
                                batch_metrics=batch_metrics,
                                dataset='val',
                                device=device,
                                scale=scale,
                                vis_params=vis_params,
                                debug=debug)
        val_loss = val_report['loss'].avg
        if 'val_log' in locals():  # only save the value if a tracker is setup
            if batch_metrics is not None:
                val_log.add_values(val_report, epoch)
            else:
                val_log.add_values(val_report, epoch, ignore=['precision', 'recall', 'fscore', 'iou'])

        if val_loss < best_loss:
            logging.info("\nSave checkpoint with a validation loss of {:.4f}".format(val_loss))  # only allow 4 decimals
            best_loss = val_loss
            # More info:
            # https://pytorch.org/tutorials/beginner/saving_loading_models.html#saving-torch-nn-dataparallel-models
            state_dict = model.module.state_dict() if num_devices > 1 else model.state_dict()
            torch.save({'epoch': epoch,
                        'params': cfg,
                        'model': state_dict,
                        'best_loss': best_loss,
                        'optimizer': optimizer.state_dict()}, filename)
            if bucket_name:
                bucket_filename = bucket_output_path.joinpath('checkpoint.pth.tar')
                bucket.upload_file(filename, bucket_filename)

            # VISUALIZATION: generate pngs of img samples, labels and outputs as alternative to follow training
            if vis_batch_range is not None and vis_at_checkpoint and epoch - last_vis_epoch >= ep_vis_min_thresh:
                if last_vis_epoch == 0:
                    logging.info(f'\nVisualizing with {vis_at_ckpt_dataset} dataset samples on checkpointed model for'
                                 f'batches in range {vis_batch_range}')
                vis_from_dataloader(vis_params=vis_params,
                                    eval_loader=val_dataloader if vis_at_ckpt_dataset == 'val' else tst_dataloader,
                                    model=model,
                                    ep_num=epoch+1,
                                    output_path=output_path,
                                    dataset=vis_at_ckpt_dataset,
                                    scale=scale,
                                    device=device,
                                    vis_batch_range=vis_batch_range)
                last_vis_epoch = epoch

        if bucket_name:
            save_logs_to_bucket(bucket, bucket_output_path, output_path, now, cfg['training']['batch_metrics'])

        cur_elapsed = time.time() - since
        # logging.info(f'\nCurrent elapsed time {cur_elapsed // 60:.0f}m {cur_elapsed % 60:.0f}s')

    # copy the checkpoint in 'save_weights_dir'
    Path(cfg['general']['save_weights_dir']).mkdir(parents=True, exist_ok=True)
    copy(filename, cfg['general']['save_weights_dir'])

    # load checkpoint model and evaluate it on test dataset.
    if int(cfg['general']['max_epochs']) > 0:   # if num_epochs is set to 0, model is loaded to evaluate on test set
        checkpoint = load_checkpoint(filename)
        model, _ = load_from_checkpoint(checkpoint, model)

    return_metric = None
    if tst_dataloader:
        tst_report = evaluation(eval_loader=tst_dataloader,
                                model=model,
                                criterion=criterion,
                                num_classes=num_classes,
                                batch_size=batch_size,
                                ep_idx=num_epochs,
                                progress_log=progress_log,
                                batch_metrics=batch_metrics,
                                dataset='tst',
                                scale=scale,
                                vis_params=vis_params,
                                device=device)
        if 'tst_log' in locals():  # only save the value if a tracker is setup
            tst_log.add_values(tst_report, num_epochs)

        if bucket_name:
            bucket_filename = bucket_output_path.joinpath('last_epoch.pth.tar')
            bucket.upload_file("output.txt", bucket_output_path.joinpath(f"Logs/{now}_output.txt"))
            bucket.upload_file(filename, bucket_filename)

        return_metric = tst_report['iou'].avg

    # log_artifact(logfile)
    # log_artifact(logfile_debug)

    return return_metric


def main(cfg: DictConfig) -> None:
    """
    Function to manage details about the training on segmentation task.

    -------
    1. Pre-processing TODO
    2. Training process

    -------
    :param cfg: (dict) Parameters found in the yaml config file.
    """
    # Limit of the NIR implementation TODO: Update after each version
    if 'deeplabv3' not in cfg.model.model_name and 'IR' in read_modalities(cfg.dataset.modalities):
        logging.info(
            '\nThe NIR modality will only be concatenate at the beginning,'
            '\nthe implementation of the concatenation point is only available'
            '\nfor the deeplabv3 model for now. \nMore will follow on demand.'
        )

    # Preprocessing
    # HERE the code to do for the preprocessing for the segmentation

    # execute the name mode (need to be in this file for now)
    tst_iou = train(cfg)
    return tst_iou<|MERGE_RESOLUTION|>--- conflicted
+++ resolved
@@ -564,13 +564,6 @@
     for list_path in cfg.general.config_path:
         if list_path['provider'] == 'main':
             config_path = list_path['path']
-<<<<<<< HEAD
-    config_name = str(cfg.general.config_name)
-    model_id = config_name
-    output_path = Path(to_absolute_path(f'model/{model_id}'))
-    output_path.mkdir(parents=True, exist_ok=True)  # FIXME: restore exist_ok=False when PR#274 is merged
-    logging.info(f'\nModel and log files will be saved to: {output_path}')
-=======
     default_output_path = Path(to_absolute_path(f'{samples_folder}/model/{experiment_name}/{run_name}'))
     output_path = get_key_def('save_weights_dir', cfg['general'], default=default_output_path, to_path=True)
     if output_path.is_dir():
@@ -579,7 +572,6 @@
         shutil.move(output_path, archive_output_path)
     output_path.mkdir(parents=True, exist_ok=False)
     logging.info(f'\nModel will be saved to: {output_path}')
->>>>>>> 37cd99dc
     if debug:
         logging.warning(f'\nDebug mode activated. Some debug features may mobilize extra disk space and '
                         f'cause delays in execution.')
