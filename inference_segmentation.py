import csv
import itertools
from math import sqrt
from numbers import Number
from tempfile import mkstemp
from typing import List, Union, Sequence

import torch
import torch.nn.functional as F
# import torch should be first. Unclear issue, mentionned here: https://github.com/pytorch/pytorch/issues/2083
import numpy as np
import time
import fiona  # keep this import. it sets GDAL_DATA to right value
import rasterio
import ttach as tta
from collections import OrderedDict
from fiona.crs import to_string
from ruamel_yaml.comments import CommentedSeq
from tqdm import tqdm
from rasterio import features
from rasterio.windows import Window
from rasterio.plot import reshape_as_image
from pathlib import Path
from omegaconf import OmegaConf, DictConfig, open_dict
from omegaconf.listconfig import ListConfig

from dataset.aoi import aois_from_csv
from dataset.stacitem import SingleBandItemEO
from utils.logger import get_logger, set_tracker
from models.model_choice import define_model, read_checkpoint
from utils import augmentation
from utils.utils import get_device_ids, get_key_def, \
    add_metadata_from_raster_to_sample, _window_2D, set_device

# Set the logging file
logging = get_logger(__name__)
def _pad(arr, chunk_size):
    """ Pads img_arr """
    w_diff = chunk_size - arr.shape[0]
    h_diff = chunk_size - arr.shape[1]
    aug = int(round(chunk_size * (1 - 1.0 / 2.0)))
    aug_w = int(round(chunk_size * (1 - 1.0 / 2.0))) + w_diff
    aug_h = int(round(chunk_size * (1 - 1.0 / 2.0))) + h_diff
    if len(arr.shape) > 2:
        padded_arr = np.pad(arr, ((aug, aug_w), (aug, aug_h), (0, 0)), mode="reflect")
    else:
        padded_arr = np.pad(arr, ((aug, aug_w), (aug, aug_h)), mode="reflect")

    return padded_arr


def ras2vec(raster_file, output_path):
    # Create a generic polygon schema for the output vector file
    i = 0
    feat_schema = {'geometry': 'Polygon',
                   'properties': OrderedDict([('value', 'int')])
                   }
    class_value_domain = set()
    out_features = []

    print("   - Processing raster file: {}".format(raster_file))
    with rasterio.open(raster_file, 'r') as src:
        raster = src.read(1)
    mask = raster != 0
    # Vectorize the polygons
    polygons = features.shapes(raster, mask, transform=src.transform)

    # Create shapely polygon features
    for polygon in polygons:
        feature = {'geometry': {
            'type': 'Polygon',
            'coordinates': None},
            'properties': OrderedDict([('value', 0)])}

        feature['geometry']['coordinates'] = polygon[0]['coordinates']
        value = int(polygon[1])  # Pixel value of the class (layer)
        class_value_domain.add(value)
        feature['properties']['value'] = value
        i += 1
        out_features.append(feature)

    print("   - Writing output vector file: {}".format(output_path))
    num_layers = list(class_value_domain)  # Number of unique pixel value
    for num_layer in num_layers:
        polygons = [feature for feature in out_features if feature['properties']['value'] == num_layer]
        layer_name = 'vector_' + str(num_layer).rjust(3, '0')
        print("   - Writing layer: {}".format(layer_name))

        with fiona.open(output_path, 'w',
                        crs=to_string(src.crs),
                        layer=layer_name,
                        schema=feat_schema,
                        driver='GPKG') as dest:
            for polygon in polygons:
                dest.write(polygon)
    print("")
    print("Number of features written: {}".format(i))


def gen_img_samples(src, chunk_size, step, *band_order):
    """
    TODO
    Args:
        src: input image (rasterio object)
        chunk_size: image tile size
        step: stride used during inference (in pixels)
        *band_order: ignore

    Returns: generator object

    """
    for row in range(0, src.height, step):
        for column in range(0, src.width, step):
            window = Window.from_slices(slice(row, row + chunk_size),
                                        slice(column, column + chunk_size))
            if band_order:
                window_array = reshape_as_image(src.read(band_order[0], window=window))
            else:
                window_array = reshape_as_image(src.read(window=window))
            window_array = _pad(window_array, chunk_size)

            yield window_array, row, column

def sigmoid(x):
   return 1/(1+np.exp(-x))

@torch.no_grad()
def segmentation(param,
                 input_image,
                 num_classes: int,
                 model,
                 chunk_size: int,
                 device,
                 scale: List,
                 tp_mem,
                 debug=False,
                 ):
    """

    Args:
        param: parameter dict
        input_image: opened image (rasterio object)
        num_classes: number of classes
        model: model weights
        chunk_size: image tile size
        device: cuda/cpu device
        scale: scale range
        tp_mem: memory temp file for saving numpy array to disk
        debug: True/False

    Returns:

    """
    subdiv = 2
    threshold = 0.5
    sample = {"image": None, "mask": None, 'metadata': None}
    start_seg = time.time()
    print_log = True if logging.level == 20 else False  # 20 is INFO
    pad = chunk_size * 2
    h_padded, w_padded = [side + pad for side in input_image.shape]
    dist_samples = int(round(chunk_size * (1 - 1.0 / 2.0)))

    model.eval()  # switch to evaluate mode

    # initialize test time augmentation
    transforms = tta.Compose([tta.HorizontalFlip(), ])
    tf_len = len(transforms)
    # construct window for smoothing
    WINDOW_SPLINE_2D = _window_2D(window_size=pad, power=2.0)
    WINDOW_SPLINE_2D = torch.as_tensor(np.moveaxis(WINDOW_SPLINE_2D, 2, 0), ).type(torch.float)
    WINDOW_SPLINE_2D = WINDOW_SPLINE_2D.to(device)

    fp = np.memmap(tp_mem, dtype='float16', mode='w+', shape=(tf_len, h_padded, w_padded, num_classes))
    step = int(chunk_size / subdiv)
    total_inf_windows = int(np.ceil(input_image.height / step) * np.ceil(input_image.width / step))
    img_gen = gen_img_samples(src=input_image, chunk_size=chunk_size, step=step)
    single_class_mode = False if num_classes > 1 else True
    for sub_image, row, col in tqdm(img_gen, position=1, leave=False,
                    desc=f'Inferring on window slices of size {chunk_size}',
                    total=total_inf_windows):
        image_metadata = add_metadata_from_raster_to_sample(sat_img_arr=sub_image,
                                                            raster_handle=input_image,
                                                            raster_info={})

        sample['metadata'] = image_metadata
        totensor_transform = augmentation.compose_transforms(param,
                                                             dataset="tst",
                                                             scale=scale,
                                                             aug_type='totensor',
                                                             print_log=print_log)
        sample["image"] = sub_image
        sample = totensor_transform(sample)
        inputs = sample["image"].unsqueeze_(0)
        inputs = inputs.to(device)
        if inputs.shape[1] == 4 and any("module.modelNIR" in s for s in model.state_dict().keys()):
            # Init NIR   TODO: make a proper way to read the NIR channel
            #                  and put an option to be able to give the index of the NIR channel
            inputs_NIR = inputs[:, -1, ...]  # Extract the NIR channel -> [batch size, H, W] since it's only one channel
            inputs_NIR.unsqueeze_(1)  # add a channel to get the good size -> [:, 1, :, :]
            inputs = inputs[:, :-1, ...]  # take out the NIR channel and take only the RGB for the inputs
            inputs = [inputs, inputs_NIR]
        output_lst = []
        for transformer in transforms:
            # augment inputs
            augmented_input = transformer.augment_image(inputs)
            with torch.cuda.amp.autocast():
                augmented_output = model(augmented_input)
            if isinstance(augmented_output, OrderedDict) and 'out' in augmented_output.keys():
                augmented_output = augmented_output['out']
            logging.debug(f'Shape of augmented output: {augmented_output.shape}')
            # reverse augmentation for outputs
            deaugmented_output = transformer.deaugment_mask(augmented_output)
            if single_class_mode:
                deaugmented_output = deaugmented_output.squeeze(dim=0)
            else:
                deaugmented_output = F.softmax(deaugmented_output, dim=1).squeeze(dim=0)
            output_lst.append(deaugmented_output)
        outputs = torch.stack(output_lst)
        outputs = torch.mul(outputs, WINDOW_SPLINE_2D)
        outputs = outputs.permute(0, 2, 3, 1)
        outputs = outputs.reshape(tf_len, pad, pad, num_classes).cpu().numpy().astype('float16')
        outputs = outputs[:, dist_samples:-dist_samples, dist_samples:-dist_samples, :]
        fp[:, row:row + chunk_size, col:col + chunk_size, :] += outputs
    fp.flush()
    del fp

    fp = np.memmap(tp_mem, dtype='float16', mode='r', shape=(tf_len, h_padded, w_padded, num_classes))
    pred_img = np.zeros((h_padded, w_padded), dtype=np.uint8)
    for row, col in tqdm(itertools.product(range(0, input_image.height, chunk_size),
                                           range(0, input_image.width, chunk_size)),
                         leave=False, total=total_inf_windows, desc="Writing to array"):
        arr1 = (fp[:, row:row + chunk_size, col:col + chunk_size, :]).max(axis=0)
        if single_class_mode:
            arr1 = sigmoid(arr1)
            arr1 = (arr1 > threshold)
            arr1 = np.squeeze(arr1, axis=2).astype(np.uint8)
        else:
            arr1 = np.argmax(arr1, axis=-1).astype(np.uint8)
        pred_img[row:row + chunk_size, col:col + chunk_size] = arr1

    end_seg = time.time() - start_seg
    logging.info('Segmentation operation completed in {:.0f}m {:.0f}s'.format(end_seg // 60, end_seg % 60))

    if debug:
        logging.debug(f'Bin count of final output: {np.unique(pred_img, return_counts=True)}')
    input_image.close()
    return pred_img[:h_padded-pad, :w_padded-pad]


def calc_inference_chunk_size(gpu_devices_dict: dict, max_pix_per_mb_gpu: int = 200, default: int = 512) -> int:
    """
    Calculate maximum chunk_size that could fit on GPU during inference based on thumb rule with hardcoded
    "pixels per MB of GPU RAM" as threshold. Threshold based on inference with a large model (Deeplabv3_resnet101)
    :param gpu_devices_dict: dictionary containing info on GPU devices as returned by lst_device_ids (utils.py)
    :param max_pix_per_mb_gpu: Maximum number of pixels that can fit on each MB of GPU (better to underestimate)
    :return: returns a downgraded evaluation batch size if the original batch size is considered too high
    """
    if not gpu_devices_dict:
        return default
    # get max ram for smallest gpu
    smallest_gpu_ram = min(gpu_info['max_ram'] for _, gpu_info in gpu_devices_dict.items())
    # rule of thumb to determine max chunk size based on approximate max pixels a gpu can handle during inference
    max_chunk_size = sqrt(max_pix_per_mb_gpu * smallest_gpu_ram)
    max_chunk_size_rd = int(max_chunk_size - (max_chunk_size % 256))  # round to the closest multiple of 256
    logging.info(f'Data will be split into chunks of {max_chunk_size_rd}')
    return max_chunk_size_rd


def override_model_params_from_checkpoint(
        params: DictConfig,
        checkpoint_params) -> DictConfig:
    """
    Overrides model-architecture related parameters from provided checkpoint parameters
    @param params: Original parameters as inputted through hydra
    @param checkpoint_params: Checkpoint parameters as saved during checkpoint creation when training
    @return:
    """
    bands = get_key_def('bands', params['dataset'], expected_type=Sequence)
    classes = get_key_def('classes_dict', params['dataset'], expected_type=(dict, DictConfig))
    clip_limit = get_key_def('clahe_clip_limit', params['tiling'], expected_type=int)
    normalization = get_key_def('normalization', params['augmentation'], expected_type=DictConfig)
    scale_data = get_key_def('scale_data', params['augmentation'], expected_type=ListConfig)

    bands_ckpt = get_key_def('bands', checkpoint_params['dataset'], expected_type=Sequence)
    classes_ckpt = get_key_def('classes_dict', checkpoint_params['dataset'], expected_type=(dict, DictConfig))
    model_ckpt = get_key_def('model', checkpoint_params, expected_type=(dict, DictConfig))
    clip_limit_ckpt = get_key_def('clahe_clip_limit', checkpoint_params['tiling'], expected_type=int)
    normalization_ckpt = get_key_def('normalization', checkpoint_params['augmentation'], expected_type=(dict, DictConfig))
    # Workaround for "omegaconf.errors.UnsupportedValueType: Value 'CommentedSeq' is not a supported primitive type"
    if normalization_ckpt is not None and isinstance(list(normalization_ckpt.values())[0], CommentedSeq):
        normalization_ckpt = {k: [float(val) for val in v] for k, v in normalization_ckpt.items()}
    scale_data_ckpt = get_key_def('scale_data', checkpoint_params['augmentation'], expected_type=(List, ListConfig))
    scale_data_ckpt = list(scale_data_ckpt)

    if model_ckpt != params.model or classes_ckpt != classes or bands_ckpt != bands \
            or clip_limit != clip_limit_ckpt:
        logging.info(f"\nParameters from checkpoint will override inputted parameters."
                     f"\n\t\t\t Inputted | Overriden"
                     f"\nModel:\t\t {params.model} | {model_ckpt}"
                     f"\nInput bands:\t\t{bands} | {bands_ckpt}"
                     f"\nOutput classes:\t\t{classes} | {classes_ckpt}"
                     f"\nNormalization means and stds:\t\t{normalization} | {normalization_ckpt}"
                     f"\nScale data range:\t\t{scale_data} | {scale_data_ckpt}"
                     f"\nRaster enhance clip limit:\t\t{clip_limit} | {clip_limit_ckpt}")
        with open_dict(params):
            params['model'] = model_ckpt
            params['dataset']['bands'] = bands_ckpt
            params['dataset']['classes_dict'] = classes_ckpt
            params['augmentation']['normalization'] = normalization_ckpt
            params['augmentation']['scale_data'] = scale_data_ckpt
            params['tiling']['clahe_clip_limit'] = clip_limit_ckpt
    return params


def stac_input_to_temp_csv(input_stac_item: Union[str, Path]) -> Path:
    """Saves a stac item path or url to a temporary csv"""
    _, stac_temp_csv = mkstemp(suffix=".csv")
    with open(stac_temp_csv, "w", newline="") as fh:
        csv.writer(fh).writerow([str(input_stac_item), None, "inference", Path(input_stac_item).stem])
    return Path(stac_temp_csv)


def main(params: Union[DictConfig, dict]) -> None:
    """
    Function to manage details about the inference on segmentation task.
    1. Read the parameters from the config given.
    2. Read and load the state dict from the previous training or the given one.
    3. Make the inference on the data specified in the config.
    -------
    :param params: (dict) Parameters inputted during execution.
    """
    # Main params
    root = get_key_def('root_dir', params['inference'], default="inference", to_path=True)
    root.mkdir(exist_ok=True)
    state_dict = get_key_def('state_dict_path', params['inference'], to_path=True,
                             validate_path_exists=True,
                             wildcard='*pth.tar')
<<<<<<< HEAD
    models_dir = get_key_def('checkpoint_dir', params['inference'], default=root / 'checkpoints', to_path=True)
    models_dir.mkdir(exist_ok=True)
=======
    data_dir = get_key_def('raw_data_dir', params['dataset'], default="data", to_path=True, validate_path_exists=True)
    download_data = get_key_def('download_data', params['inference'], default=False, expected_type=bool)
>>>>>>> 56f36629

    # Override params from checkpoint
    checkpoint = read_checkpoint(state_dict, out_dir=models_dir)
    params = override_model_params_from_checkpoint(
        params=params,
        checkpoint_params=checkpoint['params']
    )

    # Dataset params
    bands_requested = get_key_def('bands', params['dataset'], default=[1, 2, 3], expected_type=Sequence)
    classes_dict = get_key_def('classes_dict', params['dataset'], expected_type=DictConfig)
    num_classes = len(classes_dict)
    num_classes = num_classes + 1 if num_classes > 1 else num_classes  # multiclass account for background
    num_bands = len(bands_requested)

    working_folder = root / Path(state_dict).name.split(".")[0]
    logging.info("\nThe state dict path directory used '{}'".format(working_folder))
    Path.mkdir(working_folder, exist_ok=True)
    logging.info(f'\nInferences will be saved to: {working_folder}\n\n')
    # Default input directory based on default output directory
    raw_data_csv = get_key_def('raw_data_csv', params['inference'], expected_type=str, to_path=True,
                               validate_path_exists=True)
    input_stac_item = get_key_def('input_stac_item', params['inference'], expected_type=str, to_path=True,
                                  validate_path_exists=True)

    # LOGGING PARAMETERS
    exper_name = get_key_def('project_name', params['general'], default='gdl-training')
    run_name = get_key_def(['tracker', 'run_name'], params, default='gdl')
    tracker_uri = get_key_def(['tracker', 'uri'], params, default=None, expected_type=str, to_path=True)
    set_tracker(mode='inference', type='mlflow', task='segmentation', experiment_name=exper_name, run_name=run_name,
                tracker_uri=tracker_uri, params=params, keys2log=['general', 'dataset', 'model', 'inference'])

    # OPTIONAL PARAMETERS
    num_devices = get_key_def('gpu', params['inference'], default=0, expected_type=(int, bool))
    if num_devices > 1:
        logging.warning(f"Inference is not yet implemented for multi-gpu use. Will request only 1 GPU.")
        num_devices = 1
    max_used_ram = get_key_def('max_used_ram', params['inference'], default=25, expected_type=int)
    if not (0 <= max_used_ram <= 100):
        raise ValueError(f'\nMax used ram parameter should be a percentage. Got {max_used_ram}.')
    max_used_perc = get_key_def('max_used_perc', params['inference'], default=25, expected_type=int)
    scale = get_key_def('scale_data', params['augmentation'], default=[0, 1], expected_type=ListConfig)
    raster_to_vec = get_key_def('ras2vec', params['inference'], default=False)
    debug = get_key_def('debug', params, default=False, expected_type=bool)
    if debug:
        logging.warning(f'\nDebug mode activated. Some debug features may mobilize extra disk space and '
                        f'cause delays in execution.')

    # list of GPU devices that are available and unused. If no GPUs, returns empty dict
    gpu_devices_dict = get_device_ids(num_devices, max_used_ram_perc=max_used_ram, max_used_perc=max_used_perc)
    max_pix_per_mb_gpu = get_key_def('max_pix_per_mb_gpu', params['inference'], default=25, expected_type=int)
    auto_chunk_size = calc_inference_chunk_size(gpu_devices_dict=gpu_devices_dict,
                                                max_pix_per_mb_gpu=max_pix_per_mb_gpu, default=512)
    chunk_size = get_key_def('chunk_size', params['inference'], default=auto_chunk_size, expected_type=int)
    device = set_device(gpu_devices_dict=gpu_devices_dict)

    clahe_clip_limit = get_key_def('clahe_clip_limit', params['tiling'], expected_type=Number, default=0)

    if raw_data_csv and input_stac_item:
        raise ValueError(f"Input imagery should be either a csv of stac item. Got inputs from both \"raw_data_csv\" "
                         f"and \"input stac item\"")
    if input_stac_item:
        raw_data_csv = stac_input_to_temp_csv(input_stac_item)
        if not all([SingleBandItemEO.is_valid_cname(band) for band in bands_requested]):
            logging.warning(f"Requested bands are not valid stac item common names. Got: {bands_requested}")
            bands_requested = [SingleBandItemEO.band_to_cname(band) for band in bands_requested]
            logging.warning(f"Will request: {bands_requested}")

    model = define_model(
        net_params=params.model,
        in_channels=num_bands,
        out_classes=num_classes,
        main_device=device,
        devices=[list(gpu_devices_dict.keys())],
    )
    model.load_state_dict(state_dict=checkpoint['model_state_dict'])

    # GET LIST OF INPUT IMAGES FOR INFERENCE
    list_aois = aois_from_csv(
        csv_path=raw_data_csv,
        bands_requested=bands_requested,
        download_data=download_data,
        data_dir=data_dir,
        equalize_clahe_clip_limit=clahe_clip_limit,
    )

    # LOOP THROUGH LIST OF INPUT IMAGES
    for aoi in tqdm(list_aois, desc='Inferring from images', position=0, leave=True):
        Path.mkdir(working_folder / aoi.raster_name.parent.name, parents=True, exist_ok=True)
        inference_image = working_folder / f"{aoi.raster_name.stem}_inference.tif"
        temp_file = working_folder / f"{aoi.raster_name.stem}.dat"
        logging.info(f'\nReading image: {aoi.raster_name.stem}')
        inf_meta = aoi.raster.meta

        pred = segmentation(param=params,
                            input_image=aoi.raster,
                            num_classes=num_classes,
                            model=model,
                            chunk_size=chunk_size,
                            device=device,
                            scale=scale,
                            tp_mem=temp_file,
                            debug=debug)

        pred = pred[np.newaxis, :, :].astype(np.uint8)
        inf_meta.update({"driver": "GTiff",
                         "height": pred.shape[1],
                         "width": pred.shape[2],
                         "count": pred.shape[0],
                         "dtype": 'uint8',
                         "compress": 'lzw'})
        logging.info(f'\nSuccessfully inferred on {aoi.raster_name}\nWriting to file: {inference_image}')
        with rasterio.open(inference_image, 'w+', **inf_meta) as dest:
            dest.write(pred)
            # NOTE: the tags option will be join to the `create_new_raster_from_base` function for later version
            # add tag to transmit more informations, the checkpoint path in that case
            dest.update_tags(checkpoint=state_dict)  
        del pred
        try:
            temp_file.unlink()
        except OSError as e:
            logging.warning(f'File Error: {temp_file, e.strerror}')
        if raster_to_vec:
            start_vec = time.time()
            inference_vec = working_folder.joinpath(aoi.raster_name.parent.name,
                                                    f"{aoi.raster_name.split('.')[0]}_inference.gpkg")
            ras2vec(inference_image, inference_vec)
            end_vec = time.time() - start_vec
            logging.info('Vectorization completed in {:.0f}m {:.0f}s'.format(end_vec // 60, end_vec % 60))<|MERGE_RESOLUTION|>--- conflicted
+++ resolved
@@ -335,13 +335,10 @@
     state_dict = get_key_def('state_dict_path', params['inference'], to_path=True,
                              validate_path_exists=True,
                              wildcard='*pth.tar')
-<<<<<<< HEAD
     models_dir = get_key_def('checkpoint_dir', params['inference'], default=root / 'checkpoints', to_path=True)
     models_dir.mkdir(exist_ok=True)
-=======
     data_dir = get_key_def('raw_data_dir', params['dataset'], default="data", to_path=True, validate_path_exists=True)
     download_data = get_key_def('download_data', params['inference'], default=False, expected_type=bool)
->>>>>>> 56f36629
 
     # Override params from checkpoint
     checkpoint = read_checkpoint(state_dict, out_dir=models_dir)
@@ -416,8 +413,8 @@
         out_classes=num_classes,
         main_device=device,
         devices=[list(gpu_devices_dict.keys())],
+        checkpoint_dict=checkpoint,
     )
-    model.load_state_dict(state_dict=checkpoint['model_state_dict'])
 
     # GET LIST OF INPUT IMAGES FOR INFERENCE
     list_aois = aois_from_csv(
@@ -458,7 +455,7 @@
             dest.write(pred)
             # NOTE: the tags option will be join to the `create_new_raster_from_base` function for later version
             # add tag to transmit more informations, the checkpoint path in that case
-            dest.update_tags(checkpoint=state_dict)  
+            dest.update_tags(checkpoint=state_dict)
         del pred
         try:
             temp_file.unlink()
