--- conflicted
+++ resolved
@@ -463,13 +463,6 @@
         validate_raster(info['tif'], num_bands, None)
     logging.info('\nSuccessfully validated imagery')
 
-    gdf_ = []
-    gpkg_name_ = []
-
-<<<<<<< HEAD
-    elif task == 'segmentation':
-        # TODO: Add verifications?
-=======
     # TODO: Add verifications?
     if bucket:
         bucket.download_file(loaded_checkpoint, "saved_model.pth.tar")  # TODO: is this still valid?
@@ -493,126 +486,31 @@
     # LOOP THROUGH LIST OF INPUT IMAGES
     for info in tqdm(list_img, desc='Inferring from images', position=0, leave=True):
         img_name = Path(info['tif']).name
-        local_gpkg = Path(info['gpkg']) if 'gpkg' in info.keys() and info['gpkg'] else None
-        gpkg_name = local_gpkg.stem if local_gpkg else None
->>>>>>> 6b037e12
         if bucket:
             local_img = f"Images/{img_name}"
             bucket.download_file(info['tif'], local_img)
             inference_image = f"Classified_Images/{img_name.split('.')[0]}_inference.tif"
         else:
-<<<<<<< HEAD
-            model, _ = load_from_checkpoint(loaded_checkpoint, model)
-
-        # Save tracking TODO put option not just mlflow
-        if 'tracker_uri' in locals() and 'run_name' in locals():
-            mode = get_key_def('mode', params, expected_type=str)
-            task = get_key_def('task_name', params['task'], expected_type=str)
-            run_name = '{}_{}_{}'.format(run_name, mode, task)
-            # tracking path + parameters logging
-            set_tracking_uri(tracker_uri)
-            set_experiment(experiment_name)
-            start_run(run_name=run_name)
-            log_params(dict_path(params, 'inference'))
-            log_params(dict_path(params, 'dataset'))
-            log_params(dict_path(params, 'model'))
-
-        # LOOP THROUGH LIST OF INPUT IMAGES
-        for info in tqdm(list_img, desc='Inferring from images', position=0, leave=True):
-            img_name = Path(info['tif']).name
-            if bucket:
-                local_img = f"Images/{img_name}"
-                bucket.download_file(info['tif'], local_img)
-                inference_image = f"Classified_Images/{img_name.split('.')[0]}_inference.tif"
-            else:
-                local_img = Path(info['tif'])
-                Path.mkdir(working_folder.joinpath(local_img.parent.name), parents=True, exist_ok=True)
-                inference_image = working_folder.joinpath(local_img.parent.name,
-                                                          f"{img_name.split('.')[0]}_inference.tif")
-            temp_file = working_folder.joinpath(local_img.parent.name, f"{img_name.split('.')[0]}.dat")
-=======
             local_img = Path(info['tif'])
             Path.mkdir(working_folder.joinpath(local_img.parent.name), parents=True, exist_ok=True)
             inference_image = working_folder.joinpath(local_img.parent.name,
                                                       f"{img_name.split('.')[0]}_inference.tif")
         temp_file = working_folder.joinpath(local_img.parent.name, f"{img_name.split('.')[0]}.dat")
         raster = rasterio.open(local_img, 'r')
-        logging.info(f'\nReading original image: {raster.name}')
+        logging.info(f'\nReading clipped image: {raster.name}')
         inf_meta = raster.meta
-        label = None
-        if local_gpkg:
-            logging.info(f'\nBurning label as raster: {local_gpkg}')
-            local_img = clip_raster_with_gpkg(raster, local_gpkg)
-            raster.close()
->>>>>>> 6b037e12
-            raster = rasterio.open(local_img, 'r')
-            logging.info(f'\nReading clipped image: {raster.name}')
-            inf_meta = raster.meta
-<<<<<<< HEAD
-
-            pred = segmentation(param=params,
-                                     input_image=raster,
-                                     num_classes=num_classes,
-                                     model=model,
-                                     chunk_size=chunk_size,
-                                     device=device,
-                                     scale=scale,
-                                     BGR_to_RGB=BGR_to_RGB,
-                                     tp_mem=temp_file,
-                                     debug=debug)
-
-            pred = pred[np.newaxis, :, :].astype(np.uint8)
-            inf_meta.update({"driver": "GTiff",
-                             "height": pred.shape[1],
-                             "width": pred.shape[2],
-                             "count": pred.shape[0],
-                             "dtype": 'uint8',
-                             "compress": 'lzw'})
-            logging.info(f'\nSuccessfully inferred on {img_name}\nWriting to file: {inference_image}')
-            with rasterio.open(inference_image, 'w+', **inf_meta) as dest:
-                dest.write(pred)
-            del pred
-            try:
-                temp_file.unlink()
-            except OSError as e:
-                logging.warning(f'File Error: {temp_file, e.strerror}')
-            if raster_to_vec:
-                start_vec = time.time()
-                inference_vec = working_folder.joinpath(local_img.parent.name,
-                                                        f"{img_name.split('.')[0]}_inference.gpkg")
-                ras2vec(inference_image, inference_vec)
-                end_vec = time.time() - start_vec
-                logging.info('Vectorization completed in {:.0f}m {:.0f}s'.format(end_vec // 60, end_vec % 60))
-=======
-            label = vector_to_raster(vector_file=local_gpkg,
-                                     input_image=raster,
-                                     out_shape=(inf_meta['height'], inf_meta['width']),
-                                     attribute_name=attribute_field,
-                                     fill=0,  # background value in rasterized vector.
-                                     attribute_values=attr_vals)
-            if debug:
-                logging.debug(f'\nUnique values in loaded label as raster: {np.unique(label)}\n'
-                              f'Shape of label as raster: {label.shape}')
-
-        pred, gdf = segmentation(param=params,
-                                 input_image=raster,
-                                 label_arr=label,
-                                 num_classes=num_classes,
-                                 gpkg_name=gpkg_name,
-                                 model=model,
-                                 chunk_size=chunk_size,
-                                 device=device,
-                                 scale=scale,
-                                 BGR_to_RGB=BGR_to_RGB,
-                                 tp_mem=temp_file,
-                                 debug=debug)
-        if gdf is not None:
-            gdf_.append(gdf)
-            gpkg_name_.append(gpkg_name)
-        if local_gpkg and 'tracker_uri' in locals():
-            pixelMetrics = ComputePixelMetrics(label, pred, num_classes)
-            log_metrics(pixelMetrics.update(pixelMetrics.iou))
-            log_metrics(pixelMetrics.update(pixelMetrics.dice))
+
+        pred = segmentation(param=params,
+                            input_image=raster,
+                            num_classes=num_classes,
+                            model=model,
+                            chunk_size=chunk_size,
+                            device=device,
+                            scale=scale,
+                            BGR_to_RGB=BGR_to_RGB,
+                            tp_mem=temp_file,
+                            debug=debug)
+
         pred = pred[np.newaxis, :, :].astype(np.uint8)
         inf_meta.update({"driver": "GTiff",
                          "height": pred.shape[1],
@@ -635,15 +533,3 @@
             ras2vec(inference_image, inference_vec)
             end_vec = time.time() - start_vec
             logging.info('Vectorization completed in {:.0f}m {:.0f}s'.format(end_vec // 60, end_vec % 60))
-
-    if len(gdf_) >= 1:
-        if not len(gdf_) == len(gpkg_name_):
-            raise logging.critical(ValueError('\nbenchmarking unable to complete'))
-        all_gdf = pd.concat(gdf_)  # Concatenate all geo data frame into one geo data frame
-        all_gdf.reset_index(drop=True, inplace=True)
-        gdf_x = gpd.GeoDataFrame(all_gdf)
-        bench_gpkg = working_folder / "benchmark.gpkg"
-        gdf_x.to_file(bench_gpkg, driver="GPKG", index=False)
-        logging.info(f'\nSuccessfully wrote benchmark geopackage to: {bench_gpkg}')
-    
->>>>>>> 6b037e12
