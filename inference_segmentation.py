--- conflicted
+++ resolved
@@ -435,14 +435,9 @@
     # LOOP THROUGH LIST OF INPUT IMAGES
     for aoi in tqdm(list_aois, desc='Inferring from images', position=0, leave=True):
         Path.mkdir(working_folder / aoi.raster_name.parent.name, parents=True, exist_ok=True)
-<<<<<<< HEAD
-        inference_image = working_folder / f"{aoi.raster_name.stem}_inference.tif"
-        temp_file = working_folder / f"{aoi.raster_name.stem}.dat"
-=======
         inference_image = working_folder / aoi.raster_name.parent.name / f"{aoi.raster_name.stem}_inference.tif"
         inference_heatmap = working_folder / aoi.raster_name.parent.name / f"{aoi.raster_name.stem}_heatmap.tif"
         temp_file = working_folder / aoi.raster_name.parent.name / f"{aoi.raster_name.stem}.dat"
->>>>>>> 7d9969ac
         logging.info(f'\nReading image: {aoi.raster_name.stem}')
         inf_meta = aoi.raster.meta
 
@@ -464,14 +459,6 @@
                          "dtype": 'uint8',
                          "compress": 'lzw'})
         logging.info(f'\nSuccessfully inferred on {aoi.raster_name}\nWriting to file: {inference_image}')
-<<<<<<< HEAD
-        with rasterio.open(inference_image, 'w+', **inf_meta) as dest:
-            dest.write(pred)
-            # NOTE: the tags option will be join to the `create_new_raster_from_base` function for later version
-            # add tag to transmit more informations, the checkpoint path in that case
-            dest.update_tags(checkpoint=state_dict)
-        del pred
-=======
 
         pred_img = class_from_heatmap(heatmap_arr=pred_heatmap, heatmap_threshold=heatmap_threshold)
 
@@ -495,7 +482,6 @@
             )
         del pred_heatmap
 
->>>>>>> 7d9969ac
         try:
             temp_file.unlink()
         except OSError as e:
