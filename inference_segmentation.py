import itertools
from math import sqrt
from typing import List, Sequence

import torch
import torch.nn.functional as F
# import torch should be first. Unclear issue, mentionned here: https://github.com/pytorch/pytorch/issues/2083
import numpy as np
import os
import csv
import time
import heapq
import fiona  # keep this import. it sets GDAL_DATA to right value
import rasterio
from PIL import Image
import torchvision
import ttach as tta
from collections import OrderedDict, defaultdict
import pandas as pd
import geopandas as gpd
from fiona.crs import to_string
from omegaconf.errors import ConfigKeyError
from tqdm import tqdm
from rasterio import features
from shapely.geometry import Polygon
from rasterio.windows import Window
from rasterio.plot import reshape_as_image
from pathlib import Path
from omegaconf.listconfig import ListConfig

from utils.logger import dict_path
from utils.metrics import ComputePixelMetrics
from models.model_choice import net
from utils import augmentation
from utils.geoutils import vector_to_raster, clip_raster_with_gpkg
from utils.utils import load_from_checkpoint, get_device_ids, get_key_def, \
    list_input_images, add_metadata_from_raster_to_sample, _window_2D, read_modalities, find_first_file
from utils.verifications import add_background_to_num_class, validate_num_classes, assert_crs_match

try:
    import boto3
except ModuleNotFoundError:
    pass
# Set the logging file
from utils import utils
logging = utils.get_logger(__name__)


def _pad_diff(arr, w, h, arr_shape):
    """ Pads img_arr width or height < samples_size with zeros """
    w_diff = arr_shape - w
    h_diff = arr_shape - h

    if len(arr.shape) > 2:
        padded_arr = np.pad(arr, ((0, w_diff), (0, h_diff), (0, 0)), mode="constant", constant_values=np.nan)
    else:
        padded_arr = np.pad(arr, ((0, w_diff), (0, h_diff)), mode="constant", constant_values=np.nan)

    return padded_arr


def _pad(arr, chunk_size):
    """ Pads img_arr """
    aug = int(round(chunk_size * (1 - 1.0 / 2.0)))
    if len(arr.shape) > 2:
        padded_arr = np.pad(arr, ((aug, aug), (aug, aug), (0, 0)), mode="reflect")
    else:
        padded_arr = np.pad(arr, ((aug, aug), (aug, aug)), mode="reflect")

    return padded_arr


def ras2vec(raster_file, output_path):
    # Create a generic polygon schema for the output vector file
    i = 0
    feat_schema = {'geometry': 'Polygon',
                   'properties': OrderedDict([('value', 'int')])
                   }
    class_value_domain = set()
    out_features = []

    print("   - Processing raster file: {}".format(raster_file))
    with rasterio.open(raster_file, 'r') as src:
        raster = src.read(1)
    mask = raster != 0
    # Vectorize the polygons
    polygons = features.shapes(raster, mask, transform=src.transform)

    # Create shapely polygon featyres
    for polygon in polygons:
        feature = {'geometry': {
            'type': 'Polygon',
            'coordinates': None},
            'properties': OrderedDict([('value', 0)])}

        feature['geometry']['coordinates'] = polygon[0]['coordinates']
        value = int(polygon[1])  # Pixel value of the class (layer)
        class_value_domain.add(value)
        feature['properties']['value'] = value
        i += 1
        out_features.append(feature)

    print("   - Writing output vector file: {}".format(output_path))
    num_layers = list(class_value_domain)  # Number of unique pixel value
    for num_layer in num_layers:
        polygons = [feature for feature in out_features if feature['properties']['value'] == num_layer]
        layer_name = 'vector_' + str(num_layer).rjust(3, '0')
        print("   - Writing layer: {}".format(layer_name))

        with fiona.open(output_path, 'w',
                        crs=to_string(src.crs),
                        layer=layer_name,
                        schema=feat_schema,
                        driver='GPKG') as dest:
            for polygon in polygons:
                dest.write(polygon)
    print("")
    print("Number of features written: {}".format(i))


def gen_img_samples(src, chunk_size, step, *band_order):
    """

    Args:
        src: input image (rasterio object)
        chunk_size: image tile size
        step: stride used during inference (in pixels)
        *band_order: ignore

    Returns: generator object

    """
    for row in range(0, src.height, step):
        for column in range(0, src.width, step):
            window = Window.from_slices(slice(row, row + chunk_size),
                                        slice(column, column + chunk_size))
            if band_order:
                window_array = reshape_as_image(src.read(band_order[0], window=window))
            else:
                window_array = reshape_as_image(src.read(window=window))
            if window_array.shape[0] < chunk_size or window_array.shape[1] < chunk_size:
                window_array = _pad_diff(window_array, window_array.shape[0], window_array.shape[1], chunk_size)
            window_array = _pad(window_array, chunk_size)

            yield window_array, row, column


@torch.no_grad()
def segmentation(param,
                 input_image,
                 label_arr,
                 num_classes: int,
                 gpkg_name,
                 model,
                 chunk_size: int,
                 device,
                 scale: List,
                 BGR_to_RGB: bool,
                 tp_mem,
                 debug=False,
                 ):
    """

    Args:
        param: parameter dict
        input_image: opened image (rasterio object)
        label_arr: numpy array of label if available
        num_classes: number of classes
        gpkg_name: geo-package name if available
        model: model weights
        chunk_size: image tile size
        device: cuda/cpu device
        scale: scale range
        BGR_to_RGB: True/False
        tp_mem: memory temp file for saving numpy array to disk
        debug: True/False

    Returns:

    """
    xmin, ymin, xmax, ymax = (input_image.bounds.left,
                              input_image.bounds.bottom,
                              input_image.bounds.right,
                              input_image.bounds.top)
    xres, yres = (abs(input_image.transform.a), abs(input_image.transform.e))
    mx = chunk_size * xres
    my = chunk_size * yres
    padded = chunk_size * 2
    h = input_image.height
    w = input_image.width
    h_ = h + padded
    w_ = w + padded
    dist_samples = int(round(chunk_size * (1 - 1.0 / 2.0)))

    # switch to evaluate mode
    model.eval()

    # initialize test time augmentation
    transforms = tta.Compose([tta.HorizontalFlip(), ])
    # construct window for smoothing
    WINDOW_SPLINE_2D = _window_2D(window_size=padded, power=2.0)
    WINDOW_SPLINE_2D = torch.as_tensor(np.moveaxis(WINDOW_SPLINE_2D, 2, 0), ).type(torch.float)
    WINDOW_SPLINE_2D = WINDOW_SPLINE_2D.to(device)

    fp = np.memmap(tp_mem, dtype='float16', mode='w+', shape=(h_, w_, num_classes))
    sample = {'sat_img': None, 'map_img': None, 'metadata': None}
    cnt = 0
    subdiv = 2
    step = int(chunk_size / subdiv)
    total_inf_windows = int(np.ceil(input_image.height / step) * np.ceil(input_image.width / step))
    img_gen = gen_img_samples(src=input_image,
                              chunk_size=chunk_size,
                              step=step)
    single_class_mode = True
    threshold = 0.5
    if num_classes > 1:
        single_class_mode = False
    start_seg = time.time()
    print_log = True
    for img in tqdm(img_gen, position=1, leave=False,
                    desc=f'Inferring on window slices of size {chunk_size}',
                    total=total_inf_windows):
        row = img[1]
        col = img[2]
        sub_image = img[0]
        image_metadata = add_metadata_from_raster_to_sample(sat_img_arr=sub_image,
                                                            raster_handle=input_image,
                                                            raster_info={})

        sample['metadata'] = image_metadata
        totensor_transform = augmentation.compose_transforms(param,
                                                             dataset="tst",
                                                             input_space=BGR_to_RGB,
                                                             scale=scale,
                                                             aug_type='totensor',
                                                             print_log=print_log)
        sample['sat_img'] = sub_image
        sample = totensor_transform(sample)
        inputs = sample['sat_img'].unsqueeze_(0)
        inputs = inputs.to(device)
        if inputs.shape[1] == 4 and any("module.modelNIR" in s for s in model.state_dict().keys()):
            ############################
            # Test Implementation of the NIR
            ############################
            # Init NIR   TODO: make a proper way to read the NIR channel
            #                  and put an option to be able to give the idex of the NIR channel
            # Extract the NIR channel -> [batch size, H, W] since it's only one channel
            inputs_NIR = inputs[:, -1, ...]
            # add a channel to get the good size -> [:, 1, :, :]
            inputs_NIR.unsqueeze_(1)
            # take out the NIR channel and take only the RGB for the inputs
            inputs = inputs[:, :-1, ...]
            # Suggestion of implementation
            # inputs_NIR = data['NIR'].to(device)
            inputs = [inputs, inputs_NIR]
            # outputs = model(inputs, inputs_NIR)
            ############################
            # End of the test implementation module
            ############################
        output_lst = []
        for transformer in transforms:
            # augment inputs
            augmented_input = transformer.augment_image(inputs)
            augmented_output = model(augmented_input)
            if isinstance(augmented_output, OrderedDict) and 'out' in augmented_output.keys():
                augmented_output = augmented_output['out']
            logging.debug(f'Shape of augmented output: {augmented_output.shape}')
            # reverse augmentation for outputs
            deaugmented_output = transformer.deaugment_mask(augmented_output)
            if single_class_mode:
                deaugmented_output = deaugmented_output.squeeze(dim=0)
            else:
                deaugmented_output = F.softmax(deaugmented_output, dim=1).squeeze(dim=0)
            output_lst.append(deaugmented_output)
        outputs = torch.stack(output_lst)
        outputs = torch.mul(outputs, WINDOW_SPLINE_2D)
        outputs, _ = torch.max(outputs, dim=0)
        if single_class_mode:
            outputs = torch.sigmoid(outputs)
        outputs = outputs.permute(1, 2, 0)
        outputs = outputs.reshape(padded, padded, num_classes).cpu().numpy().astype('float16')
        outputs = outputs[dist_samples:-dist_samples, dist_samples:-dist_samples, :]
        fp[row:row + chunk_size, col:col + chunk_size, :] = \
            fp[row:row + chunk_size, col:col + chunk_size, :] + outputs
        cnt += 1
    fp.flush()
    del fp

    fp = np.memmap(tp_mem, dtype='float16', mode='r', shape=(h_, w_, num_classes))
    pred_img = np.zeros((h_, w_), dtype=np.uint8)
    for row, col in tqdm(itertools.product(range(0, input_image.height, step), range(0, input_image.width, step)),
                         leave=False,
                         total=total_inf_windows,
                         desc="Writing to array"):
        arr1 = fp[row:row + chunk_size, col:col + chunk_size, :] / (2 ** 2)
        if single_class_mode:
            arr1 = (arr1 > threshold)
            arr1 = np.squeeze(arr1, axis=2).astype(np.uint8)
        else:
            arr1 = arr1.argmax(axis=-1).astype('uint8')
        pred_img[row:row + chunk_size, col:col + chunk_size] = arr1
    pred_img = pred_img[:h, :w]
    end_seg = time.time() - start_seg
    logging.info('Segmentation operation completed in {:.0f}m {:.0f}s'.format(end_seg // 60, end_seg % 60))

    if debug:
        logging.debug(f'Bin count of final output: {np.unique(pred_img, return_counts=True)}')
    gdf = None
    if label_arr is not None:
        start_seg_ = time.time()
        feature = defaultdict(list)
        cnt = 0
        for row in tqdm(range(0, h, chunk_size), position=2, leave=False):
            for col in tqdm(range(0, w, chunk_size), position=3, leave=False):
                label = label_arr[row:row + chunk_size, col:col + chunk_size]
                pred = pred_img[row:row + chunk_size, col:col + chunk_size]
                pixelMetrics = ComputePixelMetrics(label.flatten(), pred.flatten(), num_classes)
                eval = pixelMetrics.update(pixelMetrics.iou)
                feature['id_image'].append(gpkg_name)
                for c_num in range(num_classes):
                    feature['L_count_' + str(c_num)].append(int(np.count_nonzero(label == c_num)))
                    feature['P_count_' + str(c_num)].append(int(np.count_nonzero(pred == c_num)))
                    feature['IoU_' + str(c_num)].append(eval['iou_' + str(c_num)])
                feature['mIoU'].append(eval['macro_avg_iou'])
                x_1, y_1 = (xmin + (col * xres)), (ymax - (row * yres))
                x_2, y_2 = (xmin + ((col * xres) + mx)), y_1
                x_3, y_3 = x_2, (ymax - ((row * yres) + my))
                x_4, y_4 = x_1, y_3
                geom = Polygon([(x_1, y_1), (x_2, y_2), (x_3, y_3), (x_4, y_4)])
                feature['geometry'].append(geom)
                feature['length'].append(geom.length)
                feature['pointx'].append(geom.centroid.x)
                feature['pointy'].append(geom.centroid.y)
                feature['area'].append(geom.area)
                cnt += 1
        gdf = gpd.GeoDataFrame(feature, crs=input_image.crs)
        end_seg_ = time.time() - start_seg_
        logging.info('Benchmark operation completed in {:.0f}m {:.0f}s'.format(end_seg_ // 60, end_seg_ % 60))
    input_image.close()
    return pred_img, gdf


def calc_inference_chunk_size(gpu_devices_dict: dict, max_pix_per_mb_gpu: int = 200):
    """
    Calculate maximum chunk_size that could fit on GPU during inference based on thumb rule with hardcoded
    "pixels per MB of GPU RAM" as threshold. Threshold based on inference with a large model (Deeplabv3_resnet101)
    :param gpu_devices_dict: dictionary containing info on GPU devices as returned by lst_device_ids (utils.py)
    :param max_pix_per_mb_gpu: Maximum number of pixels that can fit on each MB of GPU (better to underestimate)
    :return: returns a downgraded evaluation batch size if the original batch size is considered too high
    """
    # get max ram for smallest gpu
    smallest_gpu_ram = min(gpu_info['max_ram'] for _, gpu_info in gpu_devices_dict.items())
    # rule of thumb to determine max chunk size based on approximate max pixels a gpu can handle during inference
    max_chunk_size = sqrt(max_pix_per_mb_gpu * smallest_gpu_ram)
    max_chunk_size_rd = int(max_chunk_size - (max_chunk_size % 256))
    logging.info(f'Images will be split into chunks of {max_chunk_size_rd}')
    return max_chunk_size_rd


def main(params: dict) -> None:
    """
    Function to manage details about the inference on segmentation task.
    1. Read the parameters from the config given.
    2. Read and load the state dict from the previous training or the given one.
    3. Make the inference on the data specifies in the config.
    -------
    :param params: (dict) Parameters found in the yaml config file.
    """
    # since = time.time()

    # PARAMETERS
    mode = get_key_def('mode', params, expected_type=str)
    task = get_key_def('task', params['general'], expected_type=str)
    model_name = get_key_def('model_name', params['model'], expected_type=str).lower()
    num_classes = len(get_key_def('classes_dict', params['dataset']).keys())
    modalities = read_modalities(get_key_def('modalities', params['dataset'], expected_type=str))
    BGR_to_RGB = get_key_def('BGR_to_RGB', params['dataset'], expected_type=bool)
    num_bands = len(modalities)
    debug = get_key_def('debug', params, default=False, expected_type=bool)
    # SETTING OUTPUT DIRECTORY
    try:
        state_dict = Path(params['inference']['state_dict_path']).resolve(strict=True)
    except FileNotFoundError:
        logging.info(
            f"\nThe state dict path directory '{params['inference']['state_dict_path']}' don't seem to be find," +
            f"we will try to locate a state dict path in the '{params['general']['save_weights_dir']}' " +
            f"specify during the training phase"
        )
        try:
            state_dict = Path(params['general']['save_weights_dir']).resolve(strict=True)
        except FileNotFoundError:
            raise logging.critical(
                f"\nThe state dict path directory '{params['general']['save_weights_dir']}'" +
                f" don't seem to be find either, please specify the path to a state dict"
            )
    # TODO add more detail in the parent folder
    working_folder = state_dict.parent.joinpath(f'inference_{num_bands}bands')
    logging.info("\nThe state dict path directory used '{}'".format(working_folder))
    Path.mkdir(working_folder, parents=True, exist_ok=True)

    # LOGGING PARAMETERS TODO put option not just mlflow
    experiment_name = get_key_def('project_name', params['general'], default='gdl-training')
    try:
        tracker_uri = get_key_def('uri', params['tracker'], default=None, expected_type=str)
        Path(tracker_uri).mkdir(exist_ok=True)
        run_name = get_key_def('run_name', params['tracker'], default='gdl')  # TODO change for something meaningful
        run_name = '{}_{}_{}'.format(run_name, mode, task)
        logging.info(f'\nInference and log files will be saved to: {working_folder}')
        # TODO change to fit whatever inport
        from mlflow import log_params, set_tracking_uri, set_experiment, start_run, log_artifact, log_metrics
        # tracking path + parameters logging
        set_tracking_uri(tracker_uri)
        set_experiment(experiment_name)
        start_run(run_name=run_name)
        log_params(dict_path(params, 'general'))
        log_params(dict_path(params, 'dataset'))
        log_params(dict_path(params, 'data'))
        log_params(dict_path(params, 'model'))
        log_params(dict_path(params, 'inference'))
    # meaning no logging tracker as been assigned or it doesnt exist in config/logging
    except ConfigKeyError:
        logging.info(
            "\nNo logging tracker as been assigned or the yaml config doesnt exist in 'config/tracker'."
            "\nNo tracker file will be save in that case."
        )

    # MANDATORY PARAMETERS
    img_dir_or_csv = get_key_def(
        'img_dir_or_csv_file', params['inference'], default=params['general']['raw_data_csv'], expected_type=str
    )
    if not (Path(img_dir_or_csv).is_dir() or Path(img_dir_or_csv).suffix == '.csv'):
        raise logging.critical(
            FileNotFoundError(
                f'\nCouldn\'t locate .csv file or directory "{img_dir_or_csv}" containing imagery for inference'
            )
        )
    # load the checkpoint
    try:
        # Sort by modification time (mtime) descending
        sorted_by_mtime_descending = sorted(
            [os.path.join(state_dict, x) for x in os.listdir(state_dict)], key=lambda t: -os.stat(t).st_mtime
        )
        last_checkpoint_save = find_first_file('checkpoint.pth.tar', sorted_by_mtime_descending)
        if last_checkpoint_save is None:
            raise FileNotFoundError
        # change the state_dict
        state_dict = last_checkpoint_save
    except FileNotFoundError as e:
        logging.error(f"\nNo file name 'checkpoint.pth.tar' as been found at '{state_dict}'")
        raise e

    # OPTIONAL PARAMETERS
    dontcare_val = get_key_def("ignore_index", params["training"], default=-1, expected_type=int)
    num_devices = get_key_def('num_gpus', params['training'], default=0, expected_type=int)
    default_max_used_ram = 25
    max_used_ram = get_key_def('max_used_ram', params['training'], default=default_max_used_ram, expected_type=int)
    max_used_perc = get_key_def('max_used_perc', params['training'], default=25, expected_type=int)
    scale = get_key_def('scale_data', params['augmentation'], default=[0, 1], expected_type=ListConfig)
    raster_to_vec = get_key_def('ras2vec', params['inference'], False) # FIXME not implemented with hydra

    # benchmark (ie when gkpgs are inputted along with imagery)
    dontcare = get_key_def("ignore_index", params["training"], -1)
    attribute_field = get_key_def('attribute_field', params['dataset'], None, expected_type=str)
    attr_vals = get_key_def('attribute_values', params['dataset'], None, expected_type=Sequence)

    if debug:
        logging.warning(f'\nDebug mode activated. Some debug features may mobilize extra disk space and '
                        f'cause delays in execution.')

    # Assert that all values are integers (ex.: to benchmark single-class model with multi-class labels)
    if attr_vals:
        for item in attr_vals:
            if not isinstance(item, int):
                raise ValueError(f'\nValue "{item}" in attribute_values is {type(item)}, expected int.')

    logging.info(f'\nInferences will be saved to: {working_folder}\n\n')
    if not (0 <= max_used_ram <= 100):
        logging.warning(f'\nMax used ram parameter should be a percentage. Got {max_used_ram}. '
                        f'Will set default value of {default_max_used_ram} %')
        max_used_ram = default_max_used_ram

    # AWS
    bucket = None
    bucket_file_cache = []
    bucket_name = get_key_def('bucket_name', params['AWS'])

    # list of GPU devices that are available and unused. If no GPUs, returns empty dict
    gpu_devices_dict = get_device_ids(num_devices,
                                      max_used_ram_perc=max_used_ram,
                                      max_used_perc=max_used_perc)
    if gpu_devices_dict:
        chunk_size = calc_inference_chunk_size(gpu_devices_dict=gpu_devices_dict, max_pix_per_mb_gpu=50)
        logging.info(f"\nNumber of cuda devices requested: {num_devices}. "
                     f"\nCuda devices available: {gpu_devices_dict}. "
                     f"\nUsing {list(gpu_devices_dict.keys())[0]}\n\n")
        device = torch.device(f'cuda:{list(range(len(gpu_devices_dict.keys())))[0]}')
    else:
        chunk_size = get_key_def('chunk_size', params['inference'], default=512, expected_type=int)
        logging.warning(f"\nNo Cuda device available. This process will only run on CPU")
        device = torch.device('cpu')

    # CONFIGURE MODEL
    if num_classes > 1:
        num_classes = num_classes + 1  # multiclass account for background
    model, loaded_checkpoint, model_name = net(model_name=model_name,
                                               num_bands=num_bands,
                                               num_channels=num_classes,
                                               dontcare_val=dontcare_val,
                                               num_devices=1,
                                               net_params=params,
                                               inference_state_dict=state_dict)
    try:
        model.to(device)
    except RuntimeError:
        logging.info(f"\nUnable to use device. Trying device 0")
        device = torch.device(f'cuda' if gpu_devices_dict else 'cpu')
        model.to(device)

    # CREATE LIST OF INPUT IMAGES FOR INFERENCE
    try:
        # check if the data folder exist
        raw_data_dir = get_key_def('raw_data_dir', params['dataset'])
        my_data_path = Path(raw_data_dir).resolve(strict=True)
        logging.info("\nImage directory used '{}'".format(my_data_path))
        data_path = Path(my_data_path)
    except FileNotFoundError:
        raw_data_dir = get_key_def('raw_data_dir', params['dataset'])
        raise logging.critical(
            "\nImage directory '{}' doesn't exist, please change the path".format(raw_data_dir)
        )
    list_img = list_input_images(
        img_dir_or_csv, bucket_name, glob_patterns=["*.tif", "*.TIF"], in_case_of_path=str(data_path)
    )

    # VALIDATION: anticipate problems with imagery and label (if provided) before entering main for loop
    valid_gpkg_set = set()
    for info in tqdm(list_img, desc='Validating imagery'):
        # validate_raster(info['tif'], num_bands, meta_map)
        if 'gpkg' in info.keys() and info['gpkg'] and info['gpkg'] not in valid_gpkg_set:
            validate_num_classes(vector_file=info['gpkg'],
                                 num_classes=num_classes,
                                 attribute_name=attribute_field,
                                 ignore_index=dontcare,
                                 attribute_values=attr_vals)
            assert_crs_match(info['tif'], info['gpkg'])
            valid_gpkg_set.add(info['gpkg'])

    logging.info('\nSuccessfully validated imagery')
    if valid_gpkg_set:
        logging.info('\nSuccessfully validated label data for benchmarking')

    gdf_ = []
    gpkg_name_ = []

    # TODO: Add verifications?
    if bucket:
        bucket.download_file(loaded_checkpoint, "saved_model.pth.tar")  # TODO: is this still valid?
        model, _ = load_from_checkpoint("saved_model.pth.tar", model)
    else:
        model, _ = load_from_checkpoint(loaded_checkpoint, model)

    # Save tracking TODO put option not just mlflow
    if 'tracker_uri' in locals() and 'run_name' in locals():
        mode = get_key_def('mode', params, expected_type=str)
        task = get_key_def('task', params['general'], expected_type=str)
        run_name = '{}_{}_{}'.format(run_name, mode, task)
        # tracking path + parameters logging
        set_tracking_uri(tracker_uri)
        set_experiment(experiment_name)
        start_run(run_name=run_name)
        log_params(dict_path(params, 'inference'))
        log_params(dict_path(params, 'dataset'))
        log_params(dict_path(params, 'model'))

    # LOOP THROUGH LIST OF INPUT IMAGES
    for info in tqdm(list_img, desc='Inferring from images', position=0, leave=True):
        img_name = Path(info['tif']).name
        local_gpkg = Path(info['gpkg']) if 'gpkg' in info.keys() and info['gpkg'] else None
        gpkg_name = local_gpkg.stem if local_gpkg else None
        if bucket:
            local_img = f"Images/{img_name}"
            bucket.download_file(info['tif'], local_img)
            inference_image = f"Classified_Images/{img_name.split('.')[0]}_inference.tif"
        else:
            local_img = Path(info['tif'])
            Path.mkdir(working_folder.joinpath(local_img.parent.name), parents=True, exist_ok=True)
            inference_image = working_folder.joinpath(local_img.parent.name,
                                                      f"{img_name.split('.')[0]}_inference.tif")
        temp_file = working_folder.joinpath(local_img.parent.name, f"{img_name.split('.')[0]}.dat")
        raster = rasterio.open(local_img, 'r')
        logging.info(f'\nReading original image: {raster.name}')
        inf_meta = raster.meta
        label = None
        if local_gpkg:
            logging.info(f'\nBurning label as raster: {local_gpkg}')
            local_img = clip_raster_with_gpkg(raster, local_gpkg)
            raster.close()
            raster = rasterio.open(local_img, 'r')
            logging.info(f'\nReading clipped image: {raster.name}')
            inf_meta = raster.meta
            label = vector_to_raster(vector_file=local_gpkg,
                                     input_image=raster,
<<<<<<< HEAD
                                     out_shape=(inf_meta['height'], inf_meta['width']),
                                     attribute_name=attribute_field,
                                     fill=0,  # background value in rasterized vector.
                                     attribute_values=attr_vals)
            if debug:
                logging.debug(f'\nUnique values in loaded label as raster: {np.unique(label)}\n'
                              f'Shape of label as raster: {label.shape}')
        pred, gdf = segmentation(param=params,
                                 input_image=raster,
                                 label_arr=label,
                                 num_classes=num_classes_backgr,
                                 gpkg_name=gpkg_name,
                                 model=model,
                                 chunk_size=chunk_size,
                                 device=device,
                                 scale=scale,
                                 BGR_to_RGB=BGR_to_RGB,
                                 tp_mem=temp_file,
                                 debug=debug)
        if gdf is not None:
            gdf_.append(gdf)
            gpkg_name_.append(gpkg_name)
        if local_gpkg and 'tracker_uri' in locals():
            pixelMetrics = ComputePixelMetrics(label, pred, num_classes_backgr)
            log_metrics(pixelMetrics.update(pixelMetrics.iou))
            log_metrics(pixelMetrics.update(pixelMetrics.dice))
        pred = pred[np.newaxis, :, :].astype(np.uint8)
        inf_meta.update({"driver": "GTiff",
                         "height": pred.shape[1],
                         "width": pred.shape[2],
                         "count": pred.shape[0],
                         "dtype": 'uint8',
                         "compress": 'lzw'})
        logging.info(f'\nSuccessfully inferred on {img_name}\nWriting to file: {inference_image}')
        with rasterio.open(inference_image, 'w+', **inf_meta) as dest:
            dest.write(pred)
        del pred
        try:
            temp_file.unlink()
        except OSError as e:
            logging.warning(f'File Error: {temp_file, e.strerror}')
        if raster_to_vec:
            start_vec = time.time()
            inference_vec = working_folder.joinpath(local_img.parent.name,
                                                    f"{img_name.split('.')[0]}_inference.gpkg")
            ras2vec(inference_image, inference_vec)
            end_vec = time.time() - start_vec
            logging.info('Vectorization completed in {:.0f}m {:.0f}s'.format(end_vec // 60, end_vec % 60))

    if len(gdf_) >= 1:
        if not len(gdf_) == len(gpkg_name_):
            raise logging.critical(ValueError('\nbenchmarking unable to complete'))
        all_gdf = pd.concat(gdf_)  # Concatenate all geo data frame into one geo data frame
        all_gdf.reset_index(drop=True, inplace=True)
        gdf_x = gpd.GeoDataFrame(all_gdf)
        bench_gpkg = working_folder / "benchmark.gpkg"
        gdf_x.to_file(bench_gpkg, driver="GPKG", index=False)
        logging.info(f'\nSuccessfully wrote benchmark geopackage to: {bench_gpkg}')
    # log_artifact(working_folder)
=======
                                     label_arr=label,
                                     num_classes=num_classes,
                                     gpkg_name=gpkg_name,
                                     model=model,
                                     chunk_size=chunk_size,
                                     device=device,
                                     scale=scale,
                                     BGR_to_RGB=BGR_to_RGB,
                                     tp_mem=temp_file,
                                     debug=debug)
            if gdf is not None:
                gdf_.append(gdf)
                gpkg_name_.append(gpkg_name)
            if local_gpkg and 'tracker_uri' in locals():
                pixelMetrics = ComputePixelMetrics(label, pred, num_classes)
                log_metrics(pixelMetrics.update(pixelMetrics.iou))
                log_metrics(pixelMetrics.update(pixelMetrics.dice))
            pred = pred[np.newaxis, :, :].astype(np.uint8)
            inf_meta.update({"driver": "GTiff",
                             "height": pred.shape[1],
                             "width": pred.shape[2],
                             "count": pred.shape[0],
                             "dtype": 'uint8',
                             "compress": 'lzw'})
            logging.info(f'\nSuccessfully inferred on {img_name}\nWriting to file: {inference_image}')
            with rasterio.open(inference_image, 'w+', **inf_meta) as dest:
                dest.write(pred)
            del pred
            try:
                temp_file.unlink()
            except OSError as e:
                logging.warning(f'File Error: {temp_file, e.strerror}')
            if raster_to_vec:
                start_vec = time.time()
                inference_vec = working_folder.joinpath(local_img.parent.name,
                                                        f"{img_name.split('.')[0]}_inference.gpkg")
                ras2vec(inference_image, inference_vec)
                end_vec = time.time() - start_vec
                logging.info('Vectorization completed in {:.0f}m {:.0f}s'.format(end_vec // 60, end_vec % 60))

        if len(gdf_) >= 1:
            if not len(gdf_) == len(gpkg_name_):
                raise logging.critical(ValueError('\nbenchmarking unable to complete'))
            all_gdf = pd.concat(gdf_)  # Concatenate all geo data frame into one geo data frame
            all_gdf.reset_index(drop=True, inplace=True)
            gdf_x = gpd.GeoDataFrame(all_gdf)
            bench_gpkg = working_folder / "benchmark.gpkg"
            gdf_x.to_file(bench_gpkg, driver="GPKG", index=False)
            logging.info(f'\nSuccessfully wrote benchmark geopackage to: {bench_gpkg}')
        # log_artifact(working_folder)
>>>>>>> 0beb6f8b
<|MERGE_RESOLUTION|>--- conflicted
+++ resolved
@@ -600,67 +600,6 @@
             inf_meta = raster.meta
             label = vector_to_raster(vector_file=local_gpkg,
                                      input_image=raster,
-<<<<<<< HEAD
-                                     out_shape=(inf_meta['height'], inf_meta['width']),
-                                     attribute_name=attribute_field,
-                                     fill=0,  # background value in rasterized vector.
-                                     attribute_values=attr_vals)
-            if debug:
-                logging.debug(f'\nUnique values in loaded label as raster: {np.unique(label)}\n'
-                              f'Shape of label as raster: {label.shape}')
-        pred, gdf = segmentation(param=params,
-                                 input_image=raster,
-                                 label_arr=label,
-                                 num_classes=num_classes_backgr,
-                                 gpkg_name=gpkg_name,
-                                 model=model,
-                                 chunk_size=chunk_size,
-                                 device=device,
-                                 scale=scale,
-                                 BGR_to_RGB=BGR_to_RGB,
-                                 tp_mem=temp_file,
-                                 debug=debug)
-        if gdf is not None:
-            gdf_.append(gdf)
-            gpkg_name_.append(gpkg_name)
-        if local_gpkg and 'tracker_uri' in locals():
-            pixelMetrics = ComputePixelMetrics(label, pred, num_classes_backgr)
-            log_metrics(pixelMetrics.update(pixelMetrics.iou))
-            log_metrics(pixelMetrics.update(pixelMetrics.dice))
-        pred = pred[np.newaxis, :, :].astype(np.uint8)
-        inf_meta.update({"driver": "GTiff",
-                         "height": pred.shape[1],
-                         "width": pred.shape[2],
-                         "count": pred.shape[0],
-                         "dtype": 'uint8',
-                         "compress": 'lzw'})
-        logging.info(f'\nSuccessfully inferred on {img_name}\nWriting to file: {inference_image}')
-        with rasterio.open(inference_image, 'w+', **inf_meta) as dest:
-            dest.write(pred)
-        del pred
-        try:
-            temp_file.unlink()
-        except OSError as e:
-            logging.warning(f'File Error: {temp_file, e.strerror}')
-        if raster_to_vec:
-            start_vec = time.time()
-            inference_vec = working_folder.joinpath(local_img.parent.name,
-                                                    f"{img_name.split('.')[0]}_inference.gpkg")
-            ras2vec(inference_image, inference_vec)
-            end_vec = time.time() - start_vec
-            logging.info('Vectorization completed in {:.0f}m {:.0f}s'.format(end_vec // 60, end_vec % 60))
-
-    if len(gdf_) >= 1:
-        if not len(gdf_) == len(gpkg_name_):
-            raise logging.critical(ValueError('\nbenchmarking unable to complete'))
-        all_gdf = pd.concat(gdf_)  # Concatenate all geo data frame into one geo data frame
-        all_gdf.reset_index(drop=True, inplace=True)
-        gdf_x = gpd.GeoDataFrame(all_gdf)
-        bench_gpkg = working_folder / "benchmark.gpkg"
-        gdf_x.to_file(bench_gpkg, driver="GPKG", index=False)
-        logging.info(f'\nSuccessfully wrote benchmark geopackage to: {bench_gpkg}')
-    # log_artifact(working_folder)
-=======
                                      label_arr=label,
                                      num_classes=num_classes,
                                      gpkg_name=gpkg_name,
@@ -710,5 +649,4 @@
             bench_gpkg = working_folder / "benchmark.gpkg"
             gdf_x.to_file(bench_gpkg, driver="GPKG", index=False)
             logging.info(f'\nSuccessfully wrote benchmark geopackage to: {bench_gpkg}')
-        # log_artifact(working_folder)
->>>>>>> 0beb6f8b
+        # log_artifact(working_folder)