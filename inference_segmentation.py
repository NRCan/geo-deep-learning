import itertools
from math import sqrt
from typing import List

import torch
import torch.nn.functional as F
# import torch should be first. Unclear issue, mentionned here: https://github.com/pytorch/pytorch/issues/2083
import numpy as np
import os
import csv
import time
import heapq
import fiona  # keep this import. it sets GDAL_DATA to right value
import rasterio
from PIL import Image
import torchvision
import ttach as tta
from collections import OrderedDict
from fiona.crs import to_string
from omegaconf.errors import ConfigKeyError
from tqdm import tqdm
from rasterio import features
from rasterio.windows import Window
from rasterio.plot import reshape_as_image
from pathlib import Path
from omegaconf.listconfig import ListConfig

from utils.logger import get_logger, set_tracker
from models.model_choice import net
from utils import augmentation
from utils.utils import load_from_checkpoint, get_device_ids, get_key_def, \
    list_input_images, _window_2D, read_modalities, set_device, add_metadata_from_raster_to_sample
from utils.verifications import validate_raster

try:
    import boto3
except ModuleNotFoundError:
    pass
# Set the logging file
logging = get_logger(__name__)


def _pad_diff(arr, w, h, arr_shape):
    """ Pads img_arr width or height < samples_size with zeros """
    w_diff = arr_shape - w
    h_diff = arr_shape - h

    if len(arr.shape) > 2:
        padded_arr = np.pad(arr, ((0, w_diff), (0, h_diff), (0, 0)), mode="constant", constant_values=np.nan)
    else:
        padded_arr = np.pad(arr, ((0, w_diff), (0, h_diff)), mode="constant", constant_values=np.nan)

    return padded_arr


def _pad(arr, chunk_size):
    """ Pads img_arr """
    aug = int(round(chunk_size * (1 - 1.0 / 2.0)))
    if len(arr.shape) > 2:
        padded_arr = np.pad(arr, ((aug, aug), (aug, aug), (0, 0)), mode="reflect")
    else:
        padded_arr = np.pad(arr, ((aug, aug), (aug, aug)), mode="reflect")

    return padded_arr


def ras2vec(raster_file, output_path):
    # Create a generic polygon schema for the output vector file
    i = 0
    feat_schema = {'geometry': 'Polygon',
                   'properties': OrderedDict([('value', 'int')])
                   }
    class_value_domain = set()
    out_features = []

    print("   - Processing raster file: {}".format(raster_file))
    with rasterio.open(raster_file, 'r') as src:
        raster = src.read(1)
    mask = raster != 0
    # Vectorize the polygons
    polygons = features.shapes(raster, mask, transform=src.transform)

    # Create shapely polygon features
    for polygon in polygons:
        feature = {'geometry': {
            'type': 'Polygon',
            'coordinates': None},
            'properties': OrderedDict([('value', 0)])}

        feature['geometry']['coordinates'] = polygon[0]['coordinates']
        value = int(polygon[1])  # Pixel value of the class (layer)
        class_value_domain.add(value)
        feature['properties']['value'] = value
        i += 1
        out_features.append(feature)

    print("   - Writing output vector file: {}".format(output_path))
    num_layers = list(class_value_domain)  # Number of unique pixel value
    for num_layer in num_layers:
        polygons = [feature for feature in out_features if feature['properties']['value'] == num_layer]
        layer_name = 'vector_' + str(num_layer).rjust(3, '0')
        print("   - Writing layer: {}".format(layer_name))

        with fiona.open(output_path, 'w',
                        crs=to_string(src.crs),
                        layer=layer_name,
                        schema=feat_schema,
                        driver='GPKG') as dest:
            for polygon in polygons:
                dest.write(polygon)
    print("")
    print("Number of features written: {}".format(i))


def gen_img_samples(src, chunk_size, step, *band_order):
    """
    # TODO
    Args:
        src: input image (rasterio object)
        chunk_size: image tile size
        step: stride used during inference (in pixels)
        *band_order: ignore

    Returns: generator object

    """
    for row in range(0, src.height, step):
        for column in range(0, src.width, step):
            window = Window.from_slices(slice(row, row + chunk_size),
                                        slice(column, column + chunk_size))
            if band_order:
                window_array = reshape_as_image(src.read(band_order[0], window=window))
            else:
                window_array = reshape_as_image(src.read(window=window))
            if window_array.shape[0] < chunk_size or window_array.shape[1] < chunk_size:
                window_array = _pad_diff(window_array, window_array.shape[0], window_array.shape[1], chunk_size)
            window_array = _pad(window_array, chunk_size)

            yield window_array, row, column


@torch.no_grad()
def segmentation(param,
                 input_image,
                 num_classes: int,
                 model,
                 chunk_size: int,
                 device,
                 scale: List,
                 BGR_to_RGB: bool,
                 tp_mem,
                 debug=False,
                 ):
    """

    Args:
        param: parameter dict
        input_image: opened image (rasterio object)
        num_classes: number of classes
        model: model weights
        chunk_size: image tile size
        device: cuda/cpu device
        scale: scale range
        BGR_to_RGB: True/False
        tp_mem: memory temp file for saving numpy array to disk
        debug: True/False

    Returns:

    """
    subdiv = 2
    threshold = 0.5
    sample = {'sat_img': None, 'map_img': None, 'metadata': None}
    start_seg = time.time()
    print_log = True if logging.level == 20 else False  # 20 is INFO
    pad = chunk_size * 2
    h_padded, w_padded = [side + pad for side in input_image.shape]
    dist_samples = int(round(chunk_size * (1 - 1.0 / 2.0)))

    model.eval()  # switch to evaluate mode

    # initialize test time augmentation
    transforms = tta.Compose([tta.HorizontalFlip(), ])
    # construct window for smoothing
    WINDOW_SPLINE_2D = _window_2D(window_size=pad, power=2.0)
    WINDOW_SPLINE_2D = torch.as_tensor(np.moveaxis(WINDOW_SPLINE_2D, 2, 0), ).type(torch.float)
    WINDOW_SPLINE_2D = WINDOW_SPLINE_2D.to(device)

    fp = np.memmap(tp_mem, dtype='float16', mode='w+', shape=(h_padded, w_padded, num_classes))
    step = int(chunk_size / subdiv)
    total_inf_windows = int(np.ceil(input_image.height / step) * np.ceil(input_image.width / step))
    img_gen = gen_img_samples(src=input_image, chunk_size=chunk_size, step=step)
    single_class_mode = False if num_classes > 1 else True
    for sub_image, row, col in tqdm(img_gen, position=1, leave=False,
                    desc=f'Inferring on window slices of size {chunk_size}',
                    total=total_inf_windows):
        totensor_transform = augmentation.compose_transforms(param,
                                                             dataset="tst",
                                                             input_space=BGR_to_RGB,
                                                             scale=scale,
                                                             aug_type='totensor',
                                                             print_log=print_log)
        image_metadata = add_metadata_from_raster_to_sample(sat_img_arr=sub_image,
                                                            raster_handle=input_image,
                                                            raster_info={})

        sample['metadata'] = image_metadata
        sample['sat_img'] = sub_image
        sample = totensor_transform(sample)
        inputs = sample['sat_img'].unsqueeze_(0)
        inputs = inputs.to(device)
        if inputs.shape[1] == 4 and any("module.modelNIR" in s for s in model.state_dict().keys()):
            # Init NIR   TODO: make a proper way to read the NIR channel
            #                  and put an option to be able to give the index of the NIR channel
            inputs_NIR = inputs[:, -1, ...]  # Extract the NIR channel -> [batch size, H, W] since it's only one channel
            inputs_NIR.unsqueeze_(1)  # add a channel to get the good size -> [:, 1, :, :]
            inputs = inputs[:, :-1, ...]  # take out the NIR channel and take only the RGB for the inputs
            inputs = [inputs, inputs_NIR]
        output_lst = []
        for transformer in transforms:
            # augment inputs
            augmented_input = transformer.augment_image(inputs)
            augmented_output = model(augmented_input)
            if isinstance(augmented_output, OrderedDict) and 'out' in augmented_output.keys():
                augmented_output = augmented_output['out']
            logging.debug(f'Shape of augmented output: {augmented_output.shape}')

            # reverse augmentation for outputs
            deaugmented_output = transformer.deaugment_mask(augmented_output)
            if single_class_mode:
                deaugmented_output = deaugmented_output.squeeze(dim=0)
            else:
                deaugmented_output = F.softmax(deaugmented_output, dim=1).squeeze(dim=0)
            output_lst.append(deaugmented_output)

        outputs = torch.stack(output_lst)
        outputs = torch.mul(outputs, WINDOW_SPLINE_2D)
        outputs, _ = torch.max(outputs, dim=0)
        if single_class_mode:
            outputs = torch.sigmoid(outputs)
        outputs = outputs.permute(1, 2, 0)
        outputs = outputs.reshape(pad, pad, num_classes).cpu().numpy().astype('float16')
        outputs = outputs[dist_samples:-dist_samples, dist_samples:-dist_samples, :]
        fp[row:row + chunk_size, col:col + chunk_size, :] = \
            fp[row:row + chunk_size, col:col + chunk_size, :] + outputs
    fp.flush()
    del fp

    fp = np.memmap(tp_mem, dtype='float16', mode='r', shape=(h_padded, w_padded, num_classes))
    pred_img = np.zeros((h_padded, w_padded), dtype=np.uint8)
    for row, col in tqdm(itertools.product(range(0, input_image.height, step), range(0, input_image.width, step)),
                         leave=False,
                         total=total_inf_windows,
                         desc="Writing to array"):
        arr1 = fp[row:row + chunk_size, col:col + chunk_size, :] / (2 ** 2)
        if single_class_mode:
            arr1 = (arr1 > threshold)
            arr1 = np.squeeze(arr1, axis=2).astype(np.uint8)
        else:
            arr1 = arr1.argmax(axis=-1).astype('uint8')
        pred_img[row:row + chunk_size, col:col + chunk_size] = arr1
    pred_img = pred_img[:h_padded-pad, :w_padded-pad]
    end_seg = time.time() - start_seg
    logging.info('Segmentation operation completed in {:.0f}m {:.0f}s'.format(end_seg // 60, end_seg % 60))

    if debug:
        logging.debug(f'Bin count of final output: {np.unique(pred_img, return_counts=True)}')
    input_image.close()

    return pred_img


def calc_inference_chunk_size(gpu_devices_dict: dict, max_pix_per_mb_gpu: int = 200, default: int = 512):
    """
    Calculate maximum chunk_size that could fit on GPU during inference based on thumb rule with hardcoded
    "pixels per MB of GPU RAM" as threshold. Threshold based on inference with a large model (Deeplabv3_resnet101)
    :param gpu_devices_dict: dictionary containing info on GPU devices as returned by lst_device_ids (utils.py)
    :param max_pix_per_mb_gpu: Maximum number of pixels that can fit on each MB of GPU (better to underestimate)
    :return: returns a downgraded evaluation batch size if the original batch size is considered too high
    """
    if not gpu_devices_dict:
        return default
    # get max ram for smallest gpu
    smallest_gpu_ram = min(gpu_info['max_ram'] for _, gpu_info in gpu_devices_dict.items())
    # rule of thumb to determine max chunk size based on approximate max pixels a gpu can handle during inference
    max_chunk_size = sqrt(max_pix_per_mb_gpu * smallest_gpu_ram)
    chunk_size = int(max_chunk_size - (max_chunk_size % 256))  # round to closest multiple of 256
    logging.info(f'Data will be split into chunks of {chunk_size}')
    return chunk_size


def main(params: dict) -> None:
    """
    Function to manage details about the inference on segmentation task.
    1. Read the parameters from the config given.
    2. Read and load the state dict from the previous training or the given one.
    3. Make the inference on the data specified in the config.
    -------
    :param params: (dict) Parameters inputted during execution.
    """
    # MANDATORY PARAMETERS
    model_name = get_key_def('model_name', params['model'], expected_type=str).lower()
    num_classes = len(get_key_def('classes_dict', params['dataset']).keys())
    num_classes = num_classes + 1 if num_classes > 1 else num_classes  # multiclass account for background
    modalities = read_modalities(get_key_def('modalities', params['dataset'], expected_type=str))
    num_bands = len(modalities)
    BGR_to_RGB = get_key_def('BGR_to_RGB', params['dataset'], expected_type=bool)

    # SETTING OUTPUT DIRECTORY
<<<<<<< HEAD
    state_dict = get_key_def('state_dict_path', params['inference'], to_path=True, validate_path_exists=True)
=======
    state_dict = get_key_def('state_dict_path', params['inference'], is_path=True, check_path_exists=True)
>>>>>>> d5a9ba1a
    working_folder = state_dict.parent.joinpath(f'inference_{num_bands}bands')
    Path.mkdir(working_folder, parents=True, exist_ok=True)
    logging.info(f'\nInferences will be saved to: {working_folder}\n\n')
    # Default input directory based on default output directory
    img_dir_or_csv = get_key_def('img_dir_or_csv_file', params['inference'], default=working_folder,
<<<<<<< HEAD
                                 expected_type=str, to_path=True, validate_path_exists=True)

    # LOGGING PARAMETERS
    exper_name = get_key_def('project_name', params['general'], default='gdl-training')
    run_name = get_key_def(['tracker', 'run_name'], params, default='gdl')
    tracker_uri = get_key_def(['tracker', 'uri'], params, expected_type=str, to_path=True, validate_path_exists=True)
=======
                                 expected_type=str, is_path=True, check_path_exists=True)

    # LOGGING PARAMETERS
    exper_name = get_key_def('project_name', params['general'], default='gdl-training')
    if 'tracker' in params.keys():
        run_name = get_key_def('run_name', params['tracker'], default='gdl')
        tracker_uri = get_key_def('uri', params['tracker'], default=None, expected_type=str, is_path=True,
                                  check_path_exists=True)
    else:
        run_name = tracker_uri = None
>>>>>>> d5a9ba1a
    set_tracker(mode='inference', type='mlflow', task='segmentation', experiment_name=exper_name, run_name=run_name,
                tracker_uri=tracker_uri, params=params, keys2log=['general', 'dataset', 'model', 'inference'])

    # OPTIONAL PARAMETERS
<<<<<<< HEAD
    num_devices = get_key_def('gpu', params['inference'], default=0, expected_type=(int, bool))
    max_used_ram = get_key_def('max_used_ram', params['inference'], default=25, expected_type=int)
    if not (0 <= max_used_ram <= 100):
        raise ValueError(f'\nMax used ram parameter should be a percentage. Got {max_used_ram}.')
    max_used_perc = get_key_def('max_used_perc', params['inference'], default=25, expected_type=int)
=======
    num_devices = get_key_def('num_gpus', params['training'], default=0, expected_type=int)
    default_max_used_ram = 25
    max_used_ram = get_key_def('max_used_ram', params['training'], default=default_max_used_ram, expected_type=int)
    if not (0 <= max_used_ram <= 100):
        logging.warning(f'\nMax used ram parameter should be a percentage. Got {max_used_ram}. '
                        f'Will set default value of {default_max_used_ram} %')
        max_used_ram = default_max_used_ram
    max_used_perc = get_key_def('max_used_perc', params['training'], default=25, expected_type=int)
>>>>>>> d5a9ba1a
    scale = get_key_def('scale_data', params['augmentation'], default=[0, 1], expected_type=ListConfig)
    raster_to_vec = get_key_def('ras2vec', params['inference'], default=False)
    debug = get_key_def('debug', params, default=False, expected_type=bool)
    if debug:
        logging.warning(f'\nDebug mode activated. Some debug features may create overhead')

    # list of GPU devices that are available and unused. If no GPUs, returns empty dict
    gpu_devices_dict = get_device_ids(num_devices, max_used_ram_perc=max_used_ram, max_used_perc=max_used_perc)
    chunk_size = get_key_def('chunk_size', params['inference'], default=512, expected_type=int)
    chunk_size = calc_inference_chunk_size(gpu_devices_dict=gpu_devices_dict, max_pix_per_mb_gpu=50, default=chunk_size)
    device = set_device(gpu_devices_dict=gpu_devices_dict)

    # AWS
    bucket = None
<<<<<<< HEAD
    bucket_name = get_key_def('bucket_name', params['AWS'], default=None)

    # CONFIGURE MODEL
    model, loaded_checkpoint, _ = net(model_name=model_name,
=======
    bucket_file_cache = []
    bucket_name = get_key_def('bucket_name', params['AWS'], default=None)

    # CONFIGURE MODEL
    model, loaded_checkpoint, model_name = net(model_name=model_name,
>>>>>>> d5a9ba1a
                                               num_bands=num_bands,
                                               num_channels=num_classes,
                                               num_devices=1,
                                               net_params=params,
                                               inference_state_dict=state_dict)
    model, _ = load_from_checkpoint(checkpoint=loaded_checkpoint, model=model, strict_loading=True, bucket=bucket)
<<<<<<< HEAD
    model.to(device)
=======
>>>>>>> d5a9ba1a

    # GET LIST OF INPUT IMAGES FOR INFERENCE
    list_img = list_input_images(img_dir_or_csv, bucket_name, glob_patterns=["*.tif", "*.TIF"])

    # VALIDATION: anticipate problems with imagery before entering main for loop
    for info in tqdm(list_img, desc='Validating imagery'):
        validate_raster(info['tif'])
    logging.info('\nSuccessfully validated imagery')

    # LOOP THROUGH LIST OF INPUT IMAGES
    for info in tqdm(list_img, desc='Inferring from images', position=0, leave=True):
        img_name = Path(info['tif']).name
        if bucket:
            local_img = f"Images/{img_name}"
            bucket.download_file(info['tif'], local_img)
            inference_image = f"Classified_Images/{img_name.split('.')[0]}_inference.tif"
        else:
            local_img = Path(info['tif'])
            Path.mkdir(working_folder.joinpath(local_img.parent.name), parents=True, exist_ok=True)
            inference_image = working_folder.joinpath(local_img.parent.name,
                                                      f"{img_name.split('.')[0]}_inference.tif")
        temp_file = working_folder.joinpath(local_img.parent.name, f"{img_name.split('.')[0]}.dat")
        raster = rasterio.open(local_img, 'r')
        logging.info(f'\nReading original image: {raster.name}')
        inf_meta = raster.meta

        pred = segmentation(param=params,
                            input_image=raster,
                            num_classes=num_classes,
                            model=model,
                            chunk_size=chunk_size,
                            device=device,
                            scale=scale,
                            BGR_to_RGB=BGR_to_RGB,
                            tp_mem=temp_file,
                            debug=debug)

        pred = pred[np.newaxis, :, :].astype(np.uint8)
        inf_meta.update({"driver": "GTiff",
                         "height": pred.shape[1],
                         "width": pred.shape[2],
                         "count": pred.shape[0],
                         "dtype": 'uint8',
                         "compress": 'lzw'})
        logging.info(f'\nSuccessfully inferred on {img_name}\nWriting to file: {inference_image}')
        with rasterio.open(inference_image, 'w+', **inf_meta) as dest:
            dest.write(pred)
        del pred
        try:
            temp_file.unlink()
        except OSError as e:
            logging.warning(f'File Error: {temp_file, e.strerror}')
        if raster_to_vec:
            start_vec = time.time()
            inference_vec = working_folder.joinpath(local_img.parent.name,
                                                    f"{img_name.split('.')[0]}_inference.gpkg")
            ras2vec(inference_image, inference_vec)
            end_vec = time.time() - start_vec
            logging.info('Vectorization completed in {:.0f}m {:.0f}s'.format(end_vec // 60, end_vec % 60))<|MERGE_RESOLUTION|>--- conflicted
+++ resolved
@@ -307,24 +307,12 @@
     BGR_to_RGB = get_key_def('BGR_to_RGB', params['dataset'], expected_type=bool)
 
     # SETTING OUTPUT DIRECTORY
-<<<<<<< HEAD
-    state_dict = get_key_def('state_dict_path', params['inference'], to_path=True, validate_path_exists=True)
-=======
     state_dict = get_key_def('state_dict_path', params['inference'], is_path=True, check_path_exists=True)
->>>>>>> d5a9ba1a
     working_folder = state_dict.parent.joinpath(f'inference_{num_bands}bands')
     Path.mkdir(working_folder, parents=True, exist_ok=True)
     logging.info(f'\nInferences will be saved to: {working_folder}\n\n')
     # Default input directory based on default output directory
     img_dir_or_csv = get_key_def('img_dir_or_csv_file', params['inference'], default=working_folder,
-<<<<<<< HEAD
-                                 expected_type=str, to_path=True, validate_path_exists=True)
-
-    # LOGGING PARAMETERS
-    exper_name = get_key_def('project_name', params['general'], default='gdl-training')
-    run_name = get_key_def(['tracker', 'run_name'], params, default='gdl')
-    tracker_uri = get_key_def(['tracker', 'uri'], params, expected_type=str, to_path=True, validate_path_exists=True)
-=======
                                  expected_type=str, is_path=True, check_path_exists=True)
 
     # LOGGING PARAMETERS
@@ -335,18 +323,10 @@
                                   check_path_exists=True)
     else:
         run_name = tracker_uri = None
->>>>>>> d5a9ba1a
     set_tracker(mode='inference', type='mlflow', task='segmentation', experiment_name=exper_name, run_name=run_name,
                 tracker_uri=tracker_uri, params=params, keys2log=['general', 'dataset', 'model', 'inference'])
 
     # OPTIONAL PARAMETERS
-<<<<<<< HEAD
-    num_devices = get_key_def('gpu', params['inference'], default=0, expected_type=(int, bool))
-    max_used_ram = get_key_def('max_used_ram', params['inference'], default=25, expected_type=int)
-    if not (0 <= max_used_ram <= 100):
-        raise ValueError(f'\nMax used ram parameter should be a percentage. Got {max_used_ram}.')
-    max_used_perc = get_key_def('max_used_perc', params['inference'], default=25, expected_type=int)
-=======
     num_devices = get_key_def('num_gpus', params['training'], default=0, expected_type=int)
     default_max_used_ram = 25
     max_used_ram = get_key_def('max_used_ram', params['training'], default=default_max_used_ram, expected_type=int)
@@ -355,7 +335,6 @@
                         f'Will set default value of {default_max_used_ram} %')
         max_used_ram = default_max_used_ram
     max_used_perc = get_key_def('max_used_perc', params['training'], default=25, expected_type=int)
->>>>>>> d5a9ba1a
     scale = get_key_def('scale_data', params['augmentation'], default=[0, 1], expected_type=ListConfig)
     raster_to_vec = get_key_def('ras2vec', params['inference'], default=False)
     debug = get_key_def('debug', params, default=False, expected_type=bool)
@@ -370,28 +349,17 @@
 
     # AWS
     bucket = None
-<<<<<<< HEAD
-    bucket_name = get_key_def('bucket_name', params['AWS'], default=None)
-
-    # CONFIGURE MODEL
-    model, loaded_checkpoint, _ = net(model_name=model_name,
-=======
     bucket_file_cache = []
     bucket_name = get_key_def('bucket_name', params['AWS'], default=None)
 
     # CONFIGURE MODEL
     model, loaded_checkpoint, model_name = net(model_name=model_name,
->>>>>>> d5a9ba1a
                                                num_bands=num_bands,
                                                num_channels=num_classes,
                                                num_devices=1,
                                                net_params=params,
                                                inference_state_dict=state_dict)
     model, _ = load_from_checkpoint(checkpoint=loaded_checkpoint, model=model, strict_loading=True, bucket=bucket)
-<<<<<<< HEAD
-    model.to(device)
-=======
->>>>>>> d5a9ba1a
 
     # GET LIST OF INPUT IMAGES FOR INFERENCE
     list_img = list_input_images(img_dir_or_csv, bucket_name, glob_patterns=["*.tif", "*.TIF"])
