from datetime import datetime
import multiprocessing
from numbers import Number
from pathlib import Path
import shutil
<<<<<<< HEAD
from numbers import Number
from typing import Sequence
=======
from typing import Union, Sequence, List
>>>>>>> 819a1bbc

import geopandas as gpd
import matplotlib.pyplot
import numpy as np
from omegaconf import DictConfig, open_dict, ListConfig
import rasterio
from shapely.geometry import box
from solaris import tile, vector
from solaris.utils.core import _check_gdf_load, _check_rasterio_im_load
from tqdm import tqdm

from dataset.aoi import aois_from_csv, AOI
from utils.utils import get_key_def, get_git_hash
from utils.verifications import validate_raster
# Set the logging file
from utils import utils
logging = utils.get_logger(__name__)  # import logging
# Set random seed for reproducibility
np.random.seed(123)


def annot_percent(img_patch: Union[str, Path, rasterio.DatasetReader],
                  gdf_patch: Union[str, Path, gpd.GeoDataFrame],
                  ):
    """
    Calculate percentage of values in GeoDataFrame that contain classes other than background
    @param img_patch: str, Path or rasterio.DatasetReader
    @param gdf_patch: str, Path or gpd.GeoDataFrame
    @return: (int) Annotated percent
    """
    gdf_patch = _check_gdf_load(gdf_patch)
    if gdf_patch.empty:
        return 0
    img_patch_dataset = _check_rasterio_im_load(str(img_patch))

    bounds_iou = AOI.bounds_iou_gdf_riodataset(gdf_patch, img_patch_dataset)

    if bounds_iou == 0:
        raise rasterio.errors.CRSError(
            f"Features in label file {gdf_patch.info} do not intersect with bounds of raster file "
            f"{img_patch_dataset.files}")

    patch_bounds = box(*img_patch_dataset.bounds)

    gdf_patch_cea = gdf_patch.geometry.to_crs({'proj': 'cea'})  # Cylindrical equal-area projection
    annot_ct_vec = gdf_patch_cea.area.sum()
    annot_perc = annot_ct_vec / patch_bounds.area
    return annot_perc * 100


class Tiler(object):
    def __init__(self,
                 tiling_root_dir: Union[Path, str],
                 src_aoi_list: List = None,
                 patch_size: int = 1024,
                 patch_stride: int = None,
                 min_annot_perc: Number = 0,
                 val_percent: int = None,
                 debug: bool = False):
        """
        @param tiling_root_dir: pathlib.Path or str
            Root directory under which all patches will be written (in subfolders)
        @param src_aoi_list: list
            List of source data to be patched. Must be instances of AOI class.
            AOI objects contain properties including paths of source data and other data-related info.
        @param patch_size: int, optional
            Size of patches to output. Defaults to 1024
        @param patch_stride: int, optional
            Number of pixels between each patch. Defaults to patch_size
            without remainder. Rasterio will use bilinear resampling. Defaults to 1 (no resampling).
        @param min_annot_perc: Number, optional
            If ground truth patch above this minimum annotated percentage,
            the gt patch will be kept in final dataset
        @param val_percent: integer, optional
            Percentage of training patches that should be written to validation set
        @param debug: boolean, optional
            If True, activate debug functionality
        """
        if src_aoi_list and not isinstance(src_aoi_list, List):
            raise TypeError('Input data should be a List')
        self.src_aoi_list = src_aoi_list
        if not isinstance(tiling_root_dir, (Path, str)):
            raise TypeError(f'Tiles root directory should be a of class pathlib.Path or a string.\n'
                            f'Got {tiling_root_dir} of type {type(tiling_root_dir)}')
        if not Path(tiling_root_dir).parent.is_dir():
            raise FileNotFoundError(f'{Path(tiling_root_dir).parent} is not a valid directory')
        self.tiling_root_dir = Path(tiling_root_dir)
        self.tiling_root_dir.mkdir(exist_ok=True)

        self.for_inference = False
        splits_set = set([aoi.split for aoi in src_aoi_list])
        if 'inference' in splits_set:
            logging.warning(f'At least one AOI was tagged for inference (only imagery, without ground truth). \n'
                            f'Tiler will consider only imagery from now on. \n'
                            f'Set of splits present in AOIs: {splits_set}')
            self.for_inference = True

        self.datasets = list(splits_set)
        if 'trn' in self.datasets:
            self.datasets.append('val')

        if not isinstance(patch_size, int):
            raise TypeError(f'Tile size should be an integer. Got {patch_size} of type {type(patch_size)}')
        self.dest_patch_size = patch_size

        # Tile stride defaults to patch size
        if not patch_stride:
            patch_stride = self.dest_patch_size
        if not isinstance(patch_stride, int):
            raise TypeError(f'Tile stride should be an integer. Got {patch_stride} of type {type(patch_stride)}')
        self.patch_stride = patch_stride

        if not isinstance(min_annot_perc, Number) and 0 <= min_annot_perc <= 100:
            raise TypeError(f'Minimum annotated percent should be a number between 0 and 100.\n'
                            f'Got {min_annot_perc} of type {type(min_annot_perc)}')
        self.min_annot_perc = min_annot_perc

        bands_set = set([tuple(aoi.raster_bands_request) for aoi in self.src_aoi_list])
        if len(bands_set) > 1:
            raise ValueError(f'Bands requested vary among submitted AOIs. \n'
                             f'Check source imagery and define a unique list of bands to keep. \n'
                             f'Set of bands requested: {bands_set}')
        self.bands_requested = self.src_aoi_list[0].raster_bands_request
        self.bands_num = len(self.bands_requested)

        if val_percent and not isinstance(val_percent, int):
            raise TypeError(f'Validation percentage should be an integer.\n'
                            f'Got {val_percent} of type {type(val_percent)}')
        self.val_percent = val_percent

        if all(aoi.attr_values_filter is not None for aoi in self.src_aoi_list):
            attr_vals_set = set([tuple(aoi.attr_values_filter) for aoi in self.src_aoi_list])
            if len(attr_vals_set) > 1:
                raise ValueError(f'Multiple attribute values used to filter ground truth features were found. \n'
                                 f'Set of attribute values requested: {attr_vals_set}')
        self.attr_vals_exp = self.src_aoi_list[0].attr_values_filter

        self.debug = debug

        self.datasets_dir = []
        mod_time = datetime.fromtimestamp(self.tiling_root_dir.stat().st_mtime).strftime('%Y%m%d-%H%M%S')
        if len(list(self.tiling_root_dir.iterdir())) > 0:
            if debug:
                move_dir = self.tiling_root_dir / mod_time
                move_dir.mkdir(exist_ok=True)
                # Move existing data folder with a timestamp suffix.
                for item in self.tiling_root_dir.glob('*.csv'):
                    shutil.move(item, move_dir)
                for dataset in self.datasets:
                    if (self.tiling_root_dir / dataset).is_dir():
                        shutil.move(self.tiling_root_dir / dataset, move_dir)
            else:
                raise FileExistsError(
                    f'Patches directory is empty. Won\'t overwrite existing content unless debug=True.\n'
                    f'Directory: {self.tiling_root_dir}.'
                )

        for dataset in self.datasets:
            dataset_dir = self.tiling_root_dir / dataset
            dataset_dir.mkdir()
            self.datasets_dir.append(dataset_dir)

        logging.info(f'Patches will be written to {self.tiling_root_dir}\n\n')

    @staticmethod
    def make_patches_dir_name(patch_size, bands):
        if isinstance(bands, (List, ListConfig)):
            bands = ''.join([str(band) for band in bands])
        return f'patches{patch_size}_{bands}bands'

    @staticmethod
    def make_dataset_file_name(exp_name: str, min_annot: Number, dataset: str, attr_vals: Sequence = None):
        if isinstance(attr_vals, int):
            attr_vals = [attr_vals]
        vals = "_feat" + "-".join([str(val) for val in attr_vals]) if attr_vals else ""
        min_annot_str = f"_min-annot{min_annot}"
        sampling_str = vals + min_annot_str
        dataset_file_name = f'{exp_name}{sampling_str}_{dataset}.csv'
        return dataset_file_name, sampling_str

    def tiling_per_aoi(
            self,
            aoi: AOI,
            out_img_dir: Union[str, Path],
            out_label_dir: Union[str, Path] = None):
        """
        Calls solaris_gdl tiling function and outputs patches in output directories

        @param aoi: AOI object to be tiled
        @param out_img_dir: path to output patched images directory
        @param out_label_dir: optional, path to output patched labels directory
        @return: written patches to output directories as .tif for imagery and .geojson for label.
        TODO: replace solaris with GDAL and ogr2ogr, generate individual patch bounds with torchgeo's GridGeoSampler.
        Implies the implementation of RasterDataset & VectorDataset
        https://gis.stackexchange.com/questions/14712/splitting-raster-into-smaller-chunks-using-gdal
        https://gdal.org/programs/ogr2ogr.html#ogr2ogr
        https://gis.stackexchange.com/questions/303979/clip-all-layers-of-a-geopackage-gpkg-in-one-step
        """
        if not aoi.raster:  # in case of multiprocessing
            aoi.raster_open()

        raster_tiler = tile.raster_tile.RasterTiler(dest_dir=out_img_dir,
                                                    src_tile_size=(self.dest_patch_size, self.dest_patch_size),
                                                    alpha=False,
                                                    verbose=True)
        # FIXME: workaround for successful writing of patches. 'VRT' driver cannot be assigned to written files. Error:
        # rasterio.errors.RasterioIOError: Read or write failed. Writing through VRTSourcedRasterBand is not supported.
        aoi.raster.driver = "GTiff" if aoi.raster.driver == 'VRT' else aoi.raster.driver
        raster_bounds_crs = raster_tiler.tile(aoi.raster, dest_fname_base=aoi.raster_name.stem)
        logging.debug(f'Raster bounds crs: {raster_bounds_crs}\n'
                      f'')

        vec_tler_patch_paths = [None] * len(raster_tiler.tile_paths)
        if not self.for_inference:
            dest_crs = raster_tiler.dest_crs if raster_tiler.dest_crs.is_epsg_code else None
            vec_tler = tile.vector_tile.VectorTiler(dest_dir=out_label_dir,
                                                    dest_crs=dest_crs,
                                                    verbose=True,
                                                    super_verbose=self.debug)
            vec_tler.tile(src=str(aoi.label),
                          tile_bounds=raster_tiler.tile_bounds,
                          dest_fname_base=aoi.raster_name.stem,
                          split_multi_geoms=False)
            vec_tler_patch_paths = vec_tler.tile_paths

        aoi.close_raster()  # for multiprocessing
        aoi.raster = None

        return aoi, raster_tiler.tile_paths, vec_tler_patch_paths

    def passes_min_annot(self,
                         img_patch: Union[str, Path],
                         gt_patch: Union[str, Path, gpd.GeoDataFrame]
                         ):
        """
        Decides whether a patch pair should be kept based on minimum annotated percent threshold (i.e. maximum background
        proportion). This filter applies to trn and val datasets only, i.e. all patches from tst dataset are included
        """
        map_img_gdf = _check_gdf_load(gt_patch)
        annot_perc = annot_percent(
            img_patch=img_patch,
            gdf_patch=map_img_gdf,
        )
        if annot_perc >= self.min_annot_perc:
            return True, annot_perc
        else:
            logging.debug(f"Ground truth patch in trn/val dataset doesn't reach minimum annotated percentage.\n"
                          f"Ground truth patch: {gt_patch}\n"
                          f"Annotated percentage: {annot_perc}\n"
                          f"Minimum annotated percentage: {self.min_annot_perc}")
            return False, annot_perc

    def get_burn_gt_patch_path(self, attr_vals: Sequence, gt_patch: Union[str, Path]):
        _, patches_str = self.make_dataset_file_name(None, self.min_annot_perc, None, attr_vals)
        out_burned_gt_path = Path(gt_patch).parent.parent / 'labels_burned' / f'{Path(gt_patch).stem}{patches_str}.tif'
        out_burned_gt_path.parent.mkdir(exist_ok=True)
        return out_burned_gt_path

    def burn_gt_patch(self, aoi: AOI,
                      img_patch: Union[str, Path],
                      gt_patch: Union[gpd.GeoDataFrame, str, Path],
                      out_px_mask: Union[str, Path],
                      continuous: bool = True,
                      save_preview: bool = True,
                      ):
        """
        Burns a ground truth patch to raster
        @param aoi: AOI object
        @param img_patch: str or pathlib.Path
            Path to image patch
        @param gt_patch: str, pathlib.Path or gpd.GeoDataFrame
            Path to ground truth patch or gpd.GeoDataFrame of ground truth
        @param out_px_mask: Burned patch output path
        @param continuous: bool, if True, burn values will be continuous starting at 1 for easier use in training an ML
                           model (0 being reserved for background class)
        @param save_preview: bool, if True, a copy of the burned label will be created for quick preview from a file
                             manager. Burn values will be stretched to 255.
        @return:
        """
        out_px_mask = Path(out_px_mask)
        gt_patch_gdf = _check_gdf_load(gt_patch)
        if out_px_mask.is_file():
            logging.info(f'Burned ground truth patch exists: {out_px_mask}')
            return
        if not aoi.attr_field_filter and aoi.attr_values_filter is not None:
            raise ValueError(f'Values for an attribute field have been provided, but no attribute field is set.\n'
                             f'Attribute values: {aoi.attr_values_filter}')
        elif aoi.attr_field_filter is not None and not aoi.attr_values_filter:
            raise ValueError(f'An attribute field has been provided, but no attribute values were set.\n'
                             f'Attribute field: {aoi.attr_field_filter}. If all values from attribute fields are '
                             f'to be kept, please input full list of values in dataset configuration.')
        # Burn value in attribute field from which features are being filtered
        burn_field = aoi.attr_field_filter if aoi.attr_field_filter else None
        # no attribute field or val given means all values should be burned to 1
        burn_val = 1 if not aoi.attr_field_filter and not aoi.attr_values_filter else None
        if gt_patch_gdf.empty:
            burn_field = None
        elif aoi.attr_field_filter:
            # Define new column 'burn_val' with continuous values for use during burning
            cont_vals_dict = {src: (dst+1 if continuous else src) for dst, src in enumerate(aoi.attr_values_filter)}
            if all(isinstance(val, str) for val in gt_patch_gdf[aoi.attr_field_filter].unique().tolist()):
                cont_vals_dict = {str(src): dst for src, dst in cont_vals_dict.items()}
            gt_patch_gdf['burn_val'] = gt_patch_gdf[aoi.attr_field_filter].map(cont_vals_dict)
            burn_field = 'burn_val'  # overwrite burn_field
        # burn to raster
        vector.mask.footprint_mask(df=gt_patch_gdf, out_file=str(out_px_mask),
                                   reference_im=str(img_patch),
                                   burn_field=burn_field,
                                   burn_value=burn_val)
        if save_preview:
            # burn preview to raster in dedicated folder
            prev_out_px_mask = Path(f'{out_px_mask.parent}_preview') / f'{out_px_mask.stem}.png'
            prev_out_px_mask.parent.mkdir(exist_ok=True)
            with rasterio.open(out_px_mask) as burned_patch:
                burned_patch_array = burned_patch.read()[0, ...]
                matplotlib.pyplot.imsave(prev_out_px_mask, burned_patch_array)

    def filter_and_burn_dataset(
            self,
            aoi: AOI,
            img_patch: Union[str, Path],
            gt_patch: Union[str, Path],
            continuous_vals: bool = True,
            save_preview_labels: bool = True,
    ):
        """
        Randomly sorts between trn and val splits (based on requested desired val's dataset proportion,
        filters a patch pair based on threshold condition (ex.: minimum annotated percentage),
        and burns ground truth patch to raster.
        @param aoi: AOI
            AOI object referencing source data
        @param img_patch: str or Path
            Image patch, mainly as reference for it's bounds
        @param gt_patch: str or Path
            Ground truth vector patch
        @param continuous_vals: bool
            if True, burned pixels values on ground truth will be continuous if they were not to in vector patch
        @param save_preview_labels:
            if True, a colorized "preview" copy of burned labels will be saved as png for quick visualization
        @return:
        """
        if not aoi.raster:  # in case of multiprocessing
            aoi.raster_open()

        random_val = np.random.randint(1, 101)
        if not {'trn', 'val'}.issubset(set(self.datasets)):
            raise ValueError(f"Tiler should contain a 'trn' and 'val' dataset. Got {self.datasets}")
        # for trn patches, sort between trn and val based on random number
        dataset = 'val' if aoi.split == 'trn' and random_val <= self.val_percent else aoi.split
        if dataset == 'val':  # val dataset
            img_patch = move_patch_trn_to_val(patch=img_patch, src_split=aoi.split, dest_split='val')
            gt_patch = move_patch_trn_to_val(patch=gt_patch, src_split=aoi.split, dest_split='val')
        out_gt_burned_path = self.get_burn_gt_patch_path(attr_vals=aoi.attr_values_filter, gt_patch=gt_patch)
        gdf_patch = AOI.filter_gdf_by_attribute(
            gdf_patch=str(gt_patch),
            attr_field=aoi.attr_field_filter,
            attr_vals=aoi.attr_values_filter
        )
        # measure annotated percentage for all patches as it is useful data analysis info for a output report
        min_annot_success, annot_perc = self.passes_min_annot(
            img_patch=img_patch,
            gt_patch=gdf_patch,
        )
        logging.debug(annot_perc)
        if min_annot_success or dataset == 'tst':
            self.burn_gt_patch(aoi,
                               img_patch=img_patch,
                               gt_patch=gdf_patch,
                               out_px_mask=out_gt_burned_path,
                               continuous=continuous_vals,
                               save_preview=save_preview_labels,
                               )
            dataset_line = f'{Path(img_patch).absolute()};{Path(out_gt_burned_path).absolute()};{round(annot_perc)}\n'
            return dataset, dataset_line
        else:
            return dataset, None


def move_patch_trn_to_val(patch: str, src_split: str = "trn", dest_split: str = "val"):
    """Renames and moves a patch's path from on split to another (ex.: to from 'trn' to 'val')"""
    patch_dest = Path(str(patch).replace(src_split, dest_split))
    Path.mkdir(patch_dest.parent, exist_ok=True, parents=True)
    shutil.move(patch, patch_dest)
    return patch_dest


def map_wrapper(x):
    """For multi-threading"""
    return x[0](*(x[1:]))


def main(cfg: DictConfig) -> None:
    """
    Creates training, validation and testing datasets preparation. The tiling process consists of cutting up the imagery
    and ground truth to patches of a certain size. This prepares the dataset for training.

    Patch size

    Size of an individual patch. For example, a raster of 1024 x 1024 pixels will output 4 patches if patch_size is 512.
    The value for this parameter should remain relatively stable as varying patch sizes has little impact of the
    performance of model. Tiling is mostly aimed at making is possible to fill a batch with at least 4 patch pairs
    without busting a machine's memory while training. Defaults to 512.

    Minimum annotated percent

    Discards patch pairs (imagery & ground truth) if the non-background area (e.g. area covered with classes of interest)
    on a given ground truth patch is lower than this minimum. Defaults to 0 (keep all patches). This parameter is a data
    balancing tool for undersampling. It is easy to implement and use, but may not be the perfect solution for all data
    balancing problems. For more information on pros and cons of undersampling, oversampling and other class
    balancing strategies, see [*Buda & Al., 2018*](https://www.sciencedirect.com/science/article/pii/S0893608018302107?casa_token=1gtjUgWc6pUAAAAA:SUDHxtgD8SPDrsM4wR93mH6ZYW57Mr-BYX2nBwxTuT8DsUlWJcvpAV1vgdACQgY78IbiZuCrPgb_)
    and [*Longadge & Dongre, 2013*](https://arxiv.org/pdf/1305.1707).

    Process
    -------
    1. Read csv file and validate existence of all input files and GeoPackages.

    2. Do the following verifications:
        1. Assert number of bands found in raster is equal to desired number
           of bands.
        2. Check that `num_classes` is equal to number of classes detected in
           the specified attribute for each GeoPackage.
           Warning: this validation will not succeed if a Geopackage
                    contains only a subset of `num_classes` (e.g. 3 of 4).
        3. Assert Coordinate reference system between raster and gpkg match.

    3. For each line in the csv file, output patches from imagery and label files based on "patch_size" parameter
    N.B. This step can be parallelized with multiprocessing. Tiling will be skipped if patches already exist.

    4. Create pixels masks from each geojson patch and write a list of image patch / pixelized label patch to text file
    N.B. for train/val datasets, only patches that pass the "min_annot_percent" threshold are kept.

    -------
    :param params: (dict) Parameters found in the yaml config file.
    """
    # PARAMETERS
    bands_requested = get_key_def('bands', cfg['dataset'], default=None, expected_type=Sequence)
    experiment_name = get_key_def('project_name', cfg['general'], default='gdl-training')
    debug = cfg.debug

    # RAW DATA PARAMETERS
    data_dir = get_key_def('raw_data_dir', cfg['dataset'], to_path=True, validate_path_exists=True)
    csv_file = get_key_def('raw_data_csv', cfg['dataset'], to_path=True, validate_path_exists=True)
    download_data = get_key_def('download_data', cfg['dataset'], default=False, expected_type=bool)
    tiling_root_dir = get_key_def('tiling_data_dir', cfg['tiling'], default=data_dir, to_path=True)

    # TILING PARAMETERS
<<<<<<< HEAD
    out_path = get_key_def('tiling_data_dir', cfg['tiling'], default=data_path, to_path=True, validate_path_exists=True)
    samples_size = get_key_def('chip_size', cfg['tiling'], default=256, expected_type=int)
    overlap = get_key_def('overlap_size', cfg['tiling'], default=0)
    min_annot_perc = get_key_def('min_annot_perc', cfg['tiling'], default=0)
    val_percent = get_key_def('train_val_percent', cfg['tiling'], default={'val': 0.3})['val'] * 100
    samples_folder_name = f'chips{samples_size}_overlap{overlap}_min-annot{min_annot_perc}' \
                          f'_{num_bands}bands_{cfg.general.project_name}'
    samples_dir = out_path.joinpath(samples_folder_name)
    if samples_dir.is_dir():
        if debug:
            # Move existing data folder with a random suffix.
            last_mod_time_suffix = datetime.fromtimestamp(samples_dir.stat().st_mtime).strftime('%Y%m%d-%H%M%S')
            shutil.move(samples_dir, out_path.joinpath(f'{str(samples_dir)}_{last_mod_time_suffix}'))
        else:
            logging.critical(
                f'Data path exists: {samples_dir}. Remove it or use a different experiment_name.'
            )
            raise FileExistsError(f'Data path exists: {samples_dir}. Remove it or use a different experiment_name.')
    Path.mkdir(samples_dir, exist_ok=False)  # TODO: what if we want to append samples to existing hdf5?

    clahe_clip_limit = get_key_def('clahe_clip_limit', cfg['tiling'], expected_type=Number, default=0.)

    # LOGGING PARAMETERS  TODO see logging yaml
    experiment_name = cfg.general.project_name
    # mlflow_uri = get_key_def('mlflow_uri', params['global'], default="./mlruns")

    # OTHER PARAMETERS
    # TODO class_prop get_key_def('class_proportion', params['sample']['sampling_method'], None, expected_type=dict)
    class_prop = None
    # set dontcare (aka ignore_index) value
    dontcare = cfg.dataset.ignore_index if cfg.dataset.ignore_index is not None else -1
    if dontcare == 0:
        raise ValueError("\nThe 'dontcare' value (or 'ignore_index') used in the loss function cannot be zero.")
    attribute_field = get_key_def('attribute_field', cfg['dataset'], None, expected_type=str)
    # Assert that all items in attribute_values are integers (ex.: single-class samples from multi-class label)
    attr_vals = get_key_def('attribute_values', cfg['dataset'], None, expected_type=Sequence)
    if attr_vals is list:
        for item in attr_vals:
            if not isinstance(item, int):
                raise logging.critical(ValueError(f'\nAttribute value "{item}" is {type(item)}, expected int.'))

    # OPTIONAL
    use_stratification = cfg.tiling.use_stratification if cfg.tiling.use_stratification is not None else False
    if use_stratification:
        stratd = {
            'trn': {'total_pixels': 0, 'total_counts': {}, 'total_props': {}},
            'val': {'total_pixels': 0, 'total_counts': {}, 'total_props': {}},
            'strat_factor': cfg['tiling']['use_stratification']
        }
    else:
        stratd = None

    # ADD GIT HASH FROM CURRENT COMMIT TO PARAMETERS (if available and parameters will be saved to hdf5s).
    with open_dict(cfg):
        cfg.general.git_hash = get_git_hash()

    list_data_prep = aois_from_csv(
        csv_path=csv_file,
        bands_requested=bands_requested,
        attr_field_filter=attribute_field,
        attr_values_filter=attr_vals,
        equalize_clahe_clip_limit=clahe_clip_limit,
    )
=======
    patch_size = get_key_def('patch_size', cfg['tiling'], default=512, expected_type=int)
    min_annot_perc = get_key_def('min_annot_perc', cfg['tiling'], expected_type=Number, default=0)
    continuous_vals = get_key_def('continuous_values', cfg['tiling'], default=True)
    save_prev_labels = get_key_def('save_preview_labels', cfg['tiling'], default=True)
    parallel = get_key_def('multiprocessing', cfg['tiling'], default=False, expected_type=bool)
    # TODO: why not ask only for a val percentage directly?
    val_percent = int(get_key_def('train_val_percent', cfg['tiling'], default={'val': 0.3})['val'] * 100)

    attr_field = get_key_def('attribute_field', cfg['dataset'], None, expected_type=str)
    attr_vals = get_key_def('attribute_values', cfg['dataset'], None, expected_type=(Sequence, int))

    # add git hash from current commit to parameters
    with open_dict(cfg):
        cfg.general.git_hash = get_git_hash()

    exp_dir = tiling_root_dir / experiment_name

    if exp_dir.is_dir():
        logging.warning(f'Data path exists: {exp_dir}. Make sure patches belong to the same experiment.')
    Path.mkdir(exp_dir, exist_ok=True, parents=True)
>>>>>>> 819a1bbc

    if debug:
        logging.warning(f'Debug mode activated. Some debug features may mobilize extra disk space and '
                        f'cause delays in execution.')

    src_data_list = aois_from_csv(
        csv_path=csv_file,
        bands_requested=bands_requested,
        attr_field_filter=attr_field,
        attr_values_filter=attr_vals,
        download_data=download_data,
        data_dir=data_dir,
        for_multiprocessing=parallel,
    )

    tiler = Tiler(tiling_root_dir=exp_dir,
                  src_aoi_list=src_data_list,
                  patch_size=patch_size,
                  min_annot_perc=min_annot_perc,
                  val_percent=val_percent,
                  debug=debug)

    # For each row in csv: (1) tiling imagery and labels
    input_args = []
    tilers = []
    logging.info(f"Preparing patches \n\tSamples_size: {patch_size} ")
    for index, aoi in tqdm(enumerate(tiler.src_aoi_list), position=0, leave=False):
        try:
            tiling_dir = exp_dir / aoi.split.strip() / aoi.aoi_id.strip()
            tiling_dir_img = tiling_dir / 'images'
            tiling_dir_gt = tiling_dir / 'labels' if not tiler.for_inference else None

            if parallel:
                input_args.append([tiler.tiling_per_aoi, aoi, tiling_dir_img, tiling_dir_gt])
            else:
                try:
                    tiler_pair = tiler.tiling_per_aoi(aoi, out_img_dir=tiling_dir_img, out_label_dir=tiling_dir_gt)
                    tilers.append(tiler_pair)
                except ValueError as e:
                    logging.debug(f'Failed to tile\n'
                                  f'Img: {aoi.raster.name}\n'
                                  f'GT: {aoi.label}')
                    raise e

        except OSError as e:
            logging.exception(f'An error occurred while preparing patches with "{Path(aoi.raster.name).stem}" (tiff) and '
                              f'{aoi.label.stem} (gpkg).\n'
                              f'{e}')
            continue

    if parallel:
        logging.info(f'Will proceed to tiling of {len(input_args)} images and labels...')
        with multiprocessing.get_context('spawn').Pool(None) as pool:
            tilers = pool.map_async(map_wrapper, input_args).get()

    # temporary workaround to support multiprocessing (aois cannot be modified in separate processes)
    # TODO: use mp.Manager() to modify aoi.tiling_pairs_list from within tiling_per_aoi
    tiler.src_aoi_list = []
    for tiled_aoi, rs_tiler_paths, vec_tiler_paths in tqdm(
            tilers, desc=f"Updating AOIs' information about their patches paths"):
        tiled_aoi.patches_pairs_list = [(rs_ptch, gt_ptch) for rs_ptch, gt_ptch in zip(rs_tiler_paths, vec_tiler_paths)]
        tiler.src_aoi_list.append(tiled_aoi)

    logging.info(f"Tiling done. Creating pixel masks from clipped geojsons...")
    dataset_files = {}
    for dset in tiler.datasets:
        name, _ = tiler.make_dataset_file_name(experiment_name, tiler.min_annot_perc, dset, tiler.attr_vals_exp)
        dset_path = tiler.tiling_root_dir / name
        if dset_path.is_file():
            logging.critical(f'Dataset list exists and will be overwritten: {dset_path}')
            dset_path.unlink()
        dataset_files[dset] = dset_path

    input_args = []
    dataset_lines = []
    datasets_total = {dataset: 0 for dataset in tiler.datasets}
    # loop through line of csv again and
    # (1) filter out training data that doesn't match user-defined conditions such as minimum annotated percent
    # (2) burn filtered labels to raster format
    for aoi in tqdm(tiler.src_aoi_list, position=0,
                    desc='Looping in AOIs'):
        if debug:
            for img_patch, gt_patch in tqdm(
                    aoi.patches_pairs_list,
                    desc='DEBUG: Checking if data patches are valid'):
                try:
                    validate_raster(str(img_patch))
                except Exception as e:
                    logging.error(f'\nInvalid imagery patch: {img_patch}'
                                  f'\n{e}')
                try:
                    _check_gdf_load(gt_patch)  # validates ground truth patch
                except Exception as e:
                    logging.error(f'\nInvalid ground truth patch: {img_patch}. '
                                  f'\n{e}')

        for img_patch, gt_patch in tqdm(
                aoi.patches_pairs_list, position=1,
                desc=f'Filter {len(aoi.patches_pairs_list)} patches and burn ground truth'):
            datasets_total[aoi.split] += 1
            # If for inference, write only image patch since there's no ground truth
            if tiler.for_inference:
                dataset_line = f'{Path(img_patch).absolute()}\n'
                dataset_lines.append((aoi.split, dataset_line))
            # if for train, validation or test dataset, then filter, burn and provided complete line to write to file
            else:
                if parallel:
                    input_args.append([tiler.filter_and_burn_dataset, aoi, img_patch, gt_patch])
                else:
                    line_tuple = tiler.filter_and_burn_dataset(aoi,
                                                               img_patch=img_patch,
                                                               gt_patch=gt_patch,
                                                               continuous_vals=continuous_vals,
                                                               save_preview_labels=save_prev_labels)
                    dataset_lines.append(line_tuple)

    if parallel:
        logging.info(f'Parallelizing burning of {len(input_args)} filtered ground truth patches...')
        proc = multiprocessing.cpu_count()
        with multiprocessing.get_context('spawn').Pool(processes=proc) as pool:
            lines = pool.map_async(map_wrapper, input_args).get()
        dataset_lines.extend(lines)

    # write to dataset text file the data that was kept after filtering
    datasets_kept = {dataset: 0 for dataset in tiler.datasets}
    for line_tuple in tqdm(dataset_lines, desc=f"Writing {len(dataset_lines)} lines to dataset files"):
        dataset, dataset_line = line_tuple
        if dataset_line is not None:
            with open(dataset_files[dataset], 'a') as dataset_file:
                dataset_file.write(dataset_line)
                datasets_kept[dataset] += 1

    # final report
    # TODO: write to a file, include aoi-specific stats
    actual_val_ratio = datasets_kept['val'] / (datasets_kept['val'] + datasets_kept['trn'] + 1e-5) * 100
    logging.info(
        f"\nExpected val ratio: {tiler.val_percent} %"
        f"\nActual val ratio: {actual_val_ratio:.2f} %"
    )
    for dataset in tiler.datasets:
        if dataset == 'trn':
            logging.info(f"\nDataset: {dataset}"
                         f"\n\tFilters:"
                         f"\n\t - Minimumum non-zero values (aka minimum annotated percentage): {min_annot_perc}%"
                         f"\n\tKept: {datasets_kept['trn']}"
                         f"\n\tDiscarded: {datasets_total[dataset] - datasets_kept['val'] - datasets_kept['trn']}")
        else:
            logging.info(f"\nDataset: {dataset}"
                         f"\n\tTotal patches: {datasets_kept[dataset]}")
    logging.info(f"\nEnd of process. See tiled dataset lists:")
    for dataset, file in dataset_files.items():
        logging.info(f"{dataset}: {str(file)}")<|MERGE_RESOLUTION|>--- conflicted
+++ resolved
@@ -3,12 +3,9 @@
 from numbers import Number
 from pathlib import Path
 import shutil
-<<<<<<< HEAD
+from typing import Union, Sequence, List
 from numbers import Number
 from typing import Sequence
-=======
-from typing import Union, Sequence, List
->>>>>>> 819a1bbc
 
 import geopandas as gpd
 import matplotlib.pyplot
@@ -455,71 +452,6 @@
     tiling_root_dir = get_key_def('tiling_data_dir', cfg['tiling'], default=data_dir, to_path=True)
 
     # TILING PARAMETERS
-<<<<<<< HEAD
-    out_path = get_key_def('tiling_data_dir', cfg['tiling'], default=data_path, to_path=True, validate_path_exists=True)
-    samples_size = get_key_def('chip_size', cfg['tiling'], default=256, expected_type=int)
-    overlap = get_key_def('overlap_size', cfg['tiling'], default=0)
-    min_annot_perc = get_key_def('min_annot_perc', cfg['tiling'], default=0)
-    val_percent = get_key_def('train_val_percent', cfg['tiling'], default={'val': 0.3})['val'] * 100
-    samples_folder_name = f'chips{samples_size}_overlap{overlap}_min-annot{min_annot_perc}' \
-                          f'_{num_bands}bands_{cfg.general.project_name}'
-    samples_dir = out_path.joinpath(samples_folder_name)
-    if samples_dir.is_dir():
-        if debug:
-            # Move existing data folder with a random suffix.
-            last_mod_time_suffix = datetime.fromtimestamp(samples_dir.stat().st_mtime).strftime('%Y%m%d-%H%M%S')
-            shutil.move(samples_dir, out_path.joinpath(f'{str(samples_dir)}_{last_mod_time_suffix}'))
-        else:
-            logging.critical(
-                f'Data path exists: {samples_dir}. Remove it or use a different experiment_name.'
-            )
-            raise FileExistsError(f'Data path exists: {samples_dir}. Remove it or use a different experiment_name.')
-    Path.mkdir(samples_dir, exist_ok=False)  # TODO: what if we want to append samples to existing hdf5?
-
-    clahe_clip_limit = get_key_def('clahe_clip_limit', cfg['tiling'], expected_type=Number, default=0.)
-
-    # LOGGING PARAMETERS  TODO see logging yaml
-    experiment_name = cfg.general.project_name
-    # mlflow_uri = get_key_def('mlflow_uri', params['global'], default="./mlruns")
-
-    # OTHER PARAMETERS
-    # TODO class_prop get_key_def('class_proportion', params['sample']['sampling_method'], None, expected_type=dict)
-    class_prop = None
-    # set dontcare (aka ignore_index) value
-    dontcare = cfg.dataset.ignore_index if cfg.dataset.ignore_index is not None else -1
-    if dontcare == 0:
-        raise ValueError("\nThe 'dontcare' value (or 'ignore_index') used in the loss function cannot be zero.")
-    attribute_field = get_key_def('attribute_field', cfg['dataset'], None, expected_type=str)
-    # Assert that all items in attribute_values are integers (ex.: single-class samples from multi-class label)
-    attr_vals = get_key_def('attribute_values', cfg['dataset'], None, expected_type=Sequence)
-    if attr_vals is list:
-        for item in attr_vals:
-            if not isinstance(item, int):
-                raise logging.critical(ValueError(f'\nAttribute value "{item}" is {type(item)}, expected int.'))
-
-    # OPTIONAL
-    use_stratification = cfg.tiling.use_stratification if cfg.tiling.use_stratification is not None else False
-    if use_stratification:
-        stratd = {
-            'trn': {'total_pixels': 0, 'total_counts': {}, 'total_props': {}},
-            'val': {'total_pixels': 0, 'total_counts': {}, 'total_props': {}},
-            'strat_factor': cfg['tiling']['use_stratification']
-        }
-    else:
-        stratd = None
-
-    # ADD GIT HASH FROM CURRENT COMMIT TO PARAMETERS (if available and parameters will be saved to hdf5s).
-    with open_dict(cfg):
-        cfg.general.git_hash = get_git_hash()
-
-    list_data_prep = aois_from_csv(
-        csv_path=csv_file,
-        bands_requested=bands_requested,
-        attr_field_filter=attribute_field,
-        attr_values_filter=attr_vals,
-        equalize_clahe_clip_limit=clahe_clip_limit,
-    )
-=======
     patch_size = get_key_def('patch_size', cfg['tiling'], default=512, expected_type=int)
     min_annot_perc = get_key_def('min_annot_perc', cfg['tiling'], expected_type=Number, default=0)
     continuous_vals = get_key_def('continuous_values', cfg['tiling'], default=True)
@@ -527,6 +459,7 @@
     parallel = get_key_def('multiprocessing', cfg['tiling'], default=False, expected_type=bool)
     # TODO: why not ask only for a val percentage directly?
     val_percent = int(get_key_def('train_val_percent', cfg['tiling'], default={'val': 0.3})['val'] * 100)
+    clahe_clip_limit = get_key_def('clahe_clip_limit', cfg['tiling'], expected_type=Number, default=0.)
 
     attr_field = get_key_def('attribute_field', cfg['dataset'], None, expected_type=str)
     attr_vals = get_key_def('attribute_values', cfg['dataset'], None, expected_type=(Sequence, int))
@@ -540,7 +473,6 @@
     if exp_dir.is_dir():
         logging.warning(f'Data path exists: {exp_dir}. Make sure patches belong to the same experiment.')
     Path.mkdir(exp_dir, exist_ok=True, parents=True)
->>>>>>> 819a1bbc
 
     if debug:
         logging.warning(f'Debug mode activated. Some debug features may mobilize extra disk space and '
@@ -554,6 +486,7 @@
         download_data=download_data,
         data_dir=data_dir,
         for_multiprocessing=parallel,
+        equalize_clahe_clip_limit=clahe_clip_limit,
     )
 
     tiler = Tiler(tiling_root_dir=exp_dir,
