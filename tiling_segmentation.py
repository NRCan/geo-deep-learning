import os
from os.path import join
from datetime import datetime
import multiprocessing
from numbers import Number
from pathlib import Path
import shutil
from typing import Union, Sequence, List
from concurrent.futures import ThreadPoolExecutor

import geopandas as gpd
import matplotlib.pyplot
import numpy as np
from omegaconf import DictConfig, open_dict
import rasterio
from shapely.geometry import box
from solaris import vector
from tqdm import tqdm
from osgeo import gdal, ogr
from torch.utils.data import DataLoader
from torchgeo.samplers import GridGeoSampler
from torchgeo.datasets import stack_samples

from utils.create_dataset import DRDataset, GDLVectorDataset
from dataset.aoi import aois_from_csv, AOI
from utils.geoutils import check_gdf_load, check_rasterio_im_load
from utils.utils import get_key_def, get_git_hash
from utils.verifications import validate_raster
# Set the logging file
from utils import utils
logging = utils.get_logger(__name__)  # import logging
# Set random seed for reproducibility
np.random.seed(123)


def annot_percent(img_patch: Union[str, Path, rasterio.DatasetReader],
                  gdf_patch: Union[str, Path, gpd.GeoDataFrame],
                  ):
    """
    Calculate percentage of values in GeoDataFrame that contain classes other than background
    @param img_patch: str, Path or rasterio.DatasetReader
    @param gdf_patch: str, Path or gpd.GeoDataFrame
    @return: (int) Annotated percent
    """
    gdf_patch = check_gdf_load(gdf_patch)
    if gdf_patch.empty:
        return 0
    img_patch_dataset = check_rasterio_im_load(img_patch)

    bounds_iou = AOI.bounds_iou_gdf_riodataset(gdf_patch, img_patch_dataset)

    if bounds_iou == 0:
        raise rasterio.errors.CRSError(
            f"Features in label file {gdf_patch.info} do not intersect with bounds of raster file "
            f"{img_patch_dataset.files}")

    patch_bounds = box(*img_patch_dataset.bounds)

    gdf_patch_cea = gdf_patch.geometry.to_crs({'proj': 'cea'})  # Cylindrical equal-area projection
    annot_ct_vec = gdf_patch_cea.area.sum()
    annot_perc = annot_ct_vec / patch_bounds.area
    return annot_perc * 100


class Tiler(object):
    def __init__(self,
                 tiling_root_dir: Union[Path, str],
                 src_aoi_list: List = None,
                 patch_size: int = 1024,
                 patch_stride: int = None,
                 min_annot_perc: Number = 0,
                 val_percent: int = None,
                 debug: bool = False):
        """
        @param tiling_root_dir: pathlib.Path or str
            Root directory under which all patches will be written (in subfolders)
        @param src_aoi_list: list
            List of source data to be patched. Must be instances of AOI class.
            AOI objects contain properties including paths of source data and other data-related info.
        @param patch_size: int, optional
            Size of patches to output. Defaults to 1024
        @param patch_stride: int, optional
            Number of pixels between each patch. Defaults to patch_size
            without remainder. Rasterio will use bilinear resampling. Defaults to 1 (no resampling).
        @param min_annot_perc: Number, optional
            If ground truth patch above this minimum annotated percentage,
            the gt patch will be kept in final dataset
        @param val_percent: integer, optional
            Percentage of training patches that should be written to validation set
        @param debug: boolean, optional
            If True, activate debug functionality
        """
        if src_aoi_list and not isinstance(src_aoi_list, List):
            raise TypeError('Input data should be a List')
        self.src_aoi_list = src_aoi_list
        if not isinstance(tiling_root_dir, (Path, str)):
            raise TypeError(f'Tiles root directory should be a of class pathlib.Path or a string.\n'
                            f'Got {tiling_root_dir} of type {type(tiling_root_dir)}')
        if not Path(tiling_root_dir).parent.is_dir():
            raise FileNotFoundError(f'{Path(tiling_root_dir).parent} is not a valid directory')
        self.tiling_root_dir = Path(tiling_root_dir)
        self.tiling_root_dir.mkdir(exist_ok=True)

        self.for_inference = False
        splits_set = set([aoi.split for aoi in src_aoi_list])
        if 'inference' in splits_set:
            logging.warning(f'At least one AOI was tagged for inference (only imagery, without ground truth). \n'
                            f'Tiler will consider only imagery from now on. \n'
                            f'Set of splits present in AOIs: {splits_set}')
            self.for_inference = True

        self.datasets = list(splits_set)
        if 'trn' in self.datasets:
            self.datasets.append('val')

        if not isinstance(patch_size, int):
            raise TypeError(f'Tile size should be an integer. Got {patch_size} of type {type(patch_size)}')
        self.dest_patch_size = patch_size

        # Tile stride defaults to patch size
        if not patch_stride:
            patch_stride = self.dest_patch_size
        if not isinstance(patch_stride, int):
            raise TypeError(f'Tile stride should be an integer. Got {patch_stride} of type {type(patch_stride)}')
        self.patch_stride = patch_stride

        if not isinstance(min_annot_perc, Number) and 0 <= min_annot_perc <= 100:
            raise TypeError(f'Minimum annotated percent should be a number between 0 and 100.\n'
                            f'Got {min_annot_perc} of type {type(min_annot_perc)}')
        self.min_annot_perc = min_annot_perc

        try:
            bands_set = set([tuple(aoi.raster_bands_request) for aoi in self.src_aoi_list])
            self.bands_requested = self.src_aoi_list[0].raster_bands_request
        except TypeError:
            bands_set = set([aoi.raster_meta['count'] for aoi in self.src_aoi_list])
            self.bands_requested = list(range(1, self.src_aoi_list[0].raster_meta['count']+1))
        if len(bands_set) > 1:
            raise ValueError(f'Bands requested vary among submitted AOIs. \n'
                             f'Check source imagery and define a unique list of bands to keep. \n'
                             f'Set of bands requested: {bands_set}')
        self.bands_num = len(self.bands_requested)


        if val_percent and not isinstance(val_percent, int):
            raise TypeError(f'Validation percentage should be an integer.\n'
                            f'Got {val_percent} of type {type(val_percent)}')
        self.val_percent = val_percent

        if all(aoi.attr_values_filter is not None for aoi in self.src_aoi_list):
            attr_vals_set = set([tuple(aoi.attr_values_filter) for aoi in self.src_aoi_list])
            if len(attr_vals_set) > 1:
                raise ValueError(f'Multiple attribute values used to filter ground truth features were found. \n'
                                 f'Set of attribute values requested: {attr_vals_set}')
        self.attr_vals_exp = self.src_aoi_list[0].attr_values_filter

        self.debug = debug

        self.datasets_dir = []
        mod_time = datetime.fromtimestamp(self.tiling_root_dir.stat().st_mtime).strftime('%Y%m%d-%H%M%S')
        if len(list(self.tiling_root_dir.iterdir())) > 0:
            if debug:
                move_dir = self.tiling_root_dir / mod_time
                move_dir.mkdir(exist_ok=True)
                # Move existing data folder with a timestamp suffix.
                for item in self.tiling_root_dir.glob('*.csv'):
                    shutil.move(item, move_dir)
                for dataset in self.datasets:
                    if (self.tiling_root_dir / dataset).is_dir():
                        shutil.move(self.tiling_root_dir / dataset, move_dir)
            else:
                raise FileExistsError(
                    f'Patches directory is empty. Won\'t overwrite existing content unless debug=True.\n'
                    f'Directory: {self.tiling_root_dir}.'
                )

        for dataset in self.datasets:
            dataset_dir = self.tiling_root_dir / dataset
            dataset_dir.mkdir()
            self.datasets_dir.append(dataset_dir)

        logging.info(f'Patches will be written to {self.tiling_root_dir}\n\n')

    @staticmethod
    def make_dataset_file_name(exp_name: str, min_annot: Number, dataset: str, attr_vals: Sequence = None):
        if isinstance(attr_vals, int):
            attr_vals = [attr_vals]
        vals = "_feat" + "-".join([str(val) for val in attr_vals]) if attr_vals else ""
        min_annot_str = f"_min-annot{min_annot}"
        sampling_str = vals + min_annot_str
        dataset_file_name = f'{exp_name}{sampling_str}_{dataset}.csv'
        return dataset_file_name, sampling_str

    @staticmethod
    def _save_tile(sample, dst, window, crs):
        """
        Save individual raster patch as a geotiff.
        Args:
            sample: numpy array with a shape of (h, w, c).
            dst: destination file path.
            window: bounding box coordinates of the patch.
            crs: patch's crs.

        Returns: None
        """
        # Unpack the bounding box coordinates and the sample's dimensions.
        xmin, ymax, xmax, ymin = window
        n_rows, n_cols, n_bands = sample.shape[1], sample.shape[2], sample.shape[0]

        # Calculate spatial resolution based on the extracted data:
        xres = (xmax - xmin) / float(n_cols)
        yres = (ymax - ymin) / float(n_rows)
        # Set the geotransformation parameters in the GDAL format:
        geotransform = (xmin, xres, 0, ymax, 0, -yres)

        # Create an output raster patch datasource:
        drv = gdal.GetDriverByName("GTiff")
        gdal_type = gdal.GDT_Byte if sample.dtype == np.uint8 else gdal.GDT_UInt16
        dst_ds = drv.Create(dst, n_cols, n_rows, n_bands, gdal_type, options=["COMPRESS=DEFLATE"])

        # Write every channel of the raster patch array to the corresponding band of the output datasource:
        for band in range(n_bands):
            dst_ds.GetRasterBand(band + 1).WriteArray(sample[band, :, :])

        # Set the datasource projection and geotransformations:
        dst_ds.SetGeoTransform(geotransform)
        dst_ds.SetProjection(crs)

        # Close and save the datasource:
        dst_ds = None

    def _parse_torchgeo_batch(self, batch):
        """
        Extract data from the TorchGeo batch.
        Args:
            batch: TorchGeo batch.

        Returns: image raster sample as a numpy array, sample CRS, sample bounding box coordinates.
        If the mode is not "inference", then also returns a vector mask.

        """
        # Get the image as an array:
        sample_image = batch['image']
        if not self.for_inference:
            sample_mask = batch['mask'][0]
        else:
            sample_mask = None

        sample_image = np.asarray(sample_image).squeeze(0)

        # Get the CRS and the bounding box coordinates:
        sample_crs = batch['crs'][0].wkt
        window = ([batch['bbox'][0][0], batch['bbox'][0][3], batch['bbox'][0][1], batch['bbox'][0][2]])

        return sample_image, sample_mask, sample_crs, window

    @staticmethod
    def _define_output_name(aoi, output_folder, window):
        """
        Generate the output file name without the file extention.
        Args:
            aoi: current AOI object.
            output_folder: output folder name.
            window: current bounding box coordinates.

        Returns: output file name without the file extention

        """
        out_name = aoi.raster_name.stem + "_" + "_".join([str(x).replace(".", "_") for x in window[:2]])
        return join(output_folder, out_name)

    @staticmethod
    def _save_vec_mem_tile(mem_ds, output_vector_name):
        # Crate the output vector patch datasource:
        driver_name = "GeoJSON"
        driver = ogr.GetDriverByName(driver_name)
        out_ds = driver.CreateDataSource(output_vector_name)
        mem = out_ds.CopyLayer(mem_ds.GetLayer(), '0')

        # Save and close datasources:
        out_ds = None
        mem_ds = None

    def tiling_per_aoi(
            self,
            aoi: AOI,
            out_img_dir: Union[str, Path],
            out_label_dir: Union[str, Path] = None):
        """
        Generates grid patches from the AOI.raster using TorchGeo's GeoGridSampler dataloader.
        Generates grid patches from the AOI.label using GDAL/OGR.

        @param aoi: AOI object to be tiled
        @param out_img_dir: path to output patched images directory
        @param out_label_dir: optional, path to output patched labels directory
        @return: written patches to output directories as .tif for imagery and .geojson for label.

        https://torchgeo.readthedocs.io/en/stable/tutorials/custom_raster_dataset.html
        https://torchgeo.readthedocs.io/en/stable/api/samplers.html
        https://gdal.org/api/python/osgeo.gdal.html
        https://gdal.org/api/python/osgeo.ogr.html
        """
<<<<<<< HEAD
        if not aoi.raster:  # in case of multiprocessing
            aoi.raster = rasterio.open(aoi.raster_dest)
=======

        if not aoi.raster:
            aoi.raster = rasterio.open(aoi.raster_multiband)
>>>>>>> bc926715

        # Create TorchGeo-based custom DRDataset dataset:
        dr_dataset = DRDataset(aoi.raster)

        if not self.for_inference:
            vec_dataset = GDLVectorDataset(aoi.label)
            # Combine raster and vector datasets using AND operator (sampling only from the intersection area).
            resulting_dataset = dr_dataset & vec_dataset
            os.makedirs(out_label_dir, exist_ok=True)
        else:
            resulting_dataset = dr_dataset

        # Initialize a sampler and a dataloader. If we need overlapping, stride must be adjusted accordingly.
        # For now, having stride parameter equal to the size, we have no overlapping (except for the borders).
        sampler = GridGeoSampler(resulting_dataset, size=self.dest_patch_size, stride=self.dest_patch_size)
        dataloader = DataLoader(resulting_dataset, sampler=sampler, collate_fn=stack_samples)

        if len(dataloader) == 0:
            raise ValueError("The dataloader is empty. Check input image and vector datasets.")

        # Iterate over the dataloader and save resulting raster patches:
        bboxes = []
        raster_tile_paths = []
        vector_tile_paths = []
        os.makedirs(out_img_dir, exist_ok=True)

        raster_tile_data = []
        for i, batch in tqdm(enumerate(dataloader), total=len(dataloader)):
            # Parse the TorchGeo batch:
            sample_image, sample_mask, sample_crs, sample_window = self._parse_torchgeo_batch(batch)
            bboxes.append(sample_window)

            # Define the output raster patch filename:
            dst_raster_name = self._define_output_name(aoi, out_img_dir, sample_window) + ".tif"
            raster_tile_paths.append(dst_raster_name)

            # Append all the raster patch data for later parallel writing to the disk:
            raster_tile_data.append([sample_image, dst_raster_name, sample_window, sample_crs])
            if not self.for_inference:
                # Define the output vector patch filename:
                dst_vector_name = self._define_output_name(aoi, out_label_dir, sample_window) + ".geojson"
                vector_tile_paths.append(dst_vector_name)
                # Clip vector labels having bounding boxes from the raster patches:
                self._save_vec_mem_tile(sample_mask, dst_vector_name)

        # Write all raster tiles to the disk in parallel:
        logging.info(f'Cropping raster patches...')
        with ThreadPoolExecutor(32) as exe:
            _ = [exe.submit(self._save_tile, *args) for args in raster_tile_data]

        aoi.close_raster()  # for multiprocessing
        aoi.raster = None

        return aoi, raster_tile_paths, vector_tile_paths

    def passes_min_annot(self,
                         img_patch: Union[str, Path],
                         gt_patch: Union[str, Path, gpd.GeoDataFrame]
                         ):
        """
        Decides whether a patch pair should be kept based on minimum annotated percent threshold (i.e. maximum background
        proportion). This filter applies to trn and val datasets only, i.e. all patches from tst dataset are included
        """
        map_img_gdf = check_gdf_load(gt_patch)
        annot_perc = annot_percent(
            img_patch=img_patch,
            gdf_patch=map_img_gdf,
        )
        if annot_perc >= self.min_annot_perc:
            return True, annot_perc
        else:
            logging.debug(f"Ground truth patch in trn/val dataset doesn't reach minimum annotated percentage.\n"
                          f"Ground truth patch: {gt_patch}\n"
                          f"Annotated percentage: {annot_perc}\n"
                          f"Minimum annotated percentage: {self.min_annot_perc}")
            return False, annot_perc

    def get_burn_gt_patch_path(self, attr_vals: Sequence, gt_patch: Union[str, Path]):
        _, patches_str = self.make_dataset_file_name(None, self.min_annot_perc, None, attr_vals)
        out_burned_gt_path = Path(gt_patch).parent.parent / 'labels_burned' / f'{Path(gt_patch).stem}{patches_str}.tif'
        out_burned_gt_path.parent.mkdir(exist_ok=True)
        return out_burned_gt_path

    def burn_gt_patch(self, aoi: AOI,
                      img_patch: Union[str, Path],
                      gt_patch: Union[gpd.GeoDataFrame, str, Path],
                      out_px_mask: Union[str, Path],
                      continuous: bool = True,
                      save_preview: bool = True,
                      ):
        """
        Burns a ground truth patch to raster
        @param aoi: AOI object
        @param img_patch: str or pathlib.Path
            Path to image patch
        @param gt_patch: str, pathlib.Path or gpd.GeoDataFrame
            Path to ground truth patch or gpd.GeoDataFrame of ground truth
        @param out_px_mask: Burned patch output path
        @param continuous: bool, if True, burn values will be continuous starting at 1 for easier use in training an ML
                           model (0 being reserved for background class)
        @param save_preview: bool, if True, a copy of the burned label will be created for quick preview from a file
                             manager. Burn values will be stretched to 255.
        @return:
        """
        out_px_mask = Path(out_px_mask)
        gt_patch_gdf = check_gdf_load(gt_patch)
        if out_px_mask.is_file():
            logging.info(f'Burned ground truth patch exists: {out_px_mask}')
            return
        if not aoi.attr_field_filter and aoi.attr_values_filter is not None:
            raise ValueError(f'Values for an attribute field have been provided, but no attribute field is set.\n'
                             f'Attribute values: {aoi.attr_values_filter}')
        elif aoi.attr_field_filter is not None and not aoi.attr_values_filter:
            raise ValueError(f'An attribute field has been provided, but no attribute values were set.\n'
                             f'Attribute field: {aoi.attr_field_filter}. If all values from attribute fields are '
                             f'to be kept, please input full list of values in dataset configuration.')
        # Burn value in attribute field from which features are being filtered
        burn_field = aoi.attr_field_filter if aoi.attr_field_filter else None
        # no attribute field or val given means all values should be burned to 1
        burn_val = 1 if not aoi.attr_field_filter and not aoi.attr_values_filter else None
        if gt_patch_gdf.empty:
            burn_field = None
        elif aoi.attr_field_filter:
            # Define new column 'burn_val' with continuous values for use during burning
            cont_vals_dict = {src: (dst+1 if continuous else src) for dst, src in enumerate(aoi.attr_values_filter)}
            if all(isinstance(val, str) for val in gt_patch_gdf[aoi.attr_field_filter].unique().tolist()):
                cont_vals_dict = {str(src): dst for src, dst in cont_vals_dict.items()}
            gt_patch_gdf['burn_val'] = gt_patch_gdf[aoi.attr_field_filter].map(cont_vals_dict)
            burn_field = 'burn_val'  # overwrite burn_field
        # burn to raster
        vector.mask.footprint_mask(df=gt_patch_gdf, out_file=str(out_px_mask),
                                   reference_im=str(img_patch),
                                   burn_field=burn_field,
                                   burn_value=burn_val)
        if save_preview:
            # burn preview to raster in dedicated folder
            prev_out_px_mask = Path(f'{out_px_mask.parent}_preview') / f'{out_px_mask.stem}.png'
            prev_out_px_mask.parent.mkdir(exist_ok=True)
            with rasterio.open(out_px_mask) as burned_patch:
                burned_patch_array = burned_patch.read()[0, ...]
                matplotlib.pyplot.imsave(prev_out_px_mask, burned_patch_array)

    def filter_and_burn_dataset(
            self,
            aoi: AOI,
            img_patch: Union[str, Path],
            gt_patch: Union[str, Path],
            continuous_vals: bool = True,
            save_preview_labels: bool = True,
    ):
        """
        Randomly sorts between trn and val splits (based on requested desired val's dataset proportion,
        filters a patch pair based on threshold condition (ex.: minimum annotated percentage),
        and burns ground truth patch to raster.
        @param aoi: AOI
            AOI object referencing source data
        @param img_patch: str or Path
            Image patch, mainly as reference for it's bounds
        @param gt_patch: str or Path
            Ground truth vector patch
        @param continuous_vals: bool
            if True, burned pixels values on ground truth will be continuous if they were not to in vector patch
        @param save_preview_labels:
            if True, a colorized "preview" copy of burned labels will be saved as png for quick visualization
        @return:
        """
        if not aoi.raster:  # in case of multiprocessing
            aoi.raster = rasterio.open(aoi.raster_dest)

        random_val = np.random.randint(1, 101)
        if not {'trn', 'val'}.issubset(set(self.datasets)):
            raise ValueError(f"Tiler should contain a 'trn' and 'val' dataset. Got {self.datasets}")
        # for trn patches, sort between trn and val based on random number
        dataset = 'val' if aoi.split == 'trn' and random_val <= self.val_percent else aoi.split
        if dataset == 'val':  # val dataset
            img_patch = move_patch_trn_to_val(patch=img_patch, src_split=aoi.split, dest_split='val')
            gt_patch = move_patch_trn_to_val(patch=gt_patch, src_split=aoi.split, dest_split='val')
        out_gt_burned_path = self.get_burn_gt_patch_path(attr_vals=aoi.attr_values_filter, gt_patch=gt_patch)
        gdf_patch = AOI.filter_gdf_by_attribute(
            gdf_patch=str(gt_patch),
            attr_field=aoi.attr_field_filter,
            attr_vals=aoi.attr_values_filter
        )
        # measure annotated percentage for all patches as it is useful data analysis info for a output report
        min_annot_success, annot_perc = self.passes_min_annot(
            img_patch=img_patch,
            gt_patch=gdf_patch,
        )
        logging.debug(annot_perc)
        if min_annot_success or dataset == 'tst':
            self.burn_gt_patch(aoi,
                               img_patch=img_patch,
                               gt_patch=gdf_patch,
                               out_px_mask=out_gt_burned_path,
                               continuous=continuous_vals,
                               save_preview=save_preview_labels,
                               )
            dataset_line = f'{Path(img_patch).absolute()};{Path(out_gt_burned_path).absolute()};{round(annot_perc)}\n'
            return dataset, dataset_line
        else:
            return dataset, None


def move_patch_trn_to_val(patch: str, src_split: str = "trn", dest_split: str = "val"):
    """Renames and moves a patch's path from on split to another (ex.: to from 'trn' to 'val')"""
    patch_dest = Path(str(patch).replace(src_split, dest_split))
    Path.mkdir(patch_dest.parent, exist_ok=True, parents=True)
    shutil.move(patch, patch_dest)
    return patch_dest


def map_wrapper(x):
    """For multi-threading"""
    return x[0](*(x[1:]))


def main(cfg: DictConfig) -> None:
    """
    Creates training, validation and testing datasets preparation. The tiling process consists of cutting up the imagery
    and ground truth to patches of a certain size. This prepares the dataset for training.

    Patch size

    Size of an individual patch. For example, a raster of 1024 x 1024 pixels will output 4 patches if patch_size is 512.
    The value for this parameter should remain relatively stable as varying patch sizes has little impact of the
    performance of model. Tiling is mostly aimed at making is possible to fill a batch with at least 4 patch pairs
    without busting a machine's memory while training. Defaults to 512.

    Minimum annotated percent

    Discards patch pairs (imagery & ground truth) if the non-background area (e.g. area covered with classes of interest)
    on a given ground truth patch is lower than this minimum. Defaults to 0 (keep all patches). This parameter is a data
    balancing tool for undersampling. It is easy to implement and use, but may not be the perfect solution for all data
    balancing problems. For more information on pros and cons of undersampling, oversampling and other class
    balancing strategies, see [*Buda & Al., 2018*](https://www.sciencedirect.com/science/article/pii/S0893608018302107?casa_token=1gtjUgWc6pUAAAAA:SUDHxtgD8SPDrsM4wR93mH6ZYW57Mr-BYX2nBwxTuT8DsUlWJcvpAV1vgdACQgY78IbiZuCrPgb_)
    and [*Longadge & Dongre, 2013*](https://arxiv.org/pdf/1305.1707).

    Process
    -------
    1. Read csv file and validate existence of all input files and GeoPackages.

    2. Do the following verifications:
        1. Assert number of bands found in raster is equal to desired number
           of bands.
        2. Check that `num_classes` is equal to number of classes detected in
           the specified attribute for each GeoPackage.
           Warning: this validation will not succeed if a Geopackage
                    contains only a subset of `num_classes` (e.g. 3 of 4).
        3. Assert Coordinate reference system between raster and gpkg match.

    3. For each line in the csv file, output patches from imagery and label files based on "patch_size" parameter
    N.B. This step can be parallelized with multiprocessing. Tiling will be skipped if patches already exist.

    4. Create pixels masks from each geojson patch and write a list of image patch / pixelized label patch to text file
    N.B. for train/val datasets, only patches that pass the "min_annot_percent" threshold are kept.

    -------
    :param params: (dict) Parameters found in the yaml config file.
    """
    # PARAMETERS
    bands_requested = get_key_def('bands', cfg['dataset'], default=None, expected_type=Sequence)
    experiment_name = get_key_def('project_name', cfg['general'], default='gdl-training')
    debug = cfg.debug

    # RAW DATA PARAMETERS
    data_dir = get_key_def('raw_data_dir', cfg['dataset'], to_path=True, validate_path_exists=True)
    csv_file = get_key_def('raw_data_csv', cfg['dataset'], to_path=True, validate_path_exists=True)
    download_data = get_key_def('download_data', cfg['dataset'], default=False, expected_type=bool)
    tiling_root_dir = get_key_def('tiling_data_dir', cfg['tiling'], default=data_dir, to_path=True)

    # TILING PARAMETERS
    patch_size = get_key_def('patch_size', cfg['tiling'], default=512, expected_type=int)
    min_annot_perc = get_key_def('min_annot_perc', cfg['tiling'], expected_type=Number, default=0)
    continuous_vals = get_key_def('continuous_values', cfg['tiling'], default=True)
    save_prev_labels = get_key_def('save_preview_labels', cfg['tiling'], default=True)
    parallel = get_key_def('multiprocessing', cfg['tiling'], default=False, expected_type=bool)
    write_dest_raster = get_key_def('write_dest_raster', cfg['tiling'], default=False, expected_type=bool)
    # TODO: why not ask only for a val percentage directly?
    val_percent = int(get_key_def('train_val_percent', cfg['tiling'], default={'val': 0.3})['val'] * 100)

    attr_field = get_key_def('attribute_field', cfg['dataset'], None, expected_type=str)
    attr_vals = get_key_def('attribute_values', cfg['dataset'], None, expected_type=(Sequence, int))

    # add git hash from current commit to parameters
    with open_dict(cfg):
        cfg.general.git_hash = get_git_hash()

    exp_dir = tiling_root_dir / experiment_name

    if exp_dir.is_dir():
        logging.warning(f'Data path exists: {exp_dir}. Make sure patches belong to the same experiment.')
    Path.mkdir(exp_dir, exist_ok=True, parents=True)

    if debug:
        logging.warning(f'Debug mode activated. Some debug features may mobilize extra disk space and '
                        f'cause delays in execution.')

    src_data_list = aois_from_csv(
        csv_path=csv_file,
        bands_requested=bands_requested,
        attr_field_filter=attr_field,
        attr_values_filter=attr_vals,
        download_data=download_data,
        data_dir=data_dir,
        for_multiprocessing=parallel,
        write_dest_raster=write_dest_raster,
    )

    tiler = Tiler(tiling_root_dir=exp_dir,
                  src_aoi_list=src_data_list,
                  patch_size=patch_size,
                  min_annot_perc=min_annot_perc,
                  val_percent=val_percent,
                  debug=debug)

    # For each row in csv: (1) tiling imagery and labels
    input_args = []
    tilers = []
    logging.info(f"Preparing patches \n\tSamples_size: {patch_size} ")
    for index, aoi in tqdm(enumerate(tiler.src_aoi_list), position=0, leave=False):
        try:
            tiling_dir = exp_dir / aoi.split.strip() / aoi.aoi_id.strip()
            tiling_dir_img = tiling_dir / 'images'
            tiling_dir_gt = tiling_dir / 'labels' if not tiler.for_inference else None

            if parallel:
                input_args.append([tiler.tiling_per_aoi, aoi, tiling_dir_img, tiling_dir_gt])
            else:
                try:
                    tiler_pair = tiler.tiling_per_aoi(aoi, out_img_dir=tiling_dir_img, out_label_dir=tiling_dir_gt)
                    tilers.append(tiler_pair)
                except ValueError as e:
                    logging.debug(f'Failed to tile\n'
                                  f'Img: {aoi.raster.name}\n'
                                  f'GT: {aoi.label}')
                    raise e

        except OSError as e:
            logging.exception(f'An error occurred while preparing patches with "{Path(aoi.raster.name).stem}" (tiff) and '
                              f'{aoi.label.stem} (gpkg).\n'
                              f'{e}')
            continue

    if parallel:
        logging.info(f'Will proceed to tiling of {len(input_args)} images and labels...')
        with multiprocessing.get_context('spawn').Pool(None) as pool:
            tilers = pool.map_async(map_wrapper, input_args).get()

    # temporary workaround to support multiprocessing (aois cannot be modified in separate processes)
    # TODO: use mp.Manager() to modify aoi.tiling_pairs_list from within tiling_per_aoi
    tiler.src_aoi_list = []
    for tiled_aoi, rs_tiler_paths, vec_tiler_paths in tqdm(
            tilers, desc=f"Updating AOIs' information about their patches paths"):
        tiled_aoi.patches_pairs_list = [(rs_ptch, gt_ptch) for rs_ptch, gt_ptch in zip(rs_tiler_paths, vec_tiler_paths)]
        tiler.src_aoi_list.append(tiled_aoi)

    logging.info(f"Tiling done. Creating pixel masks from clipped geojsons...")
    dataset_files = {}
    for dset in tiler.datasets:
        name, _ = tiler.make_dataset_file_name(experiment_name, tiler.min_annot_perc, dset, tiler.attr_vals_exp)
        dset_path = tiler.tiling_root_dir / name
        if dset_path.is_file():
            logging.critical(f'Dataset list exists and will be overwritten: {dset_path}')
            dset_path.unlink()
        dataset_files[dset] = dset_path

    input_args = []
    dataset_lines = []
    datasets_total = {dataset: 0 for dataset in tiler.datasets}
    # loop through line of csv again and
    # (1) filter out training data that doesn't match user-defined conditions such as minimum annotated percent
    # (2) burn filtered labels to raster format
    for aoi in tqdm(tiler.src_aoi_list, position=0,
                    desc='Looping in AOIs'):
        if debug:
            for img_patch, gt_patch in tqdm(
                    aoi.patches_pairs_list,
                    desc='DEBUG: Checking if data patches are valid'):
                try:
                    validate_raster(str(img_patch))
                except Exception as e:
                    logging.error(f'\nInvalid imagery patch: {img_patch}'
                                  f'\n{e}')
                try:
                    check_gdf_load(gt_patch)  # validates ground truth patch
                except Exception as e:
                    logging.error(f'\nInvalid ground truth patch: {img_patch}. '
                                  f'\n{e}')

        for img_patch, gt_patch in tqdm(
                aoi.patches_pairs_list, position=1,
                desc=f'Filter {len(aoi.patches_pairs_list)} patches and burn ground truth'):
            datasets_total[aoi.split] += 1
            # If for inference, write only image patch since there's no ground truth
            if tiler.for_inference:
                dataset_line = f'{Path(img_patch).absolute()}\n'
                dataset_lines.append((aoi.split, dataset_line))
            # if for train, validation or test dataset, then filter, burn and provided complete line to write to file
            else:
                if parallel:
                    input_args.append([tiler.filter_and_burn_dataset, aoi, img_patch, gt_patch])
                else:
                    line_tuple = tiler.filter_and_burn_dataset(aoi,
                                                               img_patch=img_patch,
                                                               gt_patch=gt_patch,
                                                               continuous_vals=continuous_vals,
                                                               save_preview_labels=save_prev_labels)
                    dataset_lines.append(line_tuple)

    if parallel:
        logging.info(f'Parallelizing burning of {len(input_args)} filtered ground truth patches...')
        proc = multiprocessing.cpu_count()
        with multiprocessing.get_context('spawn').Pool(processes=proc) as pool:
            lines = pool.map_async(map_wrapper, input_args).get()
        dataset_lines.extend(lines)

    # write to dataset text file the data that was kept after filtering
    datasets_kept = {dataset: 0 for dataset in tiler.datasets}
    for line_tuple in tqdm(dataset_lines, desc=f"Writing {len(dataset_lines)} lines to dataset files"):
        dataset, dataset_line = line_tuple
        if dataset_line is not None:
            with open(dataset_files[dataset], 'a') as dataset_file:
                dataset_file.write(dataset_line)
                datasets_kept[dataset] += 1

    # final report
    # TODO: write to a file, include aoi-specific stats
    actual_val_ratio = datasets_kept['val'] / (datasets_kept['val'] + datasets_kept['trn'] + 1e-5) * 100
    logging.info(
        f"\nExpected val ratio: {tiler.val_percent} %"
        f"\nActual val ratio: {actual_val_ratio:.2f} %"
    )
    for dataset in tiler.datasets:
        if dataset == 'trn':
            logging.info(f"\nDataset: {dataset}"
                         f"\n\tFilters:"
                         f"\n\t - Minimumum non-zero values (aka minimum annotated percentage): {min_annot_perc}%"
                         f"\n\tKept: {datasets_kept['trn']}"
                         f"\n\tDiscarded: {datasets_total[dataset] - datasets_kept['val'] - datasets_kept['trn']}")
        else:
            logging.info(f"\nDataset: {dataset}"
                         f"\n\tTotal patches: {datasets_kept[dataset]}")
    logging.info(f"\nEnd of process. See tiled dataset lists:")
    for dataset, file in dataset_files.items():
        logging.info(f"{dataset}: {str(file)}")<|MERGE_RESOLUTION|>--- conflicted
+++ resolved
@@ -300,14 +300,8 @@
         https://gdal.org/api/python/osgeo.gdal.html
         https://gdal.org/api/python/osgeo.ogr.html
         """
-<<<<<<< HEAD
         if not aoi.raster:  # in case of multiprocessing
             aoi.raster = rasterio.open(aoi.raster_dest)
-=======
-
-        if not aoi.raster:
-            aoi.raster = rasterio.open(aoi.raster_multiband)
->>>>>>> bc926715
 
         # Create TorchGeo-based custom DRDataset dataset:
         dr_dataset = DRDataset(aoi.raster)
