# @package _global_
inference:
  raw_data_csv: tests/inference/inference_segmentation_binary.csv
  input_stac_item:  # alternatively, use a path or url to stac item directly
  state_dict_path: ${general.save_weights_dir}/
  chunk_size:  # if empty, will be calculated automatically from max_pix_per_mb_gpu
  # Maximum number of pixels each Mb of GPU Ram to allow. E.g. if GPU has 1000 Mb of Ram and this parameter is set to
  # 10, chunk_size will be set to sqrt(1000 * 10) = 100.
  max_pix_per_mb_gpu: 25
<<<<<<< HEAD
  prep_data_only: False
=======
  save_heatmap: True  # saves a heatmap to {output_dir}/{output_name}_heatmap.tif
  heatmap_threshold: 0.3
>>>>>>> 7d9969ac

  # GPU parameters
  gpu: ${training.num_gpus}
  max_used_perc: ${training.max_used_perc}  # If RAM usage of detected GPU exceeds this percentage, it will be ignored
  max_used_ram: ${training.max_used_ram}  # If GPU's usage exceeds this percentage, it will be ignored

  # Post-processing
  ras2vec: False  # if True, a polygonized version of the inference (.gpkg) will be created with rasterio tools<|MERGE_RESOLUTION|>--- conflicted
+++ resolved
@@ -7,12 +7,9 @@
   # Maximum number of pixels each Mb of GPU Ram to allow. E.g. if GPU has 1000 Mb of Ram and this parameter is set to
   # 10, chunk_size will be set to sqrt(1000 * 10) = 100.
   max_pix_per_mb_gpu: 25
-<<<<<<< HEAD
   prep_data_only: False
-=======
   save_heatmap: True  # saves a heatmap to {output_dir}/{output_name}_heatmap.tif
   heatmap_threshold: 0.3
->>>>>>> 7d9969ac
 
   # GPU parameters
   gpu: ${training.num_gpus}
