--- conflicted
+++ resolved
@@ -31,15 +31,9 @@
   workspace: your_name
   max_epochs: 2 # for train only
   min_epochs: 1 # for train only
-<<<<<<< HEAD
   raw_data_dir: data
   raw_data_csv: tests/tiling/tiling_segmentation_binary_ci.csv
-  tiles_data_dir: data/tiles # where the chips will be saved
-=======
-  raw_data_dir: dataset
-  raw_data_csv: tests/tiling/tiling_segmentation_binary_ci.csv
-  tiling_data_dir: dataset # where the hdf5 will be saved
->>>>>>> 61341007
+  tiling_data_dir: data/patches # where the hdf5 will be saved
   save_weights_dir: saved_model/${general.project_name}
 
 print_config: True # save the config in the log folder
