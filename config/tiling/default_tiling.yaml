# @package _global_
tiling:
  tiling_data_dir: ${general.tiling_data_dir}
  train_val_percent: {'trn':0.7, 'val':0.3}
  patch_size: 32
  min_annot_perc: 1
  continuous_values: True
  save_preview_labels: True
  multiprocessing: False
<<<<<<< HEAD
  clahe_clip_limit: 25
=======
  write_dest_raster: False
>>>>>>> de2af231
<|MERGE_RESOLUTION|>--- conflicted
+++ resolved
@@ -7,8 +7,5 @@
   continuous_values: True
   save_preview_labels: True
   multiprocessing: False
-<<<<<<< HEAD
   clahe_clip_limit: 25
-=======
-  write_dest_raster: False
->>>>>>> de2af231
+  write_dest_raster: False