# @package _global_
tiling:
  tiling_data_dir: ${general.tiling_data_dir}
  train_val_percent: {'trn':0.7, 'val':0.3}
  patch_size: 32
  min_annot_perc: 1
<<<<<<< HEAD
  use_stratification: False
  clahe_clip_limit: 0.1
=======
  continuous_values: True
  save_preview_labels: True
  multiprocessing: False
>>>>>>> 819a1bbc
<|MERGE_RESOLUTION|>--- conflicted
+++ resolved
@@ -4,11 +4,7 @@
   train_val_percent: {'trn':0.7, 'val':0.3}
   patch_size: 32
   min_annot_perc: 1
-<<<<<<< HEAD
-  use_stratification: False
-  clahe_clip_limit: 0.1
-=======
   continuous_values: True
   save_preview_labels: True
   multiprocessing: False
->>>>>>> 819a1bbc
+  clahe_clip_limit: 0.1