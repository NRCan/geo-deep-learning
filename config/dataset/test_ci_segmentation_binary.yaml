# @package _global_
dataset:
  # dataset-wide
  name:
  use_stratification: False
  train_val_percent: {'trn':0.7, 'val':0.2, 'tst':0.1}
  raw_data_csv: ${general.raw_data_csv}
  raw_data_dir: ${general.raw_data_dir}

<<<<<<< HEAD
  # imagery FIXME: which config to keep?
  in_bands: ['B','G','R']
  out_modalities: ['R','G','B']
=======
  # imagery
>>>>>>> 682bdc7c
  bands: [R, G, B]

  # ground truth
  attribute_field: class
  attribute_vals: 1
  class_name: # will follow in the next version
  classes_dict: {'BUIL':1}
  class_weights:
  ignore_index: -1

  # outputs
  tiles_data_dir: ${general.tiles_data_dir}<|MERGE_RESOLUTION|>--- conflicted
+++ resolved
@@ -3,17 +3,13 @@
   # dataset-wide
   name:
   use_stratification: False
-  train_val_percent: {'trn':0.7, 'val':0.2, 'tst':0.1}
+  train_val_percent: {'trn':0.7, 'val':0.3, 'tst':0}
   raw_data_csv: ${general.raw_data_csv}
   raw_data_dir: ${general.raw_data_dir}
 
-<<<<<<< HEAD
   # imagery FIXME: which config to keep?
   in_bands: ['B','G','R']
   out_modalities: ['R','G','B']
-=======
-  # imagery
->>>>>>> 682bdc7c
   bands: [R, G, B]
 
   # ground truth
