# @package _global_
dataset:
  # dataset-wide
  name:
  use_stratification: False
  train_val_percent: {'trn':0.7, 'val':0.2, 'tst':0.1}
  raw_data_csv: ${general.raw_data_csv}
  raw_data_dir: ${general.raw_data_dir}
  validate_data: True

  # imagery
<<<<<<< HEAD
  in_bands: ['B','G','R']
  out_modalities: ['R','G','B']
=======
  bands: [R, G, B]
>>>>>>> f9b2d4c5

  # ground truth
  attribute_field: properties/class
  attribute_vals: 1
  class_name: # will follow in the next version
  classes_dict: {'BUIL':1}
  class_weights:
  ignore_index: -1

  # outputs
  tiles_data_dir: ${general.tiles_data_dir}<|MERGE_RESOLUTION|>--- conflicted
+++ resolved
@@ -8,13 +8,10 @@
   raw_data_dir: ${general.raw_data_dir}
   validate_data: True
 
-  # imagery
-<<<<<<< HEAD
+  # imagery #FIXME: which config to keep?
   in_bands: ['B','G','R']
   out_modalities: ['R','G','B']
-=======
   bands: [R, G, B]
->>>>>>> f9b2d4c5
 
   # ground truth
   attribute_field: properties/class
