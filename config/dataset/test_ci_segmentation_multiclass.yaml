# @package _global_
dataset:
  # dataset-wide
  name:
<<<<<<< HEAD
  use_stratification: False
  train_val_percent: {'trn':0.7, 'val':0.3, 'tst':0}
=======
>>>>>>> 61341007
  raw_data_csv: tests/tiling/tiling_segmentation_multiclass_ci.csv
  raw_data_dir: ${general.raw_data_dir}
  download_data: False

  # imagery
  bands: [1,2,3]

  # ground truth
  attribute_field: properties/Quatreclasses
  attribute_values: [1,2,3,4]
<<<<<<< HEAD
  min_annotated_percent: ${tiling.min_annot_perc}
=======
>>>>>>> 61341007
  class_name: # will follow in the next version
  classes_dict: {'WAER':1, 'FORE':2, 'ROAI':3, 'BUIL':4}
  class_weights:
  ignore_index: 255

  # outputs
<<<<<<< HEAD
  tiles_data_dir: ${general.tiles_data_dir}
=======
  tiling_data_dir: ${general.tiling_data_dir}
>>>>>>> 61341007
<|MERGE_RESOLUTION|>--- conflicted
+++ resolved
@@ -2,11 +2,6 @@
 dataset:
   # dataset-wide
   name:
-<<<<<<< HEAD
-  use_stratification: False
-  train_val_percent: {'trn':0.7, 'val':0.3, 'tst':0}
-=======
->>>>>>> 61341007
   raw_data_csv: tests/tiling/tiling_segmentation_multiclass_ci.csv
   raw_data_dir: ${general.raw_data_dir}
   download_data: False
@@ -17,18 +12,10 @@
   # ground truth
   attribute_field: properties/Quatreclasses
   attribute_values: [1,2,3,4]
-<<<<<<< HEAD
-  min_annotated_percent: ${tiling.min_annot_perc}
-=======
->>>>>>> 61341007
   class_name: # will follow in the next version
   classes_dict: {'WAER':1, 'FORE':2, 'ROAI':3, 'BUIL':4}
   class_weights:
   ignore_index: 255
 
   # outputs
-<<<<<<< HEAD
-  tiles_data_dir: ${general.tiles_data_dir}
-=======
   tiling_data_dir: ${general.tiling_data_dir}
->>>>>>> 61341007
