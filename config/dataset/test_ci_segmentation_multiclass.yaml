--- conflicted
+++ resolved
@@ -9,13 +9,9 @@
   raw_data_csv: tests/sampling/sampling_segmentation_multiclass_ci.csv
   raw_data_dir: ${general.raw_data_dir}
 
-  # imagery
-<<<<<<< HEAD
+  # imagery #FIXME
   in_bands: ['B','G','R']
   out_modalities: ['R','G','B']
-=======
-  bands: [R, G, B]
->>>>>>> f9b2d4c5
 
   # ground truth
   attribute_field: properties/Cinqclasses
@@ -23,7 +19,7 @@
   class_name: # will follow in the next version
   classes_dict: {'WAER':1, 'FORE':2, 'ROAI':3, 'BUIL':4}
   class_weights:
-  ignore_index: 5
+  ignore_index: 255
 
   # outputs
   tiles_data_dir: ${general.tiles_data_dir}
