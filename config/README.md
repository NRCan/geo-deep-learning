--- conflicted
+++ resolved
@@ -272,15 +272,9 @@
 - **`num_tst_samples` :** Number of samples to use for test by default all samples in `hdf5` file are taken.
 
 - **`batch_size` (Mandatory):** Size of each batch given to the **GPUs** or **CPU** depending on what you are training with.
-<<<<<<< HEAD
 
 - **`eval_batch_size` (Optional) :** Size of each batch given to the **GPUs** or **CPU** during **evaluation (validation and test)**. This parameter is especially useful when cropping training samples during training with `target_size` (see below), since evaluation samples can be considerably bigger than training. If omitted, default will be either `batch_size` or a lower multiple of 2 based on GPU's memory if a `target_size` is specificed (see `calc_eval_batchsize(...)` in train_segmentation.py for more information). 
 
-=======
-
-- **`eval_batch_size` (Optional) :** Size of each batch given to the **GPUs** or **CPU** during **evaluation (validation and test)**. This parameter is especially useful when cropping training samples during training with `target_size` (see below), since evaluation samples can be considerably bigger than training. If omitted, default will be either `batch_size` or a lower multiple of 2 based on GPU's memory if a `target_size` is specificed (see `calc_eval_batchsize(...)` in train_segmentation.py for more information). 
-
->>>>>>> 47d31a42
 - **`num_epochs` (Mandatory):** Number of epochs on which the model will train.
 
 - **`target_size` :**  Sets the crop size of image (H/W) only during training.
