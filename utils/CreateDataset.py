--- conflicted
+++ resolved
@@ -17,30 +17,6 @@
     """
     samples_size = params['global']['samples_size']
     number_of_bands = params['global']['number_of_bands']
-<<<<<<< HEAD
-
-    trn_hdf5 = h5py.File(os.path.join(samples_folder, "trn_samples.hdf5"), "a")
-    val_hdf5 = h5py.File(os.path.join(samples_folder, "val_samples.hdf5"), "a")
-    tst_hdf5 = h5py.File(os.path.join(samples_folder, "tst_samples.hdf5"), "a")
-
-    #if not trn_hdf5.mode=='r+':    #FIXME "Unable to open object (object 'sat_img' doesn't exist)"
-    trn_hdf5.create_dataset("sat_img", (0, samples_size, samples_size, number_of_bands), np.float32,
-                            maxshape=(None, samples_size, samples_size, number_of_bands))
-    trn_hdf5.create_dataset("map_img", (0, samples_size, samples_size), np.uint8,
-                            maxshape=(None, samples_size, samples_size))
-
-    val_hdf5.create_dataset("sat_img", (0, samples_size, samples_size, number_of_bands), np.float32,
-                            maxshape=(None, samples_size, samples_size, number_of_bands))
-    val_hdf5.create_dataset("map_img", (0, samples_size, samples_size), np.uint8,
-                            maxshape=(None, samples_size, samples_size))
-
-    tst_hdf5.create_dataset("sat_img", (0, samples_size, samples_size, number_of_bands), np.float32,
-                            maxshape=(None, samples_size, samples_size, number_of_bands))
-    tst_hdf5.create_dataset("map_img", (0, samples_size, samples_size), np.uint8,
-                            maxshape=(None, samples_size, samples_size))
-
-    return trn_hdf5, val_hdf5, tst_hdf5
-=======
     meta_map = get_key_def('meta_map', params['global'], {})
     real_num_bands = number_of_bands - MetaSegmentationDataset.get_meta_layer_count(meta_map)
     assert real_num_bands > 0, "invalid number of bands when accounting for meta layers"
@@ -55,7 +31,6 @@
         hdf5_file.create_dataset("metadata", (0, 1), dtype=h5py.string_dtype(), maxshape=(None, 1))
         hdf5_files.append(hdf5_file)
     return hdf5_files
->>>>>>> 2d04470f
 
 
 class SegmentationDataset(Dataset):
