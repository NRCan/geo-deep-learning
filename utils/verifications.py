from pathlib import Path
from typing import Union

import geopandas as gpd
import numpy as np
import rasterio
<<<<<<< HEAD
from solaris.utils.core import _check_rasterio_im_load, _check_gdf_load, _check_crs
=======
>>>>>>> 531bbdde

import logging

from utils.geoutils import check_rasterio_im_load, check_gdf_load, check_crs
from utils.utils import is_url

logger = logging.getLogger(__name__)


def validate_raster(raster: Union[str, Path, rasterio.DatasetReader], extended: bool = False) -> None:
    """
    Checks if raster is valid, i.e. not corrupted (based on metadata, or actual byte info if under size threshold)
    @param raster: Path to raster to be validated
    @param extended: if True, raster data will be entirely read to detect any problem
    @return: if raster is valid, returns True, else False (with logging.critical)
    """
    if not raster:
        raise FileNotFoundError(f"No raster provided. Got: {raster}")
    try:
        raster = check_rasterio_im_load(raster)
    except (TypeError, ValueError) as e:
        logging.critical(f"Invalid raster.\nRaster path: {raster}\n{e}")
        raise e
    try:
        size = Path(raster.name).stat().st_size if not is_url(raster.name) else None
        logging.debug(f'Raster to validate: {raster}\n'
                      f'Size: {size}\n'
                      f'Extended check: {extended}')
        if not raster.meta['dtype'] in ['uint8', 'uint16']:  # will trigger exception if invalid raster
            logging.warning(f"Only uint8 and uint16 are supported in current version.\n"
                            f"Datatype {raster.meta['dtype']} for {raster.aoi_id} may cause problems.")
        if extended:
            logging.debug(f'Will perform extended check.\nWill read first band: {raster}')
            raster_np = raster.read(1)
            logging.debug(raster_np.shape)
            if not np.any(raster_np):
                logging.critical(f"Raster data filled with zero values.\nRaster path: {raster}")
                return False
    except FileNotFoundError as e:
        logging.critical(f"Could not locate raster file.\nRaster path: {raster}\n{e}")
        raise e
    except (rasterio.errors.RasterioIOError, TypeError) as e:
        logging.critical(f"\nRasterio can't open the provided raster: {raster}\n{e}")
        raise e


def validate_num_bands(raster_path: Union[str, Path], num_bands: int) -> None:
    """
    Checks match between expected and actual number of bands
    @param raster_path: Path to raster to be validated
    @param num_bands: Number of bands expected
    @return: if expected and actual number of bands match, returns True, else False (with logging.critical)
    """
    raster = check_rasterio_im_load(raster_path)
    input_band_count = raster.meta['count']
    if not input_band_count == num_bands:
        logging.critical(f"The number of bands expected doesn't match number of bands in input image.\n"
                         f"Expected: {num_bands} bands\n"
                         f"Got: {input_band_count} bands\n"
                         f"Raster path: {raster.name}")
        raise ValueError()


def assert_crs_match(
        raster: Union[str, Path, rasterio.DatasetReader],
        label: Union[str, Path, gpd.GeoDataFrame]):
    """
    Assert Coordinate reference system between raster and gpkg match.
    :param raster: (str or Path) path to raster file
    :param label: (str or Path) path to gpkg file
    """
    raster = check_rasterio_im_load(raster)
    raster_crs = raster.crs
    gt = check_gdf_load(label)
    gt_crs = gt.crs

    epsg_gt = check_crs(gt_crs.to_epsg())
    try:
        if raster_crs.is_epsg_code:
            epsg_raster = check_crs(raster_crs.to_epsg())
        else:
            logging.warning(f"Cannot parse epsg code from raster's crs '{raster.name}'")
            return False, raster_crs, gt_crs

        if epsg_raster != epsg_gt:
            logging.error(f"CRS mismatch: \n"
                          f"TIF file \"{raster}\" has {epsg_raster} CRS; \n"
                          f"GPKG file \"{label}\" has {epsg_gt} CRS.")
            return False, raster_crs, gt_crs
        else:
            return True, raster_crs, gt_crs
    except AttributeError as e:
        logging.critical(f'Problem reading crs from image or label.')
        logging.critical(e)
        return False, raster_crs, gt_crs


def validate_features_from_gpkg(label: Union[str, Path, gpd.GeoDataFrame]):
    """
    Validate features in gpkg file
    :param label: (str or Path) path to gpkg file
    """
    label_gdf = check_gdf_load(label)
    invalid_features = list(np.where(label_gdf.is_valid != True)[0])
    return invalid_features<|MERGE_RESOLUTION|>--- conflicted
+++ resolved
@@ -4,10 +4,6 @@
 import geopandas as gpd
 import numpy as np
 import rasterio
-<<<<<<< HEAD
-from solaris.utils.core import _check_rasterio_im_load, _check_gdf_load, _check_crs
-=======
->>>>>>> 531bbdde
 
 import logging
 
