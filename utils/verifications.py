--- conflicted
+++ resolved
@@ -128,11 +128,7 @@
     return distinct_att
 
 
-<<<<<<< HEAD
-def add_background_to_num_class(task: str, num_classes: int): # FIXME temporary patch for num_classes problem.
-=======
 def add_background_to_num_class(task: str, num_classes: int):  # FIXME temporary patch for num_classes problem.
->>>>>>> ef54ead7
     """
     Adds one to number of classes for all segmentation tasks.
 
@@ -182,23 +178,14 @@
         raster_crs = raster.crs
 
     assert gpkg_crs == raster_crs, f"CRS mismatch: \n" \
-<<<<<<< HEAD
-                                      f"TIF file \"{raster_path}\" has {raster_crs} CRS; \n" \
-                                      f"GPKG file \"{gpkg_path}\" has {src.crs} CRS."
-=======
                                    f"TIF file \"{raster_path}\" has {raster_crs} CRS; \n" \
                                    f"GPKG file \"{gpkg_path}\" has {src.crs} CRS."
->>>>>>> ef54ead7
 
 
 def validate_features_from_gpkg(gpkg: Union[str, Path], attribute_name: str):
     """
     Validate features in gpkg file
-<<<<<<< HEAD
-    :param gpkg_path: (str or Path) path to gpkg file
-=======
     :param gpkg: (str or Path) path to gpkg file
->>>>>>> ef54ead7
     :param attribute_name: name of the value field representing the required classes in the vector image file
     """
     # TODO: test this with invalid features.
