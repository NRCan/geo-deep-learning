import logging
import math
import re
import warnings
from pathlib import Path

import numpy as np
import torch
import torch.nn.functional as F
from PIL import Image
from matplotlib import pyplot as plt, gridspec, cm, colors
import csv

from utils.utils import unscale, unnormalize, get_key_def
from utils.geoutils import create_new_raster_from_base

import matplotlib

matplotlib.use('Agg')

logging.getLogger(__name__)


def grid_vis(input_, output, heatmaps_dict, label=None, heatmaps=True):
    """ Create a grid with PIL images and titles
    :param input_: (tensor) input array as pytorch tensor, e.g. as returned by dataloader
    :param output: (tensor) output array as pytorch tensor, e.g. as returned by dataloader
    :param heatmaps_dict: (dict) Dictionary of heatmaps where key is grayscale value of class and value a dict {'class_name': (str), 'heatmap_PIL': (PIL object))
    :param label: (tensor) label array as pytorch tensor, e.g. as returned by dataloader (optional)
    :param heatmaps: (bool) if True, include heatmaps in grid
    :return: Saves .png to disk
    """

    list_imgs_pil = [input_, label, output] if label is not None else [input_, output]
    list_titles = ['input', 'label', 'output'] if label is not None else ['input', 'output']

    num_tiles = (len(list_imgs_pil) + len(heatmaps_dict))
    height = math.ceil(num_tiles/4)
    width = num_tiles if num_tiles < 4 else 4
    plt.figure(figsize=(width*6, height*6))
    grid_spec = gridspec.GridSpec(height, width)

    if heatmaps:
        for key in heatmaps_dict.keys():
            list_imgs_pil.append(heatmaps_dict[key]['heatmap_PIL'])
            list_titles.append(heatmaps_dict[key]['class_name'])

    assert len(list_imgs_pil) == len(list_titles)
    for index, zipped in enumerate(zip(list_imgs_pil, list_titles)):
        img, title = zipped
        plt.subplot(grid_spec[index])
        plt.imshow(img)
        plt.grid(False)
        plt.axis('off')
        plt.title(title)
        plt.tight_layout()

    return plt


def vis_from_batch(vis_params,
                   inputs,
                   outputs,
                   batch_index,
                   vis_path,
                   labels=None,
                   dataset='',
                   ep_num=0,
                   scale=None,
                   debug=False):
    """ Provide indiviual input, output and label from batch to visualization function
    :param vis_params: (Dict) parameters useful during visualization
    :param inputs: (tensor) inputs as pytorch tensors with dimensions (batch_size, channels, width, height)
    :param outputs: (tensor) outputs as pytorch tensors with dimensions (batch_size, channels, width, height)
    :param batch_index: (int) index of batch inside epoch
    :param vis_path: path where visualisation images will be saved
    :param labels: (tensor) labels as pytorch tensors with dimensions (batch_size, channels, width, height)
    :param dataset: name of dataset for file naming purposes (ex. 'tst')
    :param ep_num: (int) number of epoch for file naming purposes
    :param debug: (bool) if True, some debug features will be activated
    :return:
    """
    labels = [None]*(len(outputs)) if labels is None else labels  # Creaty empty list of labels to enable zip operation below if no label

    for batch_samp_index, zipped in enumerate(zip(inputs, labels, outputs)):
        epoch_samp_index = batch_samp_index + len(inputs) * batch_index
        input_, label, output = zipped
        vis(vis_params, input_, output,
            vis_path=vis_path,
            sample_num=epoch_samp_index+1,
            label=label,
            dataset=dataset,
            ep_num=ep_num,
            scale=scale,
            debug=debug)


def vis(vis_params,
        input_,
        output,
        vis_path,
        sample_num=0,
        label=None,
        dataset='',
        ep_num=0,
        inference_input_path=None,
        scale=None,
        debug=False):
    """saves input, output and label (if given) as .png in a grid or as individual pngs
    :param input_: (tensor) input array as pytorch tensor, e.g. as returned by dataloader
    :param output: (tensor) output array as pytorch tensor before argmax, e.g. as returned by dataloader
    :param vis_path: path where visualisation images will be saved
    :param sample_num: index of sample if function is from for loop iterating through a batch or list of images.
    :param label: (tensor) label array as pytorch tensor, e.g. as returned by dataloader. Optional.
    :param dataset: (str) name of dataset arrays belong to. For file-naming purposes only.
    :param ep_num: (int) number of epoch arrays are inputted from. For file-naming purposes only.
    :param inference_input_path: (Path) path to input image on which inference is being performed. If given, turns «inference» bool to True below.
    :return: saves color images from input arrays as grid or as full scale .png
    """
    # TODO: Temporary fix, need to be discuss, `input_` is a list if the initial input as NIR with the RGB at [0].
    # The `squeeze` fonction cut the useless dimension, append in inference.
    input_ = np.squeeze(input_[0]) if type(input_) is list else np.squeeze(input_)

    assert vis_path.parent.is_dir()
    vis_path.mkdir(exist_ok=True)
<<<<<<< HEAD

=======
>>>>>>> d00c443d
    if not vis_params[
        'inference_input_path']:  # FIXME: function parameters should not come in as different types if inference or not.
        input_ = input_.cpu().permute(1, 2, 0).numpy()  # channels last
        output = F.softmax(output, dim=0)  # Inference output is already softmax
        output = output.detach().cpu().permute(1, 2, 0).numpy()  # channels last
        if label is not None:
            label_copy = label.cpu().numpy().copy()
            if vis_params['ignore_index'] < 0:
                new_ignore_index = 255
                # Convert all pixels with ignore_index values to 255 to make sure it is last in order of values.
                label_copy[label_copy == vis_params['ignore_index']] = new_ignore_index

    if vis_params['mean'] and vis_params['std']:
        input_ = unnormalize(input_img=input_, mean=vis_params['mean'], std=vis_params['std'])
    input_ = unscale(img=input_, float_range=(scale[0], scale[1]), orig_range=(0, 255)) if scale else input_
    if 1 <= input_.shape[2] <= 2:
        input_ = input_[:, :, :1]  # take first band (will become grayscale image)
        input_ = np.squeeze(input_)
    elif input_.shape[2] >= 3:
        input_ = input_[:, :, :3]  # take three first bands assuming they are RGB in correct order
    mode = 'L' if input_.shape[2] == 1 else 'RGB' # https://pillow.readthedocs.io/en/3.1.x/handbook/concepts.html#concept-modes
    input_PIL = Image.fromarray(input_.astype(np.uint8), mode=mode)  # TODO: test this with grayscale input.

    # Give value of class to band with highest value in final inference
    output_argmax = np.argmax(output, axis=2).astype(np.uint8)  # Flatten along channels axis. Convert to 8bit

    # Define colormap and names of classes with respect to grayscale values
    classes, cmap = colormap_reader(output, vis_params['colormap_file'], default_colormap='Set1')

    heatmaps_dict = heatmaps_to_dict(output, classes, inference=inference_input_path,
                                     debug=debug)  # Prepare heatmaps from softmax output

    # Convert output and label, if provided, to RGB with matplotlib's colormap object
    output_argmax_color = cmap(output_argmax)
    output_argmax_PIL = Image.fromarray((output_argmax_color[:, :, :3] * 255).astype(np.uint8), mode='RGB')
    if not inference_input_path and label is not None:
        label_color = cmap(label_copy)
        label_PIL = Image.fromarray((label_color[:, :, :3] * 255).astype(np.uint8), mode='RGB')
    else:
        label_PIL = None

    if inference_input_path is not None:
        if debug and len(np.unique(output_argmax)) == 1:
            warnings.warn(f'Inference contains only {np.unique(output_argmax)} value. Make sure data scale '
                          f'{scale} is identical with scale used for training model.')
        output_name = vis_path.joinpath(f"{inference_input_path.stem}_inference.tif")
        create_new_raster_from_base(inference_input_path, output_name, output_argmax)

        if vis_params['heatmaps_inf']:
            for key in heatmaps_dict.keys():
                heatmap = np.array(heatmaps_dict[key]['heatmap_PIL'])
                class_name = heatmaps_dict[key]['class_name']
                heatmap_name = vis_path.joinpath(f"{inference_input_path.stem}_inference_heatmap_{class_name}.tif")
                create_new_raster_from_base(inference_input_path, heatmap_name, heatmap)
    elif vis_params['grid']:  # SAVE PIL IMAGES AS GRID
        grid = grid_vis(input_PIL, output_argmax_PIL, heatmaps_dict, label=label_PIL, heatmaps=vis_params['heatmaps'])
        grid.savefig(vis_path.joinpath(f'{dataset}_{sample_num:03d}_ep{ep_num:03d}.png'))
        plt.close()
    else:  # SAVE PIL IMAGES DIRECTLY TO FILE
        if not vis_path.joinpath(f'{dataset}_{sample_num:03d}_satimg.jpg').is_file():
            input_PIL.save(vis_path.joinpath(f'{dataset}_{sample_num:03d}_satimg.jpg'))
            if not inference_input_path and label is not None:
                label_PIL.save(vis_path.joinpath(f'{dataset}_{sample_num:03d}_label.png'))  # save label
        output_argmax_PIL.save(vis_path.joinpath(f'{dataset}_{sample_num:03d}_output_ep{ep_num:03d}.png'))
        if vis_params['heatmaps']:  # TODO: test this.
            for key in heatmaps_dict.keys():
                heatmap = heatmaps_dict[key]['heatmap_PIL']
                class_name = heatmaps_dict[key]['class_name']
                heatmap.save(vis_path.joinpath(f"{dataset}_{sample_num:03d}_output_ep{ep_num:03d}_heatmap_{class_name}.png"))  # save heatmap


def heatmaps_to_dict(output, classes=[], inference=False, debug=False):
    ''' Store heatmap into a dictionary
    :param output: softmax tensor
    :return: dictionary where key is value of class and value is numpy array
    '''
    heatmaps_dict = {}
    classes = range(output.shape[2]) if len(classes) == 0 else classes
    for i in range(output.shape[2]):  # for each channel (i.e. class) in output
        perclass_output = output[:, :, i]
        if inference:  # Don't color heatmap if in inference
            if debug:
                logging.info(f'Heatmap class: {classes[i]}\n')
                logging.info(f'List of unique values in heatmap: {np.unique(np.uint8(perclass_output * 255))}\n')
            perclass_output_PIL = Image.fromarray(np.uint8(perclass_output*255))
        else:  # https://stackoverflow.com/questions/10965417/how-to-convert-numpy-array-to-pil-image-applying-matplotlib-colormap
            perclass_output_PIL = Image.fromarray(np.uint8(cm.get_cmap('inferno')(perclass_output) * 255))
        heatmaps_dict[i] = {'class_name': classes[i], 'heatmap_PIL': perclass_output_PIL}

    return heatmaps_dict


def colormap_reader(output, colormap_path=None, default_colormap='Set1'):
    """
    :param colormap_path: csv file (with header) containing 3 columns (input grayscale value, classes, html colors (#RRGGBB))
    :return: list of classes and list of html colors to map to grayscale values associated with classes
    """
    if colormap_path is not None:
        assert Path(colormap_path).is_file(), f'Could not locate {colormap_path}'
        input_val = []
        classes_list = ['background']
        html_colors = ['#000000']
        with open(colormap_path, 'rt') as file:
            reader = csv.reader(file)
            next(reader)  # Skip header
            rows = list(reader)
        input_val.extend([int(row[0]) for row in rows])
        csv_classes = [row[1] for row in rows]  # Take second element in row. Should be class name
        csv_html_colors = [row[2] for row in rows]  # Take third element in row. Should be hex color code
        sorted_classes = [x for _, x in sorted(zip(input_val, csv_classes))]  # sort according to grayscale values order
        sorted_colors = [x for _, x in sorted(zip(input_val, csv_html_colors))]
        for color in sorted_colors:
            match = re.search(r'^#(?:[0-9a-fA-F]{3}){1,2}$', color)
            assert match, f'Submitted color {color} does not match HEX color code pattern'
        classes_list.extend(sorted_classes)
        html_colors.extend(sorted_colors)
        assert len(html_colors) == len(classes_list) >= output.shape[2], f'Not enough colors and class names for number of classes in output'
        html_colors.append('white')  # for ignore_index values in labels. #TODO: test this with a label containt ignore_index values
        cmap = colors.ListedColormap(html_colors)
    else:
        classes_list = list(range(0, output.shape[2]))  # TODO: since list of classes are only useful for naming each heatmap, this list could be inside the heatmaps_dict, e.g. {1: {heatmap: perclass_output_PIL, class_name: 'roads'}, ...}
        cmap = cm.get_cmap(default_colormap)

    return classes_list, cmap<|MERGE_RESOLUTION|>--- conflicted
+++ resolved
@@ -123,10 +123,6 @@
 
     assert vis_path.parent.is_dir()
     vis_path.mkdir(exist_ok=True)
-<<<<<<< HEAD
-
-=======
->>>>>>> d00c443d
     if not vis_params[
         'inference_input_path']:  # FIXME: function parameters should not come in as different types if inference or not.
         input_ = input_.cpu().permute(1, 2, 0).numpy()  # channels last
