--- conflicted
+++ resolved
@@ -25,12 +25,8 @@
                        aug_type: str = '',
                        dontcare=None,
                        dontcare2backgr: bool = False,
-<<<<<<< HEAD
-                       crop_size: int = None):
-=======
-                       crop_size:int = None,
+                       crop_size: int = None,
                        print_log=True):
->>>>>>> 3a936518
     """
     Function to compose the transformations to be applied on every batches.
     :param input_space: (bool) if True, flip BGR channels to RGB
@@ -71,7 +67,7 @@
             if rotate_limit and rotate_prob:
                 lst_trans.append(
                     RandomRotationTarget(
-                        limit=rotate_limit, prob=rotate_prob, ignore_index=dontcare
+                    limit=rotate_limit, prob=rotate_prob, ignore_index=dontcare
                     )
                 )
             if crop_size:
@@ -90,15 +86,12 @@
 
         if input_space:
             lst_trans.append(BgrToRgb(input_space))
-<<<<<<< HEAD
-=======
         else:
             if print_log:
                 logging.info(
                     f"\nThe '{dataset}' images will be fed to model as is. "
                     f'First 3 bands of imagery should be RGB, not BGR.'
                 )
->>>>>>> 3a936518
 
         if scale:
             lst_trans.append(Scale(scale))  # TODO: assert coherence with below normalization
@@ -382,7 +375,6 @@
 
 class ToTensorTarget(object):
     """Convert ndarrays in sample to Tensors."""
-
     def __init__(self, dontcare2backgr: bool = False, dontcare_val: int = None):
         """
         @param dontcare2backgr: if True, dontcare value in label will be replaced by background value (i.e. 0)
