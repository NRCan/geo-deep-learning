# WARNING: data being augmented may be scaled to (0,1) rather, for example, (0,255).
#          Therefore, implementing radiometric
# augmentations (ex.: changing hue, saturation, brightness, contrast) may give undesired results.
# Scaling process is done in images_to_samples.py l.215
import numbers
import warnings
from typing import Sequence

import torch
# import torch should be first.
# Unclear issue, mentioned here: https://github.com/pytorch/pytorch/issues/2083
import random
import numpy as np
from skimage import transform, exposure
from torchvision import transforms

from utils.utils import get_key_def, pad, minmax_scale, BGR_to_RGB


def compose_transforms(params, dataset, type='', ignore_index=None):
    """
    Function to compose the transformations to be applied on every batches.
    :param params: (dict) Parameters found in the yaml config file
    :param dataset: (str) One of 'trn', 'val', 'tst'
    :param type: (str) One of 'geometric', 'radiometric'
    :return: (obj) PyTorch's compose object of the transformations to be applied.
    """
    lst_trans = []
    input_space = get_key_def('BGR_to_RGB', params['global'], False)
    scale = get_key_def('scale_data', params['global'], None)
    norm_mean = get_key_def('mean', params['training']['normalization'])
    norm_std = get_key_def('std', params['training']['normalization'])
    random_radiom_trim_range = get_key_def('random_radiom_trim_range', params['training']['augmentation'], None)

    if dataset == 'trn':

        if type == 'radiometric':
            noise = get_key_def('noise', params['training']['augmentation'], None)

            if random_radiom_trim_range:  # Contrast stretching
<<<<<<< HEAD
                lst_trans.append(RadiometricTrim(random_range=random_radiom_trim_range))  # FIXME: test this. Assure compatibility with CRIM devs (don't trim metadata)
=======
                # FIXME: test this. Assure compatibility with CRIM devs (don't trim metadata)
                lst_trans.append(RadiometricTrim(random_range=random_radiom_trim_range))
>>>>>>> 8ac2a2ec

            if noise:
                raise NotImplementedError

        elif type == 'geometric':
            geom_scale_range = get_key_def('geom_scale_range', params['training']['augmentation'], None)
            hflip = get_key_def('hflip_prob', params['training']['augmentation'], None)
            rotate_prob = get_key_def('rotate_prob', params['training']['augmentation'], None)
            rotate_limit = get_key_def('rotate_limit', params['training']['augmentation'], None)
            crop_size = get_key_def('target_size', params['training'], None)

            if geom_scale_range:  # TODO: test this.
                lst_trans.append(GeometricScale(range=geom_scale_range))

            if hflip:
                lst_trans.append(HorizontalFlip(prob=params['training']['augmentation']['hflip_prob']))

            if rotate_limit and rotate_prob:
                lst_trans.append(
                    RandomRotationTarget(
                        limit=rotate_limit, prob=rotate_prob, ignore_index=ignore_index
                    )
                )

            if crop_size:
                lst_trans.append(RandomCrop(sample_size=crop_size, ignore_index=ignore_index))

    if type == 'totensor':
<<<<<<< HEAD
        if not dataset == 'trn' and random_radiom_trim_range:  # Contrast stretching at eval. Use mean of provided range
            RadiometricTrim.input_checker(random_radiom_trim_range)  # Assert range is number or 2 element sequence
=======
        # Contrast stretching at eval. Use mean of provided range
        if not dataset == 'trn' and random_radiom_trim_range:
            # Assert range is number or 2 element sequence
            RadiometricTrim.input_checker(random_radiom_trim_range)
>>>>>>> 8ac2a2ec
            if isinstance(random_radiom_trim_range, numbers.Number):
                trim_at_eval = random_radiom_trim_range
            else:
                trim_at_eval = round((random_radiom_trim_range[-1] - random_radiom_trim_range[0]) / 2, 1)
            lst_trans.append(RadiometricTrim(random_range=[trim_at_eval, trim_at_eval]))

        if input_space:
            lst_trans.append(BgrToRgb(input_space))

        if scale:
            lst_trans.append(Scale(scale))  # TODO: assert coherence with below normalization

        if norm_mean and norm_std:
            lst_trans.append(Normalize(mean=params['training']['normalization']['mean'],
                                       std=params['training']['normalization']['std']))

<<<<<<< HEAD
        lst_trans.append(ToTensorTarget(num_classes=params['global']['num_classes'])) # Send channels first, convert numpy array to torch tensor
=======
        lst_trans.append(ToTensorTarget()) # Send channels first, convert numpy array to torch tensor
>>>>>>> 8ac2a2ec

    return transforms.Compose(lst_trans)


class RadiometricTrim(object):
    """Trims values left and right of the raster's histogram. Also called linear scaling or enhancement.
    Percentile, chosen randomly based on inputted range, applies to both left and right sides of the histogram.
    Ex.: Values below the 1.7th and above the 98.3th percentile will be trimmed if random value is 1.7"""
    def __init__(self, random_range):
        """
        @param random_range: numbers.Number (float or int) or Sequence (list or tuple) with length of 2
        """
        random_range = self.input_checker(random_range)
        self.range = random_range
<<<<<<< HEAD
        
=======

>>>>>>> 8ac2a2ec
    @staticmethod
    def input_checker(input_param):
        if not isinstance(input_param, (numbers.Number, Sequence)):
            raise TypeError('Got inappropriate range arg')

        if isinstance(input_param, Sequence) and len(input_param) != 2:
            raise ValueError(f"Range must be an int or a 2 element tuple or list, "
                             f"not a {len(input_param)} element {type(input_param)}.")

        if isinstance(input_param, numbers.Number):
            input_param = [input_param, input_param]
        return input_param

    def __call__(self, sample):
        # Choose trimming percentile withing inputted range
        trim = round(random.uniform(self.range[0], self.range[-1]), 1)
        # Determine output range from datatype
        out_dtype = sample['metadata']['dtype']
        # Create empty array with shape of input image
        rescaled_sat_img = np.empty(sample['sat_img'].shape, dtype=sample['sat_img'].dtype)
        # Loop through bands
        for band_idx in range(sample['sat_img'].shape[2]):
            band = sample['sat_img'][:, :, band_idx]
            band_histogram = sample['metadata']['source_raster_bincount'][f'band{band_idx}']
            # Determine what is the index of nonzero pixel corresponding to left and right trim percentile
            sum_nonzero_pix_per_band = sum(band_histogram)
            left_pixel_idx = round(sum_nonzero_pix_per_band / 100 * trim)
            right_pixel_idx = round(sum_nonzero_pix_per_band / 100 * (100-trim))
            cumulative_pixel_count = 0
            # TODO: can this for loop be optimized? Also, this hasn't been tested with non 8-bit data. Should be fine though.
            # Loop through pixel values of given histogram
            for pixel_val, count_per_pix_val in enumerate(band_histogram):
                lower_limit = cumulative_pixel_count
                upper_limit = cumulative_pixel_count + count_per_pix_val
                # Check if left and right pixel indices are contained in current lower and upper pixels count limits
                if lower_limit <= left_pixel_idx <= upper_limit:
                    left_pix_val = pixel_val
                if lower_limit <= right_pixel_idx <= upper_limit:
                    right_pix_val = pixel_val
                cumulative_pixel_count += count_per_pix_val
            # Enhance using above left and right pixel values as in_range
            rescaled_band = exposure.rescale_intensity(band, in_range=(left_pix_val, right_pix_val), out_range=out_dtype)
            # Write each enhanced band to empty array
            rescaled_sat_img[:, :, band_idx] = rescaled_band
        sample['sat_img'] = rescaled_sat_img
        return sample


class Scale(object):
    """
    Scale array values from range [0,255]  or [0,65535] to values in config ([0,1] or [-1, 1])
    Guidelines for pre-processing: http://cs231n.github.io/neural-networks-2/#datapre
    """
    def __init__(self, range):
        if isinstance(range, Sequence) and len(range) == 2:
            self.sc_min = range[0]
            self.sc_max = range[1]
        else:
            raise TypeError('Got inappropriate scale arg')

    @staticmethod
    def range_values_raster(raster, dtype):
        min_val, max_val = np.nanmin(raster), np.nanmax(raster)
        if 'int' in dtype:
            orig_range = (np.iinfo(dtype).min, np.iinfo(dtype).max)
        elif min_val >= 0 and max_val <= 255:
            orig_range = (0, 255)
            warnings.warn(f"Values in input image of shape {raster.shape} "
                          f"range from {min_val} to {max_val}."
                          f"Image will be considered 8 bit for scaling.")
        elif min_val >= 0 and max_val <= 65535:
            orig_range = (0, 65535)
            warnings.warn(f"Values in input image of shape {raster.shape} "
                          f"range from {min_val} to {max_val}."
                          f"Image will be considered 16 bit for scaling.")
        else:
            raise ValueError(f"Invalid values in input image. They should range from 0 to 255 or 65535, not"
                             f"{min_val} to {max_val}.")
        return orig_range


    def __call__(self, sample):
        """
        Args:
            sample (ndarray): Image to be scaled.

        Returns:
            ndarray: Scaled image.
        """
        out_dtype = sample['metadata']['dtype']
        orig_range = self.range_values_raster(sample['sat_img'], out_dtype)
        sample['sat_img'] = minmax_scale(img=sample['sat_img'], orig_range=orig_range, scale_range=(self.sc_min, self.sc_max))

        return sample


class GeometricScale(object):
    """Randomly resize image according to a certain range."""
    def __init__(self, range):
        self.range = range

    def __call__(self, sample):
        scale_factor = round(random.uniform(range[0], range[-1]), 1)
        output_width = sample['sat_img'].shape[0] * scale_factor
        output_height =  sample['sat_img'].shape[1] * scale_factor
        sat_img = transform.resize(sample['sat_img'], output_shape=(output_height, output_width))
        map_img = transform.resize(sample['map_img'], output_shape=(output_height, output_width))
        sample['sat_img'] = sat_img
        sample['map_img'] = map_img
        return sample


class RandomRotationTarget(object):
    """Rotate the image and target randomly."""
    def __init__(self, limit, prob, ignore_index):
        self.limit = limit
        self.prob = prob
        self.ignore_index = ignore_index

    def __call__(self, sample):
        if random.random() < self.prob:
            angle = np.random.uniform(-self.limit, self.limit)
            sat_img = transform.rotate(sample['sat_img'], angle, preserve_range=True, cval=np.nan)
            map_img = transform.rotate(sample['map_img'], angle, preserve_range=True, order=0, cval=self.ignore_index)
            sample['sat_img'] = sat_img
            sample['map_img'] = map_img
            return sample
        else:
            return sample


class HorizontalFlip(object):
    """Flip the input image and reference map horizontally, with a probability."""
    def __init__(self, prob):
        self.prob = prob

    def __call__(self, sample):
        if random.random() < self.prob:
            sat_img = np.ascontiguousarray(sample['sat_img'][:, ::-1, ...])
            map_img = np.ascontiguousarray(sample['map_img'][:, ::-1, ...])
            sample['sat_img'] = sat_img
            sample['map_img'] = map_img
        return sample


class RandomCrop(object):  
    # TODO: what to do with overlap in samples_prep (images_to_samples, l.106)?
    #       overlap doesn't need to be larger than, say, 5%
    """Randomly crop image according to a certain dimension.
    Adapted from https://pytorch.org/docs/stable/_modules/torchvision/transforms/transforms.html#RandomCrop
    to support >3 band images (not currently supported by PIL)"""
    def __init__(self, sample_size, padding=3, pad_if_needed=True, ignore_index=0):
        if isinstance(sample_size, numbers.Number):
            self.size = (int(sample_size), int(sample_size))
        else:
            self.size = sample_size
        self.padding = padding
        self.pad_if_needed = pad_if_needed
        self.ignore_index = ignore_index

    @staticmethod
    def get_params(img, output_size):
        """Get parameters for ``crop`` for a random crop.

        Args:
            img (ndarray): Image to be cropped.
            output_size (tuple): Expected output size of the crop.

        Returns:
            tuple: params (i, j, h, w) to be passed to ``crop`` for random crop.
        """
        h, w = img.shape[:2]
        th, tw = output_size
        if w == tw and h == th:
            return 0, 0, h, w

        i = random.randint(0, h - th)
        j = random.randint(0, w - tw)
        return i, j, th, tw

    def __call__(self, sample):
        """
        Args:
            sample (ndarray): Image to be cropped.

        Returns:
            ndarray: Cropped image.
        """
        sat_img = sample['sat_img']
        map_img = sample['map_img']

        if self.padding is not None:
            sat_img = pad(sat_img, self.padding, np.nan)  # Pad with nan values for sat_img
            map_img = pad(map_img, self.padding, self.ignore_index)  # Pad with dontcare values for map_img

        # pad the height if needed
        if self.pad_if_needed and sat_img.shape[0] < self.size[0]:
            sat_img = pad(sat_img, (0, self.size[0] - sat_img.shape[0]), np.nan)
        # pad the width if needed
        if self.pad_if_needed and sat_img.shape[1] < self.size[1]:
            sample = pad(sat_img, (self.size[1] - sat_img.shape[1], 0), np.nan)

        # pad the height if needed
        if self.pad_if_needed and map_img.shape[0] < self.size[0]:
            map_img = pad(map_img, (0, self.size[0] - map_img.shape[0]), self.ignore_index)
        # pad the width if needed
        if self.pad_if_needed and map_img.shape[1] < self.size[1]:
            map_img = pad(map_img, (self.size[1] - map_img.shape[1], 0), self.ignore_index)

        i, j, h, w = self.get_params(sat_img, self.size)

        sat_img = sat_img[i:i + h, j:j + w]
        map_img = map_img[i:i + h, j:j + w]

        sample['sat_img'] = sat_img
        sample['map_img'] = map_img
        return sample

    def __repr__(self):
        return self.__class__.__name__ + '(size={0}, padding={1})'.format(self.size, self.padding)


class Normalize(object):
    """Normalize Image with Mean and STD and similar to Pytorch(transform.Normalize) function """
    def __init__(self, mean, std):
        self.mean = mean
        self.std = std

    def __call__(self, sample):
        if self.mean or self.std != []:
            sat_img = (sample['sat_img'] - self.mean) / self.std
            sample['sat_img'] = sat_img
            return sample
        else:
            return sample

class BgrToRgb(object):
    """Normalize Image with Mean and STD and similar to Pytorch(transform.Normalize) function """

    def __init__(self, bgr_to_rgb):
        self.bgr_to_rgb = bgr_to_rgb

    def __call__(self, sample):
        sat_img = BGR_to_RGB(sample['sat_img']) if self.bgr_to_rgb else sample['sat_img']
        sample['sat_img'] = sat_img

        return sample


class ToTensorTarget(object):
    """Convert ndarrays in sample to Tensors."""
<<<<<<< HEAD

    def __init__(self, num_classes):
        self.num_classes = num_classes

=======
>>>>>>> 8ac2a2ec
    def __call__(self, sample):
        sat_img = np.nan_to_num(sample['sat_img'], copy=False)
        sat_img = np.float32(np.transpose(sat_img, (2, 0, 1)))
        sat_img = torch.from_numpy(sat_img)

        map_img = None
        if 'map_img' in sample.keys():
            if sample['map_img'] is not None:  # This can also be used in inference.
                map_img = np.int64(sample['map_img'])
                map_img[map_img > self.num_classes] = 0
                map_img = torch.from_numpy(map_img)
        return {'sat_img': sat_img, 'map_img': map_img}

<|MERGE_RESOLUTION|>--- conflicted
+++ resolved
@@ -38,12 +38,8 @@
             noise = get_key_def('noise', params['training']['augmentation'], None)
 
             if random_radiom_trim_range:  # Contrast stretching
-<<<<<<< HEAD
-                lst_trans.append(RadiometricTrim(random_range=random_radiom_trim_range))  # FIXME: test this. Assure compatibility with CRIM devs (don't trim metadata)
-=======
                 # FIXME: test this. Assure compatibility with CRIM devs (don't trim metadata)
                 lst_trans.append(RadiometricTrim(random_range=random_radiom_trim_range))
->>>>>>> 8ac2a2ec
 
             if noise:
                 raise NotImplementedError
@@ -72,15 +68,10 @@
                 lst_trans.append(RandomCrop(sample_size=crop_size, ignore_index=ignore_index))
 
     if type == 'totensor':
-<<<<<<< HEAD
-        if not dataset == 'trn' and random_radiom_trim_range:  # Contrast stretching at eval. Use mean of provided range
-            RadiometricTrim.input_checker(random_radiom_trim_range)  # Assert range is number or 2 element sequence
-=======
         # Contrast stretching at eval. Use mean of provided range
         if not dataset == 'trn' and random_radiom_trim_range:
             # Assert range is number or 2 element sequence
             RadiometricTrim.input_checker(random_radiom_trim_range)
->>>>>>> 8ac2a2ec
             if isinstance(random_radiom_trim_range, numbers.Number):
                 trim_at_eval = random_radiom_trim_range
             else:
@@ -97,11 +88,7 @@
             lst_trans.append(Normalize(mean=params['training']['normalization']['mean'],
                                        std=params['training']['normalization']['std']))
 
-<<<<<<< HEAD
-        lst_trans.append(ToTensorTarget(num_classes=params['global']['num_classes'])) # Send channels first, convert numpy array to torch tensor
-=======
         lst_trans.append(ToTensorTarget()) # Send channels first, convert numpy array to torch tensor
->>>>>>> 8ac2a2ec
 
     return transforms.Compose(lst_trans)
 
@@ -116,11 +103,7 @@
         """
         random_range = self.input_checker(random_range)
         self.range = random_range
-<<<<<<< HEAD
-        
-=======
-
->>>>>>> 8ac2a2ec
+
     @staticmethod
     def input_checker(input_param):
         if not isinstance(input_param, (numbers.Number, Sequence)):
@@ -372,23 +355,13 @@
 
 class ToTensorTarget(object):
     """Convert ndarrays in sample to Tensors."""
-<<<<<<< HEAD
-
-    def __init__(self, num_classes):
-        self.num_classes = num_classes
-
-=======
->>>>>>> 8ac2a2ec
     def __call__(self, sample):
         sat_img = np.nan_to_num(sample['sat_img'], copy=False)
         sat_img = np.float32(np.transpose(sat_img, (2, 0, 1)))
         sat_img = torch.from_numpy(sat_img)
 
         map_img = None
-        if 'map_img' in sample.keys():
-            if sample['map_img'] is not None:  # This can also be used in inference.
-                map_img = np.int64(sample['map_img'])
-                map_img[map_img > self.num_classes] = 0
-                map_img = torch.from_numpy(map_img)
-        return {'sat_img': sat_img, 'map_img': map_img}
-
+        if 'map_img' in sample.keys():  # This can also be used in inference.
+            map_img = np.int64(sample['map_img'])
+            map_img = torch.from_numpy(map_img)
+        return {'sat_img': sat_img, 'map_img': map_img}