import csv
import logging
import numbers
import subprocess
from functools import reduce
from pathlib import Path
from typing import Sequence, List

import torch
# import torch should be first. Unclear issue, mentioned here: https://github.com/pytorch/pytorch/issues/2083
from torchvision import models
<<<<<<< HEAD
import hydra.utils
=======
from hydra.utils import get_original_cwd
>>>>>>> d5a9ba1a
from pytorch_lightning.utilities import rank_zero_only
import rich.syntax
import rich.tree
from omegaconf import DictConfig, OmegaConf

from torch import nn
import numpy as np
import scipy.signal
import warnings
import requests
from urllib.parse import urlparse
<<<<<<< HEAD

# These two import statements prevent exception when using eval(metadata) in SegmentationDataset()'s __init__()
from rasterio.crs import CRS
from affine import Affine

from utils.logger import get_logger

=======

from utils.logger import get_logger

>>>>>>> d5a9ba1a
# NVIDIA library
try:
    from pynvml import *
except ModuleNotFoundError:
    warnings.warn(f"The python Nvidia management library could not be imported. Ignore if running on CPU only.")
# AWS module
try:
    import boto3
except ModuleNotFoundError:
    warnings.warn('The boto3 library counldn\'t be imported. Ignore if not using AWS s3 buckets', ImportWarning)
    pass

# Set the logging file
log = get_logger(__name__)  # need to be different from logging in this case


class Interpolate(torch.nn.Module):
    def __init__(self, mode, scale_factor):
        super(Interpolate, self).__init__()
        self.interp = torch.nn.functional.interpolate
        self.scale_factor = scale_factor
        self.mode = mode

    def forward(self, x):
        x = self.interp(x, scale_factor=self.scale_factor, mode=self.mode, align_corners=False)
        return x


def load_from_checkpoint(checkpoint, model, optimizer=None, strict_loading: bool = False, bucket: str = None):
    """Load weights from a previous checkpoint
    Args:
        checkpoint: (dict) checkpoint
        model: model to replace
        optimizer: optimiser to be used
        strict_loading: (bool) If True, loading will be strict (see pytorch doc)
    """
    if bucket:
        checkpoint = bucket.download_file(checkpoint, "saved_model.pth.tar")  # TODO: is this still valid?
    # Corrects exception with test loop. Problem with loading generic checkpoint into DataParallel model
    # model.load_state_dict(checkpoint['model'])
    # https://github.com/bearpaw/pytorch-classification/issues/27
    # https://discuss.pytorch.org/t/solved-keyerror-unexpected-key-module-encoder-embedding-weight-in-state-dict/1686/3
    if isinstance(model, nn.DataParallel) and not list(checkpoint['model'].keys())[0].startswith('module'):
        new_state_dict = model.state_dict().copy()
        new_state_dict['model'] = {'module.'+k: v for k, v in checkpoint['model'].items()}    # Very flimsy
        del checkpoint
        checkpoint = {}
        checkpoint['model'] = new_state_dict['model']

    model.load_state_dict(checkpoint['model'], strict=strict_loading)
    log.info(f"\n=> loaded model")
    if optimizer and 'optimizer' in checkpoint.keys():    # 2nd condition if loading a model without optimizer
        optimizer.load_state_dict(checkpoint['optimizer'], strict=False)

    return model, optimizer


def list_s3_subfolders(bucket, data_path):
    list_classes = []

    client = boto3.client('s3')
    result = client.list_objects(Bucket=bucket, Prefix=data_path+'/', Delimiter='/')
    for p in result.get('CommonPrefixes'):
        if p['Prefix'].split('/')[-2] is not data_path:
            list_classes.append(p['Prefix'].split('/')[-2])
    return list_classes


def get_device_ids(
        number_requested: int,
        max_used_ram_perc: int = 25,
        max_used_perc: int = 15):
    """
    Function to check which GPU devices are available and unused.
    :param number_requested: (int) Number of devices requested.
    :param max_used_ram_perc: (int) If RAM usage of detected GPU exceeds this percentage, it will be ignored
    :param max_used_perc: (int) If GPU's usage exceeds this percentage, it will be ignored
    :return: (list) Unused GPU devices.
    """
    lst_free_devices = {}
    if not number_requested:
        log.warning(f'\nNo GPUs requested. This training will run on CPU')
        return lst_free_devices
    if not torch.cuda.is_available():
        log.warning(f'\nRequested {number_requested} GPUs, but no CUDA devices found. This training will run on CPU')
        return lst_free_devices
    try:
        nvmlInit()
        if number_requested > 0:
            device_count = nvmlDeviceGetCount()
            for i in range(device_count):
                res, mem = gpu_stats(i)
                used_ram = mem.used / (1024 ** 2)
                max_ram = mem.total / (1024 ** 2)
                used_ram_perc = used_ram / max_ram * 100
                log.info(f'\nGPU RAM used: {used_ram_perc} ({used_ram:.0f}/{max_ram:.0f} MiB)\nGPU % used: {res.gpu}')
                if used_ram_perc < max_used_ram_perc:
                    if res.gpu < max_used_perc:
                        lst_free_devices[i] = {'used_ram_at_init': used_ram, 'max_ram': max_ram}
                    else:
                        log.warning(f'\nGpu #{i} filtered out based on usage % threshold.\n'
                                    f'Current % usage: {res.gpu}\n'
                                    f'Max % usage allowed by user: {max_used_perc}.')
                else:
                    log.warning(f'\nGpu #{i} filtered out based on RAM threshold.\n'
                                f'Current RAM usage: {used_ram}/{max_ram}\n'
                                f'Max used RAM allowed by user: {max_used_ram_perc}.')
                if len(lst_free_devices.keys()) == number_requested:
                    break
            if len(lst_free_devices.keys()) < number_requested:
                log.warning(f"\nYou requested {number_requested} devices. {device_count} devices are available and "
                            f"other processes are using {device_count-len(lst_free_devices.keys())} device(s).")
        else:
            log.warning('\nNo gpu devices requested. Will run on cpu')
            return lst_free_devices
    except NameError as error:
        raise log.critical(
            NameError(f"\n{error}. Make sure that the NVIDIA management library (pynvml) is installed and running.")
        )
    except NVMLError as error:
        raise log.critical(
            ValueError(f"\n{error}. Make sure that the latest NVIDIA driver is installed and running.")
        )
    logging.info(f'\nGPUs devices available: {lst_free_devices}')
    return lst_free_devices


def gpu_stats(device=0):
    """
    Provides GPU utilization (%) and RAM usage
    :return: res.gpu, res.memory
    """
    nvmlInit()
    handle = nvmlDeviceGetHandleByIndex(device)
    res = nvmlDeviceGetUtilizationRates(handle)
    mem = nvmlDeviceGetMemoryInfo(handle)

    return res, mem


def set_device(gpu_devices_dict: dict = {}):
    """
    From dictionary of available devices, sets the device to be used
    @param gpu_devices_dict: dictionary containing info on GPU devices as returned by lst_device_ids
    @return: torch.device
    """
    if gpu_devices_dict:
        logging.info(f"\nCuda devices available: {gpu_devices_dict}.\nUsing {list(gpu_devices_dict.keys())[0]}\n\n")
        device = torch.device(f'cuda:{list(range(len(gpu_devices_dict.keys())))[0]}')
    else:
        logging.warning(f"\nNo Cuda device available. This process will only run on CPU")
        device = torch.device('cpu')
        try:
            models.resnet18().to(device)
        except (RuntimeError, AssertionError):  # HPC: when device 0 not available. Error: Cuda invalid device ordinal.
            logging.warning(f"\nUnable to use device. Trying device 'cuda', not {device}")
            device = torch.device(f'cuda')
    return device


<<<<<<< HEAD
def get_key_def(key, config, default=None, expected_type=None, to_path: bool = False, validate_path_exists: bool = False):
=======
def get_key_def(key, config, default=None, expected_type=None, is_path: bool = False, check_path_exists: bool = False):
>>>>>>> d5a9ba1a
    """Returns a value given a dictionary key, or the default value if it cannot be found.
    :param key: key in dictionary (e.g. generated from .yaml)
    :param config: (dict) dictionary containing keys corresponding to parameters used in script
    :param default: default value assigned if no value found with provided key
<<<<<<< HEAD
    :param to_path: (bool) if True, parameter will be converted to a pathlib.Path object (warns if cannot be converted)
    :param validate_path_exists: (bool) if True, checks if path exists (assumes to_path=True if to_path=None)
=======
    :param is_path: (bool) if True, parameter will be converted to a pathlib.Path object (warns if cannot be converted)
    :param check_path_exists: (bool) if True, checks if path exists (is_path must be True)
>>>>>>> d5a9ba1a
    :param delete: (bool) if True, deletes parameter, e.g. for one-time use.
    :param expected_type: (type) type of the expected variable.
    :return:
    """
    val = default
    if not config:
<<<<<<< HEAD
        pass
    elif isinstance(key, list):  # is key a list? then assume we are searching recursively in a dictionary
        if len(key) <= 1:  # is list of length 1 or shorter? else --> default
            raise ValueError("Must provide at least two valid keys to find value in dictionary")
        for k in key:  # iterate through items in list
            if k in config:  # if item is a key in config, set value.
                if isinstance(config[k], (DictConfig, dict)):
                    config = config[k]
                else:
                    val = config[k]
    else:
        if key not in config or config[key] is None:  # if config exists, but key not in it
            pass
=======
        val = default
    else:
        if key not in config or config[key] is None:  # if config exists, but key not in it
            val = default
>>>>>>> d5a9ba1a
        else:
            val = config[key] if config[key] != 'None' else None
            if expected_type and val is not False:
                if not isinstance(val, expected_type):
                    raise TypeError(f"{val} is of type {type(val)}, expected {expected_type}")
<<<<<<< HEAD
    if to_path or validate_path_exists:
=======
    if is_path:
>>>>>>> d5a9ba1a
        try:
            val = Path(val)
        except TypeError:
            logging.error(f"Couldn't convert value {val} to a pathlib.Path object")
<<<<<<< HEAD
    if validate_path_exists and not val.exists():
        raise FileNotFoundError(f"Couldn't locate path: {val}.\nProvided key: {key}")
=======
    if check_path_exists:
        if not isinstance(val, Path):
            logging.error(f"Cannot check existence of non-path value.\nValue: {val}\nType: {type(val)}")
        elif not val.exists():
            raise FileNotFoundError(f"Couldn't locate path: {val}.\nProvided key: {key}")
>>>>>>> d5a9ba1a
    return val


def minmax_scale(img, scale_range=(0, 1), orig_range=(0, 255)):
    """
    scale data values from original range to specified range
    :param img: (numpy array) Image to be scaled
    :param scale_range: Desired range of transformed data (0, 1) or (-1, 1).
    :param orig_range: Original range of input data.
    :return: (numpy array) Scaled image
    """
    assert scale_range == (0, 1) or scale_range == (-1, 1), 'expects scale_range as (0, 1) or (-1, 1)'
    if scale_range == (0, 1):
        scale_img = (img.astype(np.float32) - orig_range[0]) / (orig_range[1] - orig_range[0])
    else:
        scale_img = 2.0 * (img.astype(np.float32) - orig_range[0]) / (orig_range[1] - orig_range[0]) - 1.0
    return scale_img


def unscale(img, float_range=(0, 1), orig_range=(0, 255)):
    """
    unscale data values from float range (0, 1) or (-1, 1) to original range (0, 255)
    :param img: (numpy array) Image to be scaled
    :param float_range: (0, 1) or (-1, 1).
    :param orig_range: (0, 255) or (0, 65535).
    :return: (numpy array) Unscaled image
    """
    f_r = float_range[1] - float_range[0]
    o_r = orig_range[1] - orig_range[0]
    return (o_r * (img - float_range[0]) / f_r) + orig_range[0]


def pad(img, padding, fill=0):
    r"""Pad the given ndarray on all sides with specified padding mode and fill value.
    Adapted from https://github.com/pytorch/vision/blob/master/torchvision/transforms/functional.py#L255
    Args:
        img (ndarray): Image to be padded.
        padding (int or tuple): Padding on each border. If a single int is provided this
            is used to pad all borders. If tuple of length 2 is provided this is the padding
            on left/right and top/bottom respectively. If a tuple of length 4 is provided
            this is the padding for the left, top, right and bottom borders
            respectively.
        fill: Pixel fill value for constant fill. Default is 0. If a tuple of
            length 3, it is used to fill R, G, B channels respectively.
            This value is only used when the padding_mode is constant
    Returns:
        ndarray: Padded image.
    """
    if not isinstance(padding, (numbers.Number, tuple)):
        raise TypeError('Got inappropriate padding arg')
    if not isinstance(fill, (numbers.Number, str, tuple)):
        raise TypeError('Got inappropriate fill arg')

    if isinstance(padding, Sequence) and len(padding) not in [2, 4]:
        raise ValueError("Padding must be an int or a 2, or 4 element tuple, not a " +
                         "{} element tuple".format(len(padding)))

    if isinstance(padding, int):
        pad_left = pad_right = pad_top = pad_bottom = padding
    if isinstance(padding, Sequence) and len(padding) == 2:
        pad_left = pad_right = padding[0]
        pad_top = pad_bottom = padding[1]
    if isinstance(padding, Sequence) and len(padding) == 4:
        pad_left = padding[0]
        pad_top = padding[1]
        pad_right = padding[2]
        pad_bottom = padding[3]

    # RGB image
    if len(img.shape) == 3:
        img = np.pad(img, ((pad_top, pad_bottom), (pad_left, pad_right), (0, 0)), mode='constant', constant_values=fill)
    # Grayscale image
    elif len(img.shape) == 2:
        img = np.pad(img, ((pad_top, pad_bottom), (pad_left, pad_right)), mode='constant', constant_values=fill)

    return img


def pad_diff(actual_height, actual_width, desired_height, desired_width):
    """ Pads img_arr width or height < samples_size with zeros """
    h_diff = desired_height - actual_height
    w_diff = desired_width - actual_width
    padding = (0, 0, w_diff, h_diff)  # left, top, right, bottom
    return padding


def unnormalize(input_img, mean, std):

    """
    :param input_img: (numpy array) Image to be "unnormalized"
    :param mean: (list of mean values) for each channel
    :param std:  (list of std values) for each channel
    :return: (numpy_array) "Unnormalized" image
    """
    return (input_img * std) + mean


def BGR_to_RGB(array):
    assert array.shape[2] >= 3, f"Not enough channels in array of shape {array.shape}"
    BGR_channels = array[..., :3]
    RGB_channels = np.ascontiguousarray(BGR_channels[..., ::-1])
    array[:, :, :3] = RGB_channels
    return array


def is_url(url: str):
    if urlparse(url).scheme in ('http', 'https', 's3'):
        return True
    else:
        return False


def checkpoint_url_download(url: str):
    mime_type = ('application/tar', 'application/x-tar', 'applicaton/x-gtar',
                 'multipart/x-tar', 'application/x-compress', 'application/x-compressed')
    try:
        response = requests.head(url)
        if response.headers['content-type'] in mime_type:
            working_folder = Path.cwd().joinpath('inference_out')
            Path.mkdir(working_folder, parents=True, exist_ok=True)
            checkpoint_path = working_folder.joinpath(Path(url).name)
            r = requests.get(url)
            checkpoint_path.write_bytes(r.content)
            print(checkpoint_path)
            return checkpoint_path
        else:
            raise SystemExit('Invalid Url, checkpoint content not detected')

    except requests.exceptions.RequestException as e:
        raise SystemExit(e)


def list_input_images(img_dir_or_csv: Path,
                      bucket_name: str = None,
                      glob_patterns: List = None):
    """
    Create list of images from given directory or csv file.

    :param img_dir_or_csv: (str) directory containing input images or csv with list of images
    :param bucket_name: (str, optional) name of aws s3 bucket
    :param glob_patterns: (list of str) if directory is given as input (not csv),
                           these are the glob patterns that will be used to find desired images

    returns list of dictionaries where keys are "tif" and values are paths to found images. "meta" key is also added
        if input is csv and second column contains a metadata file. Then, value is path to metadata file.
    """
    if bucket_name:
        s3 = boto3.resource('s3')
        bucket = s3.Bucket(bucket_name)
        if img_dir_or_csv.suffix == '.csv':
            bucket.download_file(str(img_dir_or_csv), 'img_csv_file.csv')
            list_img = read_csv('img_csv_file.csv')
        else:
            raise NotImplementedError(
                'Specify a csv file containing images for inference. Directory input not implemented yet')
    else:
        if img_dir_or_csv.suffix == '.csv':
            list_img = read_csv(img_dir_or_csv)
        elif is_url(str(img_dir_or_csv)):
            list_img = []
            img = {'tif': img_dir_or_csv}
            list_img.append(img)
        else:
            img_dir = img_dir_or_csv
            if not img_dir.is_dir():
                raise NotADirectoryError(f'Could not find directory/file "{img_dir_or_csv}"')

            list_img_paths = set()
            if img_dir.is_dir():
                for glob_pattern in glob_patterns:
                    if not isinstance(glob_pattern, str):
                        raise TypeError(f'Invalid glob pattern: "{glob_pattern}"')
                    list_img_paths.update(sorted(img_dir.glob(glob_pattern)))
            else:
                list_img_paths.update([img_dir])
            list_img = []
            for img_path in list_img_paths:
                img = {'tif': img_path}
                list_img.append(img)
            if not len(list_img) >= 0:
                raise ValueError(f'No .tif files found in {img_dir_or_csv}')
    return list_img


def read_csv(csv_file_name):
    """
    Open csv file and parse it, returning a list of dict.
    - tif full path
    - metadata yml full path (may be empty string if unavailable)
    - gpkg full path
    - attribute_name
    - dataset (trn or tst)
    """
    list_values = []
    with open(csv_file_name, 'r') as f:
        reader = csv.reader(f)
        row_lengths_set = set()
        for row in reader:
            row_lengths_set.update([len(row)])
            if not len(row_lengths_set) == 1:
                raise ValueError(f"Rows in csv should be of same length. Got rows with lenght: {row_lengths_set}")
            row.extend([None] * (5 - len(row)))  # fill row with None values to obtain row of length == 5
            # Convert relative paths to absolute with original cwd() before hydra's hijack
<<<<<<< HEAD
            row[0] = hydra.utils.to_absolute_path(row[0])
            if not Path(row[0]).is_file():
                raise FileNotFoundError(f"Raster not found: {row[0]}")
            row[2] = hydra.utils.to_absolute_path(row[2])
=======
            row[0] = Path(get_original_cwd())/row[0].split('./')[-1] if not Path(row[0]).is_absolute() else row[0]
            if not Path(row[0]).is_file():
                raise FileNotFoundError(f"Raster not found: {row[0]}")
            row[2] = Path(get_original_cwd())/row[2].split('./')[-1] if not Path(row[2]).is_absolute() else row[2]
>>>>>>> d5a9ba1a
            if not Path(row[2]).is_file():
                raise FileNotFoundError(f"Ground truth not found: {row[2]}")
            if not isinstance(row[3], str):
                logging.error(f"Attribute name should be a string")
            if row[3] != "":
                logging.error(f"Deprecation notice:\nFiltering ground truth features by attribute name and values should"
                              f" be done through the dataset parameters in config/dataset. The attribute name value in "
                              f"csv will be ignored. Got: {row[3]}")
            # save all values
            list_values.append(
                {'tif': str(row[0]), 'meta': row[1], 'gpkg': str(row[2]), 'attribute_name': row[3], 'dataset': row[4]}
            )
    try:
        # Try sorting according to dataset name (i.e. group "train", "val" and "test" rows together)
        list_values = sorted(list_values, key=lambda k: k['dataset'])
    except TypeError:
        log.warning('Unable to sort csv rows')
    return list_values


def add_metadata_from_raster_to_sample(sat_img_arr: np.ndarray,
                                       raster_handle: dict,
                                       raster_info: dict
                                       ) -> dict:
    """
    :param sat_img_arr: source image as array (opened with rasterio.read)
    :param raster_info: info from raster as read with read_csv (except at inference)
    :return: Returns a metadata dictionary populated with info from source raster, including original csv line and
             histogram.
    """
    metadata_dict = {'name': raster_handle.name, 'csv_info': raster_info, 'source_raster_bincount': {}}
    assert 'dtype' in raster_handle.meta.keys(), "\"dtype\" could not be found in source image metadata"
    metadata_dict.update(raster_handle.meta)
    if not metadata_dict['dtype'] in ["uint8", "uint16"]:
        warnings.warn(f"Datatype should be \"uint8\" or \"uint16\". Got \"{metadata_dict['dtype']}\". ")
        if sat_img_arr.min() >= 0 and sat_img_arr.max() <= 255:
            metadata_dict['dtype'] = "uint8"
        elif sat_img_arr.min() >= 0 and sat_img_arr.max() <= 65535:
            metadata_dict['dtype'] = "uint16"
        else:
            raise NotImplementedError(f"Min and max values of array ({[sat_img_arr.min(), sat_img_arr.max()]}) "
                                      f"are not contained in 8 bit nor 16 bit range. Datatype cannot be overwritten.")
    # Save bin count (i.e. histogram) to metadata
    assert isinstance(sat_img_arr, np.ndarray) and len(sat_img_arr.shape) == 3, f"Array should be 3-dimensional"
    for band_index in range(sat_img_arr.shape[2]):
        band = sat_img_arr[..., band_index]
        metadata_dict['source_raster_bincount'][f'band{band_index}'] = {count for count in np.bincount(band.flatten())}
    return metadata_dict

#### Image Patches Smoothing Functions ####
""" Adapted from : https://github.com/Vooban/Smoothly-Blend-Image-Patches  """


def _spline_window(window_size, power=2):
    """
    Squared spline (power=2) window function:
    https://www.wolframalpha.com/input/?i=y%3Dx**2,+y%3D-(x-2)**2+%2B2,+y%3D(x-4)**2,+from+y+%3D+0+to+2
    """
    intersection = int(window_size/4)
    wind_outer = (abs(2 * (scipy.signal.windows.triang(window_size))) ** power) / 2
    wind_outer[intersection:-intersection] = 0

    wind_inner = 1 - (abs(2 * (scipy.signal.windows.triang(window_size) - 1)) ** power) / 2
    wind_inner[:intersection] = 0
    wind_inner[-intersection:] = 0

    wind = wind_inner + wind_outer
    wind = wind / np.average(wind)
    return wind


cached_2d_windows = dict()
def _window_2D(window_size, power=2):
    """
    Make a 1D window function, then infer and return a 2D window function.
    Done with an augmentation, and self multiplication with its transpose.
    Could be generalized to more dimensions.
    """
    # Memoization
    global cached_2d_windows
    key = "{}_{}".format(window_size, power)
    if key in cached_2d_windows:
        wind = cached_2d_windows[key]
    else:
        wind = _spline_window(window_size, power)
        wind = np.expand_dims(np.expand_dims(wind, 1), -1)
        wind = wind * wind.transpose(1, 0, 2)
        cached_2d_windows[key] = wind
    return wind


def get_git_hash():
    """
    Get git hash during execution of python script
    :return: (str) hash code for current version of geo-deep-learning. If necessary, the code associated to this hash can be
    found with the following url: https://github.com/<owner>/<project>/commit/<hash>, aka
    https://github.com/NRCan/geo-deep-learning/commit/<hash>
    """
    command = f'git rev-parse --short HEAD'
    subproc = subprocess.run(command, shell=True, stdout=subprocess.PIPE, stderr=subprocess.PIPE)
    git_hash = str(subproc.stdout, "utf-8").replace("\n", "")
    # when code not executed from git repo, subprocess outputs return code #128. This has been tested.
    # Reference: https://stackoverflow.com/questions/58575970/subprocess-call-with-exit-status-128
    if subproc.returncode == 128:
        log.warning(f'No git repo associated to this code.')
        return None
    return git_hash


def ordereddict_eval(str_to_eval: str):
    """
    Small utility to successfully evaluate an ordereddict object that was converted to str by repr() function.
    :param str_to_eval: (str) string to prepared for import with eval()
    """
    try:
        # Replaces "ordereddict" string to "Collections.OrderedDict"
        if isinstance(str_to_eval, bytes):
            str_to_eval = str_to_eval.decode('UTF-8')
        str_to_eval = str_to_eval.replace("ordereddict", "collections.OrderedDict")
        return eval(str_to_eval)
    except Exception:
        log.exception(f'Object of type \"{type(str_to_eval)}\" cannot not be evaluated. Problems may occur.')
        return str_to_eval


def read_modalities(modalities: str) -> list:
    """
    Function that read the modalities from the yaml and convert it to a list
    of all the bands specified.

    -------
    :param modalities: (str) A string composed of all the bands of the images.

    -------
    :returns: A list of all the bands of the images.
    """
    if str(modalities).find('IR') != -1:
        ir_position = str(modalities).find('IR')
        modalities = list(str(modalities).replace('IR', ''))
        modalities.insert(ir_position, 'IR')
    else:
        modalities = list(str(modalities))
    return modalities


def getpath(d, path):
    """
    TODO
    """
    return reduce(lambda acc, i: acc[i], path.split('.'), d)


@rank_zero_only
def print_config(
    config: DictConfig,
    fields: Sequence[str] = (
        "general.task",
        "mode",
        "loss",
        "dataset",
        "general.work_dir",
        "general.config_name",
        "general.config_path",
        "general.project_name",
        "general.workspace",
        "general.device",
    ),
    resolve: bool = True,
) -> None:
    """
    Prints content of DictConfig using Rich library and its tree structure.

    Args:
        config (DictConfig): Configuration composed by Hydra.
        fields (Sequence[str], optional): Determines which main fields from config will
        be printed and in what order.
        resolve (bool, optional): Whether to resolve reference fields of DictConfig.
    """
    style = "dim"
    tree = rich.tree.Tree("CONFIG", style=style, guide_style=style)
    save_git_hash = tree.add('Git hash', style=style, guide_style=style)
    save_git_hash.add(str(getpath(config, 'general.git_hash')))
    save_dir = tree.add('Saving directory', style=style, guide_style=style)
    save_dir.add(os.getcwd())

    if config.get('mode') == 'sampling':
        fields += (
            "general.raw_data_dir",
            "general.raw_data_csv",
            "general.sample_data_dir",
        )
    elif config.get('mode') == 'train':
        fields += (
            "model",
            "training",
            'optimizer',
            'callbacks',
            'scheduler',
            'augmentation',
            "general.sample_data_dir",
            "general.state_dict_path",
            "general.save_weights_dir",
        )
    elif config.get('mode') == 'inference':
        fields += (
            "model",
            "general.sample_data_dir",
            "general.state_dict_path",
        )

    if getpath(config, 'AWS.bucket_name'):
        fields += ("AWS",)

    if config.get('tracker'):
        fields += ("tracker",)

    for field in fields:
        branch = tree.add(field, style=style, guide_style=style)
        # config_section = config.get(field)
        config_section = getpath(config, field)
        branch_content = str(config_section)
        if isinstance(config_section, DictConfig):
            branch_content = OmegaConf.to_yaml(config_section, resolve=resolve)
        branch.add(rich.syntax.Syntax(branch_content, "yaml", word_wrap=True))

    if config.get('debug'):
        rich.print(tree, flush=False)

    with open("run_config.config", "w") as fp:
        rich.print(tree, file=fp)<|MERGE_RESOLUTION|>--- conflicted
+++ resolved
@@ -9,11 +9,7 @@
 import torch
 # import torch should be first. Unclear issue, mentioned here: https://github.com/pytorch/pytorch/issues/2083
 from torchvision import models
-<<<<<<< HEAD
-import hydra.utils
-=======
 from hydra.utils import get_original_cwd
->>>>>>> d5a9ba1a
 from pytorch_lightning.utilities import rank_zero_only
 import rich.syntax
 import rich.tree
@@ -25,19 +21,9 @@
 import warnings
 import requests
 from urllib.parse import urlparse
-<<<<<<< HEAD
-
-# These two import statements prevent exception when using eval(metadata) in SegmentationDataset()'s __init__()
-from rasterio.crs import CRS
-from affine import Affine
 
 from utils.logger import get_logger
 
-=======
-
-from utils.logger import get_logger
-
->>>>>>> d5a9ba1a
 # NVIDIA library
 try:
     from pynvml import *
@@ -198,72 +184,37 @@
     return device
 
 
-<<<<<<< HEAD
-def get_key_def(key, config, default=None, expected_type=None, to_path: bool = False, validate_path_exists: bool = False):
-=======
 def get_key_def(key, config, default=None, expected_type=None, is_path: bool = False, check_path_exists: bool = False):
->>>>>>> d5a9ba1a
     """Returns a value given a dictionary key, or the default value if it cannot be found.
     :param key: key in dictionary (e.g. generated from .yaml)
     :param config: (dict) dictionary containing keys corresponding to parameters used in script
     :param default: default value assigned if no value found with provided key
-<<<<<<< HEAD
-    :param to_path: (bool) if True, parameter will be converted to a pathlib.Path object (warns if cannot be converted)
-    :param validate_path_exists: (bool) if True, checks if path exists (assumes to_path=True if to_path=None)
-=======
     :param is_path: (bool) if True, parameter will be converted to a pathlib.Path object (warns if cannot be converted)
     :param check_path_exists: (bool) if True, checks if path exists (is_path must be True)
->>>>>>> d5a9ba1a
     :param delete: (bool) if True, deletes parameter, e.g. for one-time use.
     :param expected_type: (type) type of the expected variable.
     :return:
     """
-    val = default
     if not config:
-<<<<<<< HEAD
-        pass
-    elif isinstance(key, list):  # is key a list? then assume we are searching recursively in a dictionary
-        if len(key) <= 1:  # is list of length 1 or shorter? else --> default
-            raise ValueError("Must provide at least two valid keys to find value in dictionary")
-        for k in key:  # iterate through items in list
-            if k in config:  # if item is a key in config, set value.
-                if isinstance(config[k], (DictConfig, dict)):
-                    config = config[k]
-                else:
-                    val = config[k]
-    else:
-        if key not in config or config[key] is None:  # if config exists, but key not in it
-            pass
-=======
         val = default
     else:
         if key not in config or config[key] is None:  # if config exists, but key not in it
             val = default
->>>>>>> d5a9ba1a
         else:
             val = config[key] if config[key] != 'None' else None
             if expected_type and val is not False:
                 if not isinstance(val, expected_type):
                     raise TypeError(f"{val} is of type {type(val)}, expected {expected_type}")
-<<<<<<< HEAD
-    if to_path or validate_path_exists:
-=======
     if is_path:
->>>>>>> d5a9ba1a
         try:
             val = Path(val)
         except TypeError:
             logging.error(f"Couldn't convert value {val} to a pathlib.Path object")
-<<<<<<< HEAD
-    if validate_path_exists and not val.exists():
-        raise FileNotFoundError(f"Couldn't locate path: {val}.\nProvided key: {key}")
-=======
     if check_path_exists:
         if not isinstance(val, Path):
             logging.error(f"Cannot check existence of non-path value.\nValue: {val}\nType: {type(val)}")
         elif not val.exists():
             raise FileNotFoundError(f"Couldn't locate path: {val}.\nProvided key: {key}")
->>>>>>> d5a9ba1a
     return val
 
 
@@ -467,17 +418,10 @@
                 raise ValueError(f"Rows in csv should be of same length. Got rows with lenght: {row_lengths_set}")
             row.extend([None] * (5 - len(row)))  # fill row with None values to obtain row of length == 5
             # Convert relative paths to absolute with original cwd() before hydra's hijack
-<<<<<<< HEAD
-            row[0] = hydra.utils.to_absolute_path(row[0])
-            if not Path(row[0]).is_file():
-                raise FileNotFoundError(f"Raster not found: {row[0]}")
-            row[2] = hydra.utils.to_absolute_path(row[2])
-=======
             row[0] = Path(get_original_cwd())/row[0].split('./')[-1] if not Path(row[0]).is_absolute() else row[0]
             if not Path(row[0]).is_file():
                 raise FileNotFoundError(f"Raster not found: {row[0]}")
             row[2] = Path(get_original_cwd())/row[2].split('./')[-1] if not Path(row[2]).is_absolute() else row[2]
->>>>>>> d5a9ba1a
             if not Path(row[2]).is_file():
                 raise FileNotFoundError(f"Ground truth not found: {row[2]}")
             if not isinstance(row[3], str):
