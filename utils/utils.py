import csv
import logging
import numbers
import subprocess
from pathlib import Path
from typing import Sequence, List

import torch
# import torch should be first. Unclear issue, mentioned here: https://github.com/pytorch/pytorch/issues/2083
from torch import nn
import numpy as np
import scipy.signal
import warnings
import collections

# These two import statements prevent exception when using eval(metadata) in SegmentationDataset()'s __init__()
from rasterio.crs import CRS
from affine import Affine

from utils.readers import read_parameters

try:
    from ruamel_yaml import YAML
except ImportError:
    from ruamel.yaml import YAML

try:
    from pynvml import *
except ModuleNotFoundError:
    warnings.warn(f"The python Nvidia management library could not be imported. Ignore if running on CPU only.")

try:
    import boto3
except ModuleNotFoundError:
    warnings.warn('The boto3 library counldn\'t be imported. Ignore if not using AWS s3 buckets', ImportWarning)
    pass

logging.getLogger(__name__)


class Interpolate(torch.nn.Module):
    def __init__(self, mode, scale_factor):
        super(Interpolate, self).__init__()
        self.interp = torch.nn.functional.interpolate
        self.scale_factor = scale_factor
        self.mode = mode

    def forward(self, x):
        x = self.interp(x, scale_factor=self.scale_factor, mode=self.mode, align_corners=False)
        return x


def load_from_checkpoint(checkpoint, model, optimizer=None):
    """Load weights from a previous checkpoint
    Args:
        checkpoint: (dict) checkpoint
        model: model to replace
        optimizer: optimiser to be used
    """
    # Corrects exception with test loop. Problem with loading generic checkpoint into DataParallel model	    model.load_state_dict(checkpoint['model'])
    # https://github.com/bearpaw/pytorch-classification/issues/27
    # https://discuss.pytorch.org/t/solved-keyerror-unexpected-key-module-encoder-embedding-weight-in-state-dict/1686/3
    if isinstance(model, nn.DataParallel) and not list(checkpoint['model'].keys())[0].startswith('module'):
        new_state_dict = model.state_dict().copy()
        new_state_dict['model'] = {'module.'+k: v for k, v in checkpoint['model'].items()}    # Very flimsy
        del checkpoint
        checkpoint = {}
        checkpoint['model'] = new_state_dict['model']

    model.load_state_dict(checkpoint['model'], strict=False)
    logging.info(f"=> loaded model\n")
    if optimizer and 'optimizer' in checkpoint.keys():    # 2nd condition if loading a model without optimizer
        optimizer.load_state_dict(checkpoint['optimizer'], strict=False)
    return model, optimizer


def list_s3_subfolders(bucket, data_path):
    list_classes = []

    client = boto3.client('s3')
    result = client.list_objects(Bucket=bucket, Prefix=data_path+'/', Delimiter='/')
    for p in result.get('CommonPrefixes'):
        if p['Prefix'].split('/')[-2] is not data_path:
            list_classes.append(p['Prefix'].split('/')[-2])
    return list_classes


def get_device_ids(number_requested: int,
                   max_used_ram_perc: int = 25,
                   max_used_perc: int = 15):
    """
    Function to check which GPU devices are available and unused.
    :param number_requested: (int) Number of devices requested.
    :param max_used_ram_perc: (int) If RAM usage of detected GPU exceeds this percentage, it will be ignored
    :param max_used_perc: (int) If GPU's usage exceeds this percentage, it will be ignored
    :return: (list) Unused GPU devices.
    """
    lst_free_devices = {}
    if not torch.cuda.is_available():
        logging.warning(f'Requested {number_requested} GPUs, but no CUDA devices found. This training will run on CPU')
        return lst_free_devices
    try:
        nvmlInit()
        if number_requested > 0:
            device_count = nvmlDeviceGetCount()
            for i in range(device_count):
                res, mem = gpu_stats(i)
                used_ram = mem.used / (1024 ** 2)
                max_ram = mem.total / (1024 ** 2)
<<<<<<< HEAD
                if debug:
                    logging.info(f'GPU RAM used: {used_ram:.0f}/{max_ram:.0f} MiB\nGPU % used: {res.gpu}')
=======
                logging.debug(f'GPU RAM used: {used_ram:.0f}/{max_ram:.0f} MiB\nGPU % used: {res.gpu}')
>>>>>>> f8d2d71c
                if used_ram/max_ram*100 < max_used_ram_perc:
                    if res.gpu < max_used_perc:
                        lst_free_devices[i] = {'used_ram_at_init': used_ram, 'max_ram': max_ram}
                    else:
                        logging.warning(f'Gpu #{i} filtered out based on usage % threshold.\n'
                                        f'Current % usage: {res.gpu}\n'
                                        f'Max % usage allowed by user: {max_used_perc}.')
                else:
                    logging.warning(f'Gpu #{i} filtered out based on RAM threshold.\n'
                                    f'Current RAM usage: {used_ram}/{max_ram}\n'
                                    f'Max used RAM allowed by user: {max_used_ram_perc}.')
                if len(lst_free_devices.keys()) == number_requested:
                    break
            if len(lst_free_devices.keys()) < number_requested:
                logging.warning(f"You requested {number_requested} devices. {device_count} devices are available and "
                                f"other processes are using {device_count-len(lst_free_devices.keys())} device(s).")
        else:
            logging.warning('No gpu devices requested. Will run on cpu')
    except NameError as error:
        raise NameError(f"{error}. Make sure that the NVIDIA management library (pynvml) is installed and running.")
    except NVMLError as error:
        raise ValueError(f"{error}. Make sure that the latest NVIDIA driver is installed and running.")

    return lst_free_devices


def gpu_stats(device=0):
    """
    Provides GPU utilization (%) and RAM usage
    :return: res.gpu, res.memory
    """
    nvmlInit()
    handle = nvmlDeviceGetHandleByIndex(device)
    res = nvmlDeviceGetUtilizationRates(handle)
    mem = nvmlDeviceGetMemoryInfo(handle)

    return res, mem


def get_key_def(key, config, default=None, msg=None, delete=False, expected_type=None):
    """Returns a value given a dictionary key, or the default value if it cannot be found.
    :param key: key in dictionary (e.g. generated from .yaml)
    :param config: (dict) dictionary containing keys corresponding to parameters used in script
    :param default: default value assigned if no value found with provided key
    :param msg: message returned with AssertionError si length of key is smaller or equal to 1
    :param delete: (bool) if True, deletes parameter, e.g. for one-time use.
    :return:
    """
    if not config:
        return default
    elif isinstance(key, list):  # is key a list?
        if len(key) <= 1:  # is list of length 1 or shorter? else --> default
            if msg is not None:
                raise AssertionError(msg)
            else:
                raise AssertionError("Must provide at least two valid keys to test")
        for k in key:  # iterate through items in list
            if k in config:  # if item is a key in config, set value.
                val = config[k]
                if delete:  # optionally delete parameter after defining a variable with it
                    del config[k]
        val = default
    else:  # if key is not a list
        if key not in config or config[key] is None:  # if key not in config dict
            val = default
        else:
            val = config[key] if config[key] != 'None' else None
            if expected_type and val is not False:
                assert isinstance(val, expected_type), f"{val} is of type {type(val)}, expected {expected_type}"
            if delete:
                del config[key]
    return val

def minmax_scale(img, scale_range=(0, 1), orig_range=(0, 255)):
    """
    scale data values from original range to specified range
    :param img: (numpy array) Image to be scaled
    :param scale_range: Desired range of transformed data (0, 1) or (-1, 1).
    :param orig_range: Original range of input data.
    :return: (numpy array) Scaled image
    """
    assert scale_range == (0, 1) or scale_range == (-1, 1), 'expects scale_range as (0, 1) or (-1, 1)'
    if scale_range == (0, 1):
        scale_img = (img.astype(np.float32) - orig_range[0]) / (orig_range[1] - orig_range[0])
    else:
        scale_img = 2.0 * (img.astype(np.float32) - orig_range[0]) / (orig_range[1] - orig_range[0]) - 1.0
    return scale_img

def unscale(img, float_range=(0, 1), orig_range=(0, 255)):
    """
    unscale data values from float range (0, 1) or (-1, 1) to original range (0, 255)
    :param img: (numpy array) Image to be scaled
    :param float_range: (0, 1) or (-1, 1).
    :param orig_range: (0, 255) or (0, 65535).
    :return: (numpy array) Unscaled image
    """
    f_r = float_range[1] - float_range[0]
    o_r = orig_range[1] - orig_range[0]
    return (o_r * (img - float_range[0]) / f_r) + orig_range[0]

def pad(img, padding, fill=0):
    r"""Pad the given ndarray on all sides with specified padding mode and fill value.
    Adapted from https://github.com/pytorch/vision/blob/master/torchvision/transforms/functional.py#L255
    Args:
        img (ndarray): Image to be padded.
        padding (int or tuple): Padding on each border. If a single int is provided this
            is used to pad all borders. If tuple of length 2 is provided this is the padding
            on left/right and top/bottom respectively. If a tuple of length 4 is provided
            this is the padding for the left, top, right and bottom borders
            respectively.
        fill: Pixel fill value for constant fill. Default is 0. If a tuple of
            length 3, it is used to fill R, G, B channels respectively.
            This value is only used when the padding_mode is constant
    Returns:
        ndarray: Padded image.
    """
    if not isinstance(padding, (numbers.Number, tuple)):
        raise TypeError('Got inappropriate padding arg')
    if not isinstance(fill, (numbers.Number, str, tuple)):
        raise TypeError('Got inappropriate fill arg')

    if isinstance(padding, Sequence) and len(padding) not in [2, 4]:
        raise ValueError("Padding must be an int or a 2, or 4 element tuple, not a " +
                         "{} element tuple".format(len(padding)))

    if isinstance(padding, int):
        pad_left = pad_right = pad_top = pad_bottom = padding
    if isinstance(padding, Sequence) and len(padding) == 2:
        pad_left = pad_right = padding[0]
        pad_top = pad_bottom = padding[1]
    if isinstance(padding, Sequence) and len(padding) == 4:
        pad_left = padding[0]
        pad_top = padding[1]
        pad_right = padding[2]
        pad_bottom = padding[3]

    # RGB image
    if len(img.shape) == 3:
        img = np.pad(img, ((pad_top, pad_bottom), (pad_left, pad_right), (0, 0)), mode='constant', constant_values=fill)
    # Grayscale image
    elif len(img.shape) == 2:
        img = np.pad(img, ((pad_top, pad_bottom), (pad_left, pad_right)), mode='constant', constant_values=fill)

    return img


def pad_diff(actual_height, actual_width, desired_height, desired_width):
    """ Pads img_arr width or height < samples_size with zeros """
    h_diff = desired_height - actual_height
    w_diff = desired_width - actual_width
    padding = (0, 0, w_diff, h_diff)  # left, top, right, bottom
    return padding


def unnormalize(input_img, mean, std):

    """
    :param input_img: (numpy array) Image to be "unnormalized"
    :param mean: (list of mean values) for each channel
    :param std:  (list of std values) for each channel
    :return: (numpy_array) "Unnormalized" image
    """
    return (input_img * std) + mean


def BGR_to_RGB(array):
    assert array.shape[2] >= 3, f"Not enough channels in array of shape {array.shape}"
    BGR_channels = array[..., :3]
    RGB_channels = np.ascontiguousarray(BGR_channels[..., ::-1])
    array[:, :, :3] = RGB_channels
    return array


def ind2rgb(arr, color):
    """
    :param arr: (numpy array) index image to be color mapped
    :param color: (dict of RGB color values) for each class
    :return: (numpy_array) RGB image
    """
    h, w = arr.shape
    rgb = np.empty((h, w, 3), dtype=np.uint8)
    for cl in color:
        for ch in range(3):
          rgb[..., ch][arr == cl] = (color[cl][ch])
    return rgb


def list_input_images(img_dir_or_csv: str,
                      bucket_name: str = None,
                      glob_patterns: List = None):
    """
    Create list of images from given directory or csv file.

    :param img_dir_or_csv: (str) directory containing input images or csv with list of images
    :param bucket_name: (str, optional) name of aws s3 bucket
    :param glob_patterns: (list of str) if directory is given as input (not csv), these are the glob patterns that will be used
                        to find desired images

    returns list of dictionaries where keys are "tif" and values are paths to found images. "meta" key is also added
        if input is csv and second column contains a metadata file. Then, value is path to metadata file.
    """
    if bucket_name:
        s3 = boto3.resource('s3')
        bucket = s3.Bucket(bucket_name)
        if img_dir_or_csv.endswith('.csv'):
            bucket.download_file(img_dir_or_csv, 'img_csv_file.csv')
            list_img = read_csv('img_csv_file.csv')
        else:
            raise NotImplementedError(
                'Specify a csv file containing images for inference. Directory input not implemented yet')
    else:
        if img_dir_or_csv.endswith('.csv'):
            list_img = read_csv(img_dir_or_csv)
        else:
            img_dir = Path(img_dir_or_csv)
            assert img_dir.is_dir(), f'Could not find directory "{img_dir_or_csv}"'

            list_img_paths = set()
            for glob_pattern in glob_patterns:
                assert isinstance(glob_pattern, str), f'Invalid glob pattern: "{glob_pattern}"'
                list_img_paths.update(sorted(img_dir.glob(glob_pattern)))

            list_img = []
            for img_path in list_img_paths:
                img = {}
                img['tif'] = img_path
                list_img.append(img)
            assert len(list_img) >= 0, f'No .tif files found in {img_dir_or_csv}'
    return list_img


def read_csv(csv_file_name):
    """
    Open csv file and parse it, returning a list of dict.
    - tif full path
    - metadata yml full path (may be empty string if unavailable)
    - gpkg full path
    - attribute_name
    - dataset (trn or tst)
    """
    list_values = []
    with open(csv_file_name, 'r') as f:
        reader = csv.reader(f)
        for index, row in enumerate(reader):
            row_length = len(row) if index == 0 else row_length
            assert len(row) == row_length, "Rows in csv should be of same length"
            row.extend([None] * (5 - len(row)))  # fill row with None values to obtain row of length == 5
            list_values.append({'tif': row[0], 'meta': row[1], 'gpkg': row[2], 'attribute_name': row[3], 'dataset': row[4]})
            assert Path(row[0]).is_file(), f'Tif raster not found "{row[0]}"'
            if row[2]:
                assert Path(row[2]).is_file(), f'Gpkg not found "{row[2]}"'
                assert isinstance(row[3], str)
    try:
        # Try sorting according to dataset name (i.e. group "train", "val" and "test" rows together)
        list_values = sorted(list_values, key=lambda k: k['dataset'])
    except TypeError:
        logging.exception('Unable to sort csv rows')
    return list_values


def add_metadata_from_raster_to_sample(sat_img_arr: np.ndarray,
                                       raster_handle: dict,
                                       meta_map: dict,
                                       raster_info: dict
                                       ) -> dict:
    """
    :param sat_img_arr: source image as array (opened with rasterio.read)
    :param meta_map: meta map parameter from yaml (global section)
    :param raster_info: info from raster as read with read_csv (except at inference)
    :return: Returns a metadata dictionary populated with info from source raster, including original csv line and
             histogram.
    """
    metadata_dict = {'name': raster_handle.name, 'csv_info': raster_info, 'source_raster_bincount': {}}
    assert 'dtype' in raster_handle.meta.keys(), "\"dtype\" could not be found in source image metadata"
    metadata_dict.update(raster_handle.meta)
    if not metadata_dict['dtype'] in ["uint8", "uint16"]:
        warnings.warn(f"Datatype should be \"uint8\" or \"uint16\". Got \"{metadata_dict['dtype']}\". ")
        if sat_img_arr.min() >= 0 and sat_img_arr.max() <= 255:
            metadata_dict['dtype'] = "uint8"
        elif sat_img_arr.min() >= 0 and sat_img_arr.max() <= 65535:
            metadata_dict['dtype'] = "uint16"
        else:
            raise NotImplementedError(f"Min and max values of array ({[sat_img_arr.min(), sat_img_arr.max()]}) "
                                      f"are not contained in 8 bit nor 16 bit range. Datatype cannot be overwritten.")
    # Save bin count (i.e. histogram) to metadata
    assert isinstance(sat_img_arr, np.ndarray) and len(sat_img_arr.shape) == 3, f"Array should be 3-dimensional"
    for band_index in range(sat_img_arr.shape[2]):
        band = sat_img_arr[..., band_index]
        metadata_dict['source_raster_bincount'][f'band{band_index}'] = {count for count in np.bincount(band.flatten())}
    if meta_map and Path(raster_info['meta']).is_file():
        if not raster_info['meta'] is not None and isinstance(raster_info['meta'], str):
            raise ValueError("global configuration requested metadata mapping onto loaded "
                             "samples, but raster did not have available metadata")
        yaml_metadata = read_parameters(raster_info['meta'])
        metadata_dict.update(yaml_metadata)
    return metadata_dict

#### Image Patches Smoothing Functions ####
""" Adapted from : https://github.com/Vooban/Smoothly-Blend-Image-Patches  """


def _spline_window(window_size, power=2):
    """
    Squared spline (power=2) window function:
    https://www.wolframalpha.com/input/?i=y%3Dx**2,+y%3D-(x-2)**2+%2B2,+y%3D(x-4)**2,+from+y+%3D+0+to+2
    """
    intersection = int(window_size/4)
    wind_outer = (abs(2*(scipy.signal.triang(window_size))) ** power)/2
    wind_outer[intersection:-intersection] = 0

    wind_inner = 1 - (abs(2*(scipy.signal.triang(window_size) - 1)) ** power)/2
    wind_inner[:intersection] = 0
    wind_inner[-intersection:] = 0

    wind = wind_inner + wind_outer
    wind = wind / np.average(wind)
    return wind


cached_2d_windows = dict()
def _window_2D(window_size, power=2):
    """
    Make a 1D window function, then infer and return a 2D window function.
    Done with an augmentation, and self multiplication with its transpose.
    Could be generalized to more dimensions.
    """
    # Memoization
    global cached_2d_windows
    key = "{}_{}".format(window_size, power)
    if key in cached_2d_windows:
        wind = cached_2d_windows[key]
    else:
        wind = _spline_window(window_size, power)
        wind = np.expand_dims(np.expand_dims(wind, 1), -1)
        wind = wind * wind.transpose(1, 0, 2)
        cached_2d_windows[key] = wind
    return wind


def get_git_hash():
    """
    Get git hash during execution of python script
    :return: (str) hash code for current version of geo-deep-learning. If necessary, the code associated to this hash can be
    found with the following url: https://github.com/<owner>/<project>/commit/<hash>, aka
    https://github.com/NRCan/geo-deep-learning/commit/<hash>
    """
    command = f'git rev-parse --short HEAD'
    subproc = subprocess.run(command, shell=True, stdout=subprocess.PIPE, stderr=subprocess.PIPE)
    git_hash = str(subproc.stdout, "utf-8").replace("\n", "")
    # when code not executed from git repo, subprocess outputs return code #128. This has been tested.
    # Reference: https://stackoverflow.com/questions/58575970/subprocess-call-with-exit-status-128
    if subproc.returncode == 128:
        logging.warning(f'No git repo associated to this code.')
        return None
    return git_hash


def ordereddict_eval(str_to_eval: str):
    """
    Small utility to successfully evaluate an ordereddict object that was converted to str by repr() function.
    :param str_to_eval: (str) string to prepared for import with eval()
    """
    # Replaces "ordereddict" string to "Collections.OrderedDict"
    if isinstance(str_to_eval, str) and "ordereddict" in str_to_eval:
        str_to_eval = str_to_eval.replace("ordereddict", "collections.OrderedDict")
    try:
        return eval(str_to_eval)
    except Exception as e:
        logging.exception(f'Object of type \"{type(str_to_eval)}\" cannot not be evaluated. Problems may occur.')
        return str_to_eval


def compare_config_yamls(yaml1: dict, yaml2: dict, update_yaml1: bool = False) -> List:
    """
    Checks if values for same keys or subkeys (max depth of 2) of two dictionaries match.
    :param yaml1: (dict) first dict to evaluate
    :param yaml2: (dict) second dict to evaluate
    :param update_yaml1: (bool) it True, values in yaml1 will be replaced with values in yaml2,
                         if the latters are different
    :return: dictionary of keys or subkeys for which there is a value mismatch if there is, or else returns None
    """
    if not (isinstance(yaml1, dict) or isinstance(yaml2, dict)):
        raise TypeError(f"Expected both yamls to be dictionaries. \n"
                        f"Yaml1's type is  {type(yaml1)}\n"
                        f"Yaml2's type is  {type(yaml2)}")
    for section, params in yaml2.items():  # loop through main sections of config yaml ('global', 'sample', etc.)
        if section not in yaml1.keys():  # create key if not in dictionary as we loop
            yaml1[section] = {}
        for param, val2 in params.items():  # loop through parameters of each section ('samples_size','debug_mode',...)
            if param not in yaml1[section].keys():  # create key if not in dictionary as we loop
                yaml1[section][param] = {}
            # set to None if no value for that key
            val1 = get_key_def(param, yaml1[section], default=None)
            if isinstance(val2, dict):  # if value is a dict, loop again to fetch end val (only recursive twice)
                for subparam, subval2 in val2.items():
                    if subparam not in yaml1[section][param].keys():  # create key if not in dictionary as we loop
                        yaml1[section][param][subparam] = {}
                    # set to None if no value for that key
                    subval1 = get_key_def(subparam, yaml1[section][param], default=None)
                    if subval2 != subval1:
                        # if value doesn't match between yamls, emit warning
                        logging.warning(f"YAML value mismatch: section \"{section}\", key \"{param}/{subparam}\"\n"
                                        f"Current yaml value: \"{subval1}\"\nHDF5s yaml value: \"{subval2}\"\n"
                                        f"Problems may occur.")
                        if update_yaml1:  # update yaml1 with subvalue of yaml2
                            yaml1[section][param][subparam] = subval2
            elif val2 != val1:
                logging.warning(f"YAML value mismatch: section \"{section}\", key \"{param}\"\n"
                                f"Current yaml value: \"{val2}\"\nHDF5s yaml value: \"{val1}\"\n"
                                f"Problems may occur.")
                if update_yaml1:  # update yaml1 with value of yaml2
                    yaml1[section][param] = val2<|MERGE_RESOLUTION|>--- conflicted
+++ resolved
@@ -107,12 +107,7 @@
                 res, mem = gpu_stats(i)
                 used_ram = mem.used / (1024 ** 2)
                 max_ram = mem.total / (1024 ** 2)
-<<<<<<< HEAD
-                if debug:
-                    logging.info(f'GPU RAM used: {used_ram:.0f}/{max_ram:.0f} MiB\nGPU % used: {res.gpu}')
-=======
                 logging.debug(f'GPU RAM used: {used_ram:.0f}/{max_ram:.0f} MiB\nGPU % used: {res.gpu}')
->>>>>>> f8d2d71c
                 if used_ram/max_ram*100 < max_used_ram_perc:
                     if res.gpu < max_used_perc:
                         lst_free_devices[i] = {'used_ram_at_init': used_ram, 'max_ram': max_ram}
