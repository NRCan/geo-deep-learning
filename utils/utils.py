--- conflicted
+++ resolved
@@ -49,8 +49,6 @@
         model: model to replace
         optimizer: optimiser to be used
     """
-<<<<<<< HEAD
-=======
     # Corrects exception with test loop. Problem with loading generic checkpoint into DataParallel model	    model.load_state_dict(checkpoint['model'])
     # https://github.com/bearpaw/pytorch-classification/issues/27
     # https://discuss.pytorch.org/t/solved-keyerror-unexpected-key-module-encoder-embedding-weight-in-state-dict/1686/3
@@ -61,7 +59,6 @@
         checkpoint = {}
         checkpoint['model'] = new_state_dict['model']
 
->>>>>>> 84abd76b
     model.load_state_dict(checkpoint['model'], strict=False)
     print(f"=> loaded model\n")
     if optimizer and 'optimizer' in checkpoint.keys():    # 2nd condition if loading a model without optimizer
