--- conflicted
+++ resolved
@@ -487,8 +487,6 @@
         return str_to_eval
 
 
-<<<<<<< HEAD
-=======
 def defaults_from_params(params, key=None):
     d = {}
     data_path = get_key_def('data_path', params['global'], '')
@@ -512,7 +510,6 @@
     return d[key]
 
   
->>>>>>> 47d31a42
 def compare_config_yamls(yaml1: dict, yaml2: dict, update_yaml1: bool = False) -> List:
     """
     Checks if values for same keys or subkeys (max depth of 2) of two dictionaries match.
