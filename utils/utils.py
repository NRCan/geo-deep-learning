--- conflicted
+++ resolved
@@ -507,27 +507,6 @@
         return str_to_eval
 
 
-<<<<<<< HEAD
-def read_modalities(modalities: str) -> list:
-    """
-    Function that read the modalities from the yaml and convert it to a list
-    of all the bands specified.
-
-    -------
-    :param modalities: (str) A string composed of all the bands of the images.
-
-    -------
-    :returns: A list of all the bands of the images.
-    """
-    if str(modalities).find('IR') != -1:
-        ir_position = str(modalities).find('IR')
-        modalities = list(str(modalities).replace('IR', ''))
-        modalities.insert(ir_position, 'IR')
-    else:
-        modalities = list(str(modalities))
-    return modalities
-
-
 def select_modalities(in_bands: List, out_modalities: List) -> List:
     """
     Select and order bands from available input bands to desired output bands
@@ -551,8 +530,6 @@
     return out_band_idx
 
 
-=======
->>>>>>> f9b2d4c5
 def getpath(d, path):
     """
     TODO
