import csv
import logging
import numbers
import subprocess
from pathlib import Path
from typing import Sequence, List

import torch
# import torch should be first. Unclear issue, mentioned here: https://github.com/pytorch/pytorch/issues/2083
from torch import nn
import numpy as np
import scipy.signal
import warnings
import requests
import collections

# These two import statements prevent exception when using eval(metadata) in SegmentationDataset()'s __init__()
from rasterio.crs import CRS
from affine import Affine

from utils.readers import read_parameters
from urllib.parse import urlparse

try:
    from ruamel_yaml import YAML
except ImportError:
    from ruamel.yaml import YAML

try:
    from pynvml import *
except ModuleNotFoundError:
    warnings.warn(f"The python Nvidia management library could not be imported. Ignore if running on CPU only.")

try:
    import boto3
except ModuleNotFoundError:
    warnings.warn('The boto3 library counldn\'t be imported. Ignore if not using AWS s3 buckets', ImportWarning)
    pass

logging.getLogger(__name__)


class Interpolate(torch.nn.Module):
    def __init__(self, mode, scale_factor):
        super(Interpolate, self).__init__()
        self.interp = torch.nn.functional.interpolate
        self.scale_factor = scale_factor
        self.mode = mode

    def forward(self, x):
        x = self.interp(x, scale_factor=self.scale_factor, mode=self.mode, align_corners=False)
        return x


def load_from_checkpoint(checkpoint, model, optimizer=None, inference: str = ''):
    """Load weights from a previous checkpoint
    Args:
        checkpoint: (dict) checkpoint
        model: model to replace
        optimizer: optimiser to be used
        inference: (str) path to inference state_dict. If given, loading will be strict (see pytorch doc)
    """
    # Corrects exception with test loop. Problem with loading generic checkpoint into DataParallel model	    model.load_state_dict(checkpoint['model'])
    # https://github.com/bearpaw/pytorch-classification/issues/27
    # https://discuss.pytorch.org/t/solved-keyerror-unexpected-key-module-encoder-embedding-weight-in-state-dict/1686/3
    if isinstance(model, nn.DataParallel) and not list(checkpoint['model'].keys())[0].startswith('module'):
        new_state_dict = model.state_dict().copy()
        new_state_dict['model'] = {'module.'+k: v for k, v in checkpoint['model'].items()}    # Very flimsy
        del checkpoint
        checkpoint = {}
        checkpoint['model'] = new_state_dict['model']

    strict_loading = False if not inference else True
    model.load_state_dict(checkpoint['model'], strict=strict_loading)
    logging.info(f"=> loaded model\n")
    # if optimizer and 'optimizer' in checkpoint.keys():    # 2nd condition if loading a model without optimizer
    #     optimizer.load_state_dict(checkpoint['optimizer'], strict=False)
    return model, optimizer


def list_s3_subfolders(bucket, data_path):
    list_classes = []

    client = boto3.client('s3')
    result = client.list_objects(Bucket=bucket, Prefix=data_path+'/', Delimiter='/')
    for p in result.get('CommonPrefixes'):
        if p['Prefix'].split('/')[-2] is not data_path:
            list_classes.append(p['Prefix'].split('/')[-2])
    return list_classes


def get_device_ids(number_requested: int,
                   max_used_ram_perc: int = 25,
                   max_used_perc: int = 15):
    """
    Function to check which GPU devices are available and unused.
    :param number_requested: (int) Number of devices requested.
    :param max_used_ram_perc: (int) If RAM usage of detected GPU exceeds this percentage, it will be ignored
    :param max_used_perc: (int) If GPU's usage exceeds this percentage, it will be ignored
    :return: (list) Unused GPU devices.
    """
    lst_free_devices = {}
    if not number_requested:
        logging.warning(f'No GPUs requested. This training will run on CPU')
        return lst_free_devices
    if not torch.cuda.is_available():
        logging.error(f'Requested {number_requested} GPUs, but no CUDA devices found. This training will run on CPU')
        return lst_free_devices
    try:
        nvmlInit()
        if number_requested > 0:
            device_count = nvmlDeviceGetCount()
            for i in range(device_count):
                res, mem = gpu_stats(i)
                used_ram = mem.used / (1024 ** 2)
                max_ram = mem.total / (1024 ** 2)
                used_ram_perc = used_ram / max_ram * 100
                logging.debug(
                    f'GPU RAM used: {used_ram_perc} ({used_ram:.0f}/{max_ram:.0f} MiB)\nGPU % used: {res.gpu}')
                if used_ram_perc < max_used_ram_perc:
                    if res.gpu < max_used_perc:
                        lst_free_devices[i] = {'used_ram_at_init': used_ram, 'max_ram': max_ram}
                    else:
                        logging.warning(f'Gpu #{i} filtered out based on usage % threshold.\n'
                                        f'Current % usage: {res.gpu}\n'
                                        f'Max % usage allowed by user: {max_used_perc}.')
                else:
                    logging.warning(f'Gpu #{i} filtered out based on RAM threshold.\n'
                                    f'Current RAM usage: {used_ram}/{max_ram}\n'
                                    f'Max used RAM allowed by user: {max_used_ram_perc}.')
                if len(lst_free_devices.keys()) == number_requested:
                    break
            if len(lst_free_devices.keys()) < number_requested:
                logging.warning(f"You requested {number_requested} devices. {device_count} devices are available and "
                                f"other processes are using {device_count - len(lst_free_devices.keys())} device(s).")
        else:
            logging.error('No gpu devices requested. Will run on cpu')
    except NameError as error:
        raise NameError(f"{error}. Make sure that the NVIDIA management library (pynvml) is installed and running.")
    except NVMLError as error:
        raise ValueError(f"{error}. Make sure that the latest NVIDIA driver is installed and running.")

    return lst_free_devices


def gpu_stats(device=0):
    """
    Provides GPU utilization (%) and RAM usage
    :return: res.gpu, res.memory
    """
    nvmlInit()
    handle = nvmlDeviceGetHandleByIndex(device)
    res = nvmlDeviceGetUtilizationRates(handle)
    mem = nvmlDeviceGetMemoryInfo(handle)

    return res, mem


def get_key_def(key, config, default=None, msg=None, delete=False, expected_type=None):
    """Returns a value given a dictionary key, or the default value if it cannot be found.
    :param key: key in dictionary (e.g. generated from .yaml)
    :param config: (dict) dictionary containing keys corresponding to parameters used in script
    :param default: default value assigned if no value found with provided key
    :param msg: message returned with AssertionError si length of key is smaller or equal to 1
    :param delete: (bool) if True, deletes parameter, e.g. for one-time use.
    :return:
    """
    if not config:
        return default
    elif isinstance(key, list):  # is key a list?
        if len(key) <= 1:  # is list of length 1 or shorter? else --> default
            if msg is not None:
                raise AssertionError(msg)
            else:
                raise AssertionError("Must provide at least two valid keys to test")
        for k in key:  # iterate through items in list
            if k in config:  # if item is a key in config, set value.
                val = config[k]
                if delete:  # optionally delete parameter after defining a variable with it
                    del config[k]
        val = default
    else:  # if key is not a list
        if key not in config or config[key] is None:  # if key not in config dict
            val = default
        else:
            val = config[key] if config[key] != 'None' else None
            if expected_type and val is not False:
                assert isinstance(val, expected_type), f"{val} is of type {type(val)}, expected {expected_type}"
            if delete:
                del config[key]
    return val

def minmax_scale(img, scale_range=(0, 1), orig_range=(0, 255)):
    """
    scale data values from original range to specified range
    :param img: (numpy array) Image to be scaled
    :param scale_range: Desired range of transformed data (0, 1) or (-1, 1).
    :param orig_range: Original range of input data.
    :return: (numpy array) Scaled image
    """
    assert scale_range == (0, 1) or scale_range == (-1, 1), 'expects scale_range as (0, 1) or (-1, 1)'
    if scale_range == (0, 1):
        scale_img = (img.astype(np.float32) - orig_range[0]) / (orig_range[1] - orig_range[0])
    else:
        scale_img = 2.0 * (img.astype(np.float32) - orig_range[0]) / (orig_range[1] - orig_range[0]) - 1.0
    return scale_img

def unscale(img, float_range=(0, 1), orig_range=(0, 255)):
    """
    unscale data values from float range (0, 1) or (-1, 1) to original range (0, 255)
    :param img: (numpy array) Image to be scaled
    :param float_range: (0, 1) or (-1, 1).
    :param orig_range: (0, 255) or (0, 65535).
    :return: (numpy array) Unscaled image
    """
    f_r = float_range[1] - float_range[0]
    o_r = orig_range[1] - orig_range[0]
    return (o_r * (img - float_range[0]) / f_r) + orig_range[0]

def pad(img, padding, fill=0):
    r"""Pad the given ndarray on all sides with specified padding mode and fill value.
    Adapted from https://github.com/pytorch/vision/blob/master/torchvision/transforms/functional.py#L255
    Args:
        img (ndarray): Image to be padded.
        padding (int or tuple): Padding on each border. If a single int is provided this
            is used to pad all borders. If tuple of length 2 is provided this is the padding
            on left/right and top/bottom respectively. If a tuple of length 4 is provided
            this is the padding for the left, top, right and bottom borders
            respectively.
        fill: Pixel fill value for constant fill. Default is 0. If a tuple of
            length 3, it is used to fill R, G, B channels respectively.
            This value is only used when the padding_mode is constant
    Returns:
        ndarray: Padded image.
    """
    if not isinstance(padding, (numbers.Number, tuple)):
        raise TypeError('Got inappropriate padding arg')
    if not isinstance(fill, (numbers.Number, str, tuple)):
        raise TypeError('Got inappropriate fill arg')

    if isinstance(padding, Sequence) and len(padding) not in [2, 4]:
        raise ValueError("Padding must be an int or a 2, or 4 element tuple, not a " +
                         "{} element tuple".format(len(padding)))

    if isinstance(padding, int):
        pad_left = pad_right = pad_top = pad_bottom = padding
    if isinstance(padding, Sequence) and len(padding) == 2:
        pad_left = pad_right = padding[0]
        pad_top = pad_bottom = padding[1]
    if isinstance(padding, Sequence) and len(padding) == 4:
        pad_left = padding[0]
        pad_top = padding[1]
        pad_right = padding[2]
        pad_bottom = padding[3]

    # RGB image
    if len(img.shape) == 3:
        img = np.pad(img, ((pad_top, pad_bottom), (pad_left, pad_right), (0, 0)), mode='constant', constant_values=fill)
    # Grayscale image
    elif len(img.shape) == 2:
        img = np.pad(img, ((pad_top, pad_bottom), (pad_left, pad_right)), mode='constant', constant_values=fill)

    return img


def pad_diff(actual_height, actual_width, desired_height, desired_width):
    """ Pads img_arr width or height < samples_size with zeros """
    h_diff = desired_height - actual_height
    w_diff = desired_width - actual_width
    padding = (0, 0, w_diff, h_diff)  # left, top, right, bottom
    return padding


def unnormalize(input_img, mean, std):

    """
    :param input_img: (numpy array) Image to be "unnormalized"
    :param mean: (list of mean values) for each channel
    :param std:  (list of std values) for each channel
    :return: (numpy_array) "Unnormalized" image
    """
    return (input_img * std) + mean


def BGR_to_RGB(array):
    assert array.shape[2] >= 3, f"Not enough channels in array of shape {array.shape}"
    BGR_channels = array[..., :3]
    RGB_channels = np.ascontiguousarray(BGR_channels[..., ::-1])
    array[:, :, :3] = RGB_channels
    return array


def ind2rgb(arr, color):
    """
    :param arr: (numpy array) index image to be color mapped
    :param color: (dict of RGB color values) for each class
    :return: (numpy_array) RGB image
    """
    h, w = arr.shape
    rgb = np.empty((h, w, 3), dtype=np.uint8)
    for cl in color:
        for ch in range(3):
          rgb[..., ch][arr == cl] = (color[cl][ch])
    return rgb


def is_url(url):
    if urlparse(url).scheme in ('http', 'https', 's3'):
        return True
    else:
        return False


def checkpoint_url_download(url: str):
    mime_type = ('application/tar', 'application/x-tar', 'applicaton/x-gtar',
                 'multipart/x-tar', 'application/x-compress', 'application/x-compressed')
    try:
        response = requests.head(url)
        if response.headers['content-type'] in mime_type:
            working_folder = Path.cwd().joinpath('inference_out')
            Path.mkdir(working_folder, parents=True, exist_ok=True)
            checkpoint_path = working_folder.joinpath(Path(url).name)
            r = requests.get(url)
            checkpoint_path.write_bytes(r.content)
            print(checkpoint_path)
            return checkpoint_path
        else:
            raise SystemExit('Invalid Url, checkpoint content not detected')

    except requests.exceptions.RequestException as e:
        raise SystemExit(e)


def list_input_images(img_dir_or_csv: str,
                      bucket_name: str = None,
                      glob_patterns: List = None):
    """
    Create list of images from given directory or csv file.

    :param img_dir_or_csv: (str) directory containing input images or csv with list of images
    :param bucket_name: (str, optional) name of aws s3 bucket
    :param glob_patterns: (list of str) if directory is given as input (not csv), these are the glob patterns that will be used
                        to find desired images

    returns list of dictionaries where keys are "tif" and values are paths to found images. "meta" key is also added
        if input is csv and second column contains a metadata file. Then, value is path to metadata file.
    """
    if bucket_name:
        s3 = boto3.resource('s3')
        bucket = s3.Bucket(bucket_name)
        if img_dir_or_csv.endswith('.csv'):
            bucket.download_file(img_dir_or_csv, 'img_csv_file.csv')
            list_img = read_csv('img_csv_file.csv')
        else:
            raise NotImplementedError(
                'Specify a csv file containing images for inference. Directory input not implemented yet')
    else:
        if img_dir_or_csv.endswith('.csv'):
            list_img = read_csv(img_dir_or_csv)

        elif is_url(img_dir_or_csv):
            list_img = []
            img_path = Path(img_dir_or_csv)
            img = {}
            img['tif'] = img_path
            list_img.append(img)

        else:
            img_dir = Path(img_dir_or_csv)
            assert img_dir.is_dir() or img_dir.is_file(), f'Could not find directory/file "{img_dir_or_csv}"'

            list_img_paths = set()
            if img_dir.is_dir():
                for glob_pattern in glob_patterns:
                    assert isinstance(glob_pattern, str), f'Invalid glob pattern: "{glob_pattern}"'
                    list_img_paths.update(sorted(img_dir.glob(glob_pattern)))
            else:
                list_img_paths.update(img_dir)
            list_img = []
            for img_path in list_img_paths:
                img = {}
                img['tif'] = img_path
                list_img.append(img)
            assert len(list_img) >= 0, f'No .tif files found in {img_dir_or_csv}'
    return list_img


def read_csv(csv_file_name):
    """
    Open csv file and parse it, returning a list of dict.
    - tif full path
    - metadata yml full path (may be empty string if unavailable)
    - gpkg full path
    - attribute_name
    - dataset (trn or tst)
    """
    list_values = []
    csv_file_name = Path(csv_file_name)
    if not csv_file_name.suffix == '.csv' and not csv_file_name.is_file():
        raise FileNotFoundError(f"Couldn't locate geodata csv: {csv_file_name}")

    with open(csv_file_name, 'r') as f:
        reader = csv.reader(f)
        for index, row in enumerate(reader):
            row_length = len(row) if index == 0 else row_length
            assert len(row) == row_length, "Rows in csv should be of same length"
            row.extend([None] * (6 - len(row)))  # fill row with None values to obtain row of length == 5
            list_values.append({'tif': row[0], 'meta': row[1], 'gpkg': row[2], 'attribute_name': row[3],
                                'dataset': row[4], 'aoi': row[5]})
            assert Path(row[0]).is_file(), f'Tif raster not found "{row[0]}"'
            if row[2]:
                assert Path(row[2]).is_file(), f'Gpkg not found "{row[2]}"'
                assert isinstance(row[3], str)
    try:
        # Try sorting according to dataset name (i.e. group "train", "val" and "test" rows together)
        list_values = sorted(list_values, key=lambda k: k['dataset'])
    except TypeError:
        logging.warning('Unable to sort csv rows')
    return list_values


def add_metadata_from_raster_to_sample(sat_img_arr: np.ndarray,
                                       raster_handle: dict,
                                       meta_map: dict,
                                       raster_info: dict
                                       ) -> dict:
    """
    :param sat_img_arr: source image as array (opened with rasterio.read)
    :param meta_map: meta map parameter from yaml (global section)
    :param raster_info: info from raster as read with read_csv (except at inference)
    :return: Returns a metadata dictionary populated with info from source raster, including original csv line and
             histogram.
    """
    metadata_dict = {'name': raster_handle.name, 'csv_info': raster_info, 'source_raster_bincount': {}}
    assert 'dtype' in raster_handle.meta.keys(), "\"dtype\" could not be found in source image metadata"
    metadata_dict.update(raster_handle.meta)
    if not metadata_dict['dtype'] in ["uint8", "uint16"]:
        warnings.warn(f"Datatype should be \"uint8\" or \"uint16\". Got \"{metadata_dict['dtype']}\". ")
        if sat_img_arr.min() >= 0 and sat_img_arr.max() <= 255:
            metadata_dict['dtype'] = "uint8"
        elif sat_img_arr.min() >= 0 and sat_img_arr.max() <= 65535:
            metadata_dict['dtype'] = "uint16"
        else:
            raise NotImplementedError(f"Min and max values of array ({[sat_img_arr.min(), sat_img_arr.max()]}) "
                                      f"are not contained in 8 bit nor 16 bit range. Datatype cannot be overwritten.")
    # Save bin count (i.e. histogram) to metadata
    assert isinstance(sat_img_arr, np.ndarray) and len(sat_img_arr.shape) == 3, f"Array should be 3-dimensional"
    for band_index in range(sat_img_arr.shape[2]):
        band = sat_img_arr[..., band_index]
        metadata_dict['source_raster_bincount'][f'band{band_index}'] = {count for count in np.bincount(band.flatten())}
    if meta_map and Path(raster_info['meta']).is_file():
        if not raster_info['meta'] is not None and isinstance(raster_info['meta'], str):
            raise ValueError("global configuration requested metadata mapping onto loaded "
                             "samples, but raster did not have available metadata")
        yaml_metadata = read_parameters(raster_info['meta'])
        metadata_dict.update(yaml_metadata)
    return metadata_dict

#### Image Patches Smoothing Functions ####
""" Adapted from : https://github.com/Vooban/Smoothly-Blend-Image-Patches  """


def _spline_window(window_size, power=2):
    """
    Squared spline (power=2) window function:
    https://www.wolframalpha.com/input/?i=y%3Dx**2,+y%3D-(x-2)**2+%2B2,+y%3D(x-4)**2,+from+y+%3D+0+to+2
    """
    intersection = int(window_size/4)
    wind_outer = (abs(2 * (scipy.signal.windows.triang(window_size))) ** power) / 2
    wind_outer[intersection:-intersection] = 0

    wind_inner = 1 - (abs(2 * (scipy.signal.windows.triang(window_size) - 1)) ** power) / 2
    wind_inner[:intersection] = 0
    wind_inner[-intersection:] = 0

    wind = wind_inner + wind_outer
    wind = wind / np.average(wind)
    return wind


cached_2d_windows = dict()
def _window_2D(window_size, power=2):
    """
    Make a 1D window function, then infer and return a 2D window function.
    Done with an augmentation, and self multiplication with its transpose.
    Could be generalized to more dimensions.
    """
    # Memoization
    global cached_2d_windows
    key = "{}_{}".format(window_size, power)
    if key in cached_2d_windows:
        wind = cached_2d_windows[key]
    else:
        wind = _spline_window(window_size, power)
        wind = np.expand_dims(np.expand_dims(wind, 1), -1)
        wind = wind * wind.transpose(1, 0, 2)
        cached_2d_windows[key] = wind
    return wind


def get_git_hash():
    """
    Get git hash during execution of python script
    :return: (str) hash code for current version of geo-deep-learning. If necessary, the code associated to this hash can be
    found with the following url: https://github.com/<owner>/<project>/commit/<hash>, aka
    https://github.com/NRCan/geo-deep-learning/commit/<hash>
    """
    command = f'git rev-parse --short HEAD'
    subproc = subprocess.run(command, shell=True, stdout=subprocess.PIPE, stderr=subprocess.PIPE)
    git_hash = str(subproc.stdout, "utf-8").replace("\n", "")
    # when code not executed from git repo, subprocess outputs return code #128. This has been tested.
    # Reference: https://stackoverflow.com/questions/58575970/subprocess-call-with-exit-status-128
    if subproc.returncode == 128:
        logging.warning(f'No git repo associated to this code.')
        return None
    return git_hash


def ordereddict_eval(str_to_eval: str):
    """
    Small utility to successfully evaluate an ordereddict object that was converted to str by repr() function.
    :param str_to_eval: (str) string to prepared for import with eval()
    """
    try:
        # Replaces "ordereddict" string to "Collections.OrderedDict"
        if isinstance(str_to_eval, bytes):
            str_to_eval = str_to_eval.decode('UTF-8')
        str_to_eval = str_to_eval.replace("ordereddict", "collections.OrderedDict")
        return eval(str_to_eval)
    except Exception:
        logging.exception(f'Object of type \"{type(str_to_eval)}\" cannot not be evaluated. Problems may occur.')
        return str_to_eval


<<<<<<< HEAD
def defaults_from_params(params, key=None):
    d = {}
    data_path = get_key_def('data_path', params['global'], '')
    preprocessing_path = get_key_def('preprocessing_path', params['global'], '')
    mlflow_experiment_name = get_key_def('mlflow_experiment_name', params['global'], 'gdl-training')
    d['prep_csv_file'] = Path(preprocessing_path, mlflow_experiment_name,
                              f"images_to_samples_{mlflow_experiment_name}.csv")
    d['img_dir_or_csv_file'] = Path(preprocessing_path, mlflow_experiment_name,
                                    f"inference_sem_seg_{mlflow_experiment_name}.csv")
    samples_size = params["global"]["samples_size"]
    if 'self' in params.keys():
        config_file_name = Path(get_key_def('config_file', params['self'], '')).stem
    else:
        config_file_name = Path('')
    if params['global']['task'] == 'segmentation':
        if 'sample' in params.keys():
            min_annot_perc = get_key_def('min_annotated_percent', params['sample']['sampling_method'], default=0,
                                         expected_type=int)
        else:
            min_annot_perc = 0
        num_bands = params['global']['number_of_bands']
        d['samples_dir_name'] = (f'tiles{samples_size}_min-annot{min_annot_perc}_{num_bands}bands'
                           f'_{mlflow_experiment_name}')
        d['state_dict_path'] = Path(data_path, d['samples_dir_name'], 'model', config_file_name, 'checkpoint.pth.tar')
    elif params['global']['task'] == 'classification':
        d['state_dict_path'] = Path(data_path, 'model', config_file_name, 'checkpoint.pth.tar')
    else:
        raise NotImplementedError
    if key is None:
        return d
    return d[key]

  
=======
>>>>>>> 60cc08da
def compare_config_yamls(yaml1: dict, yaml2: dict, update_yaml1: bool = False) -> List:
    """
    Checks if values for same keys or subkeys (max depth of 2) of two dictionaries match.
    :param yaml1: (dict) first dict to evaluate
    :param yaml2: (dict) second dict to evaluate
    :param update_yaml1: (bool) it True, values in yaml1 will be replaced with values in yaml2,
                         if the latters are different
    :return: dictionary of keys or subkeys for which there is a value mismatch if there is, or else returns None
    """
    if not (isinstance(yaml1, dict) or isinstance(yaml2, dict)):
        raise TypeError(f"Expected both yamls to be dictionaries. \n"
                        f"Yaml1's type is  {type(yaml1)}\n"
                        f"Yaml2's type is  {type(yaml2)}")
    for section, params in yaml2.items():  # loop through main sections of config yaml ('global', 'sample', etc.)
        if section not in yaml1.keys():  # create key if not in dictionary as we loop
            yaml1[section] = {}
        for param, val2 in params.items():  # loop through parameters of each section ('samples_size','debug_mode',...)
            if param not in yaml1[section].keys():  # create key if not in dictionary as we loop
                yaml1[section][param] = {}
            # set to None if no value for that key
            val1 = get_key_def(param, yaml1[section], default=None)
            if isinstance(val2, dict):  # if value is a dict, loop again to fetch end val (only recursive twice)
                for subparam, subval2 in val2.items():
                    if subparam not in yaml1[section][param].keys():  # create key if not in dictionary as we loop
                        yaml1[section][param][subparam] = {}
                    # set to None if no value for that key
                    subval1 = get_key_def(subparam, yaml1[section][param], default=None)
                    if subval2 != subval1:
                        # if value doesn't match between yamls, emit warning
                        logging.warning(f"YAML value mismatch: section \"{section}\", key \"{param}/{subparam}\"\n"
                                        f"Current yaml value: \"{subval1}\"\nHDF5s yaml value: \"{subval2}\"\n")
                        if update_yaml1:  # update yaml1 with subvalue of yaml2
                            yaml1[section][param][subparam] = subval2
                            logging.info(f'Value in yaml1 updated')
            elif val2 != val1:
                logging.warning(f"YAML value mismatch: section \"{section}\", key \"{param}\"\n"
                                f"Current yaml value: \"{val2}\"\nHDF5s yaml value: \"{val1}\"\n"
                                f"Problems may occur.")
                if update_yaml1:  # update yaml1 with value of yaml2
                    yaml1[section][param] = val2
                    logging.info(f'Value in yaml1 updated')


def subprocess_cmd(cmd, success_msg='Success', failure_msg='Failed', use_spcall=True):
    logging.debug(f'\n{cmd}')
    if use_spcall:
        subproc = subprocess.call(cmd.split())
    else:
        subproc = subprocess.run(cmd, shell=True, stdout=subprocess.PIPE, stderr=subprocess.PIPE)
        subproc = subproc.returncode
    if subproc == 0:
        logging.info(success_msg)
    else:
        logging.error(failure_msg)
    return subproc<|MERGE_RESOLUTION|>--- conflicted
+++ resolved
@@ -331,7 +331,7 @@
         raise SystemExit(e)
 
 
-def list_input_images(img_dir_or_csv: str,
+def list_input_images(img_dir_or_csv: Union[str, Path],
                       bucket_name: str = None,
                       glob_patterns: List = None):
     """
@@ -355,7 +355,7 @@
             raise NotImplementedError(
                 'Specify a csv file containing images for inference. Directory input not implemented yet')
     else:
-        if img_dir_or_csv.endswith('.csv'):
+        if str(img_dir_or_csv).endswith('.csv'):
             list_img = read_csv(img_dir_or_csv)
 
         elif is_url(img_dir_or_csv):
@@ -367,7 +367,7 @@
 
         else:
             img_dir = Path(img_dir_or_csv)
-            assert img_dir.is_dir() or img_dir.is_file(), f'Could not find directory/file "{img_dir_or_csv}"'
+            assert img_dir.exists(), f'Could not find directory/file "{img_dir_or_csv}"'
 
             list_img_paths = set()
             if img_dir.is_dir():
@@ -532,42 +532,6 @@
         return str_to_eval
 
 
-<<<<<<< HEAD
-def defaults_from_params(params, key=None):
-    d = {}
-    data_path = get_key_def('data_path', params['global'], '')
-    preprocessing_path = get_key_def('preprocessing_path', params['global'], '')
-    mlflow_experiment_name = get_key_def('mlflow_experiment_name', params['global'], 'gdl-training')
-    d['prep_csv_file'] = Path(preprocessing_path, mlflow_experiment_name,
-                              f"images_to_samples_{mlflow_experiment_name}.csv")
-    d['img_dir_or_csv_file'] = Path(preprocessing_path, mlflow_experiment_name,
-                                    f"inference_sem_seg_{mlflow_experiment_name}.csv")
-    samples_size = params["global"]["samples_size"]
-    if 'self' in params.keys():
-        config_file_name = Path(get_key_def('config_file', params['self'], '')).stem
-    else:
-        config_file_name = Path('')
-    if params['global']['task'] == 'segmentation':
-        if 'sample' in params.keys():
-            min_annot_perc = get_key_def('min_annotated_percent', params['sample']['sampling_method'], default=0,
-                                         expected_type=int)
-        else:
-            min_annot_perc = 0
-        num_bands = params['global']['number_of_bands']
-        d['samples_dir_name'] = (f'tiles{samples_size}_min-annot{min_annot_perc}_{num_bands}bands'
-                           f'_{mlflow_experiment_name}')
-        d['state_dict_path'] = Path(data_path, d['samples_dir_name'], 'model', config_file_name, 'checkpoint.pth.tar')
-    elif params['global']['task'] == 'classification':
-        d['state_dict_path'] = Path(data_path, 'model', config_file_name, 'checkpoint.pth.tar')
-    else:
-        raise NotImplementedError
-    if key is None:
-        return d
-    return d[key]
-
-  
-=======
->>>>>>> 60cc08da
 def compare_config_yamls(yaml1: dict, yaml2: dict, update_yaml1: bool = False) -> List:
     """
     Checks if values for same keys or subkeys (max depth of 2) of two dictionaries match.
