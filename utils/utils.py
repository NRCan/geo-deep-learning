--- conflicted
+++ resolved
@@ -84,24 +84,6 @@
     return chopped_dict
 
 
-<<<<<<< HEAD
-def assert_band_number(in_image, band_count_yaml):
-    """Verify if provided image has the same number of bands as described in the .yaml
-    Args:
-        in_image: full file path of the image
-        band_count_yaml: band count listed in the .yaml
-    """
-    try:
-        in_array = image_reader_as_array(in_image)
-    except Exception as e:
-        print(e)
-
-    msg = "The number of bands in the input image and the parameter 'number_of_bands' in the yaml file must be the same"
-    assert in_array.shape[2] == band_count_yaml, msg
-
-
-=======
->>>>>>> 2d04470f
 def load_from_checkpoint(checkpoint, model, optimizer=None):
     """Load weights from a previous checkpoint
     Args:
@@ -113,19 +95,12 @@
     # https://github.com/bearpaw/pytorch-classification/issues/27
     # https://discuss.pytorch.org/t/solved-keyerror-unexpected-key-module-encoder-embedding-weight-in-state-dict/1686/3
     if isinstance(model, nn.DataParallel) and not list(checkpoint['model'].keys())[0].startswith('module'):
-<<<<<<< HEAD
-        new_state_dict = checkpoint.copy()
-        new_state_dict['model'] = {'module.' + k: v for k, v in checkpoint['model'].items()}  # Very flimsy
+        new_state_dict = model.state_dict().copy()
+        new_state_dict['model'] = {'module.'+k: v for k, v in checkpoint['model'].items()}    # Very flimsy
         del checkpoint
         checkpoint = {}
         checkpoint['model'] = new_state_dict['model']
 
-=======
-        new_state_dict = model.state_dict().copy()
-        new_state_dict['model'] = {'module.'+k: v for k, v in checkpoint['model'].items()}    # Very flimsy
-        checkpoint['model'] = new_state_dict['model']
-        
->>>>>>> 2d04470f
     try:
         model.load_state_dict(checkpoint['model'])
     except RuntimeError as error:
@@ -134,11 +109,7 @@
             mismatched_layers = []
             for error in list_errors:
                 if error.startswith('size mismatch'):
-<<<<<<< HEAD
-                    mismatch_layer = error.split("size mismatch for ")[1].split(":")[0]  # get name of problematic layer
-=======
                     mismatch_layer = error.split("size mismatch for ")[1].split(":")[0]    # get name of problematic layer
->>>>>>> 2d04470f
                     print(f'Oups. {error}. We will try chopping "{mismatch_layer}" out of pretrained dictionary.')
                     mismatched_layers.append(mismatch_layer)
             chopped_checkpt = chop_layer(checkpoint['model'], layer_names=mismatched_layers)
@@ -146,14 +117,6 @@
             model.load_state_dict(chopped_checkpt, strict=False)
         except RuntimeError as error:
             raise RuntimeError(error)
-<<<<<<< HEAD
-
-    print(f"=> loaded model")
-    if optimizer and 'optimizer' in checkpoint.keys():  # 2nd condition if loading a model without optimizer
-        optimizer.load_state_dict(checkpoint['optimizer'])
-    return model, optimizer
-=======
->>>>>>> 2d04470f
 
     print(f"=> loaded model")
     if optimizer and 'optimizer' in checkpoint.keys():    # 2nd condition if loading a model without optimizer
@@ -177,17 +140,6 @@
     Return:
         numpy array of the image (possibly concatenated with auxiliary vector channels)
     """
-<<<<<<< HEAD
-    with rasterio.open(file_name, 'r') as src:
-        np_array = np.empty([src.height, src.width, src.count], dtype=np.float32)
-        for i in range(src.count):
-            band = src.read(i + 1)  # Bands starts at 1 in rasterio not 0
-            np_array[:, :, i] = band
-    return np_array
-
-
-def validate_num_classes(vector_file, num_classes, value_field, ignore_index):  # used only in images_to_samples.py
-=======
     np_array = np.empty([input_image.height, input_image.width, input_image.count], dtype=np.float32)
     for i in range(input_image.count):
         np_array[:, :, i] = input_image.read(i+1)  # Bands starts at 1 in rasterio not 0
@@ -291,19 +243,15 @@
         return np.stack(burned_rasters, axis=-1)
 
 
-def validate_num_classes(vector_file, num_classes, attribute_name):    # used only in images_to_samples.py
->>>>>>> 2d04470f
+def validate_num_classes(vector_file, num_classes, attribute_name, ignore_index):    # used only in images_to_samples.py
     """Validate that the number of classes in the vector file corresponds to the expected number
     Args:
         vector_file: full file path of the vector image
         num_classes: number of classes set in config.yaml
-<<<<<<< HEAD
+        attribute_name: name of the value field representing the required classes in the vector image file
+
         value_field: name of the value field representing the required classes in the vector image file
         ignore_index: (int) target value that is ignored during training and does not contribute to the input gradient
-=======
-        attribute_name: name of the value field representing the required classes in the vector image file
-
->>>>>>> 2d04470f
     Return:
         None
     """
@@ -313,23 +261,20 @@
         for feature in src:
             distinct_att.add(get_key_recursive(attribute_name, feature))  # Use property of set to store unique values
 
-<<<<<<< HEAD
+    if len(distinct_att) != num_classes:
     detected_classes = len(distinct_att) + 1 - len([ignore_index]) if ignore_index in distinct_att else len(
         distinct_att) + 1
 
     if detected_classes != num_classes:
-=======
-    if len(distinct_att) != num_classes:
->>>>>>> 2d04470f
         raise ValueError('The number of classes in the yaml.config {} is different than the number of classes in '
-                         'the file {} {}'.format(num_classes, vector_file, str(list(distinct_att))))
+                         'the file {} {}'.format (num_classes, vector_file, str(list(distinct_att))))
 
 
 def list_s3_subfolders(bucket, data_path):
     list_classes = []
 
     client = boto3.client('s3')
-    result = client.list_objects(Bucket=bucket, Prefix=data_path + '/', Delimiter='/')
+    result = client.list_objects(Bucket=bucket, Prefix=data_path+'/', Delimiter='/')
     for p in result.get('CommonPrefixes'):
         if p['Prefix'].split('/')[-2] is not data_path:
             list_classes.append(p['Prefix'].split('/')[-2])
@@ -349,6 +294,7 @@
         - attribute_name
         - dataset (trn or val)
     """
+
     list_values = []
     with open(csv_file_name, 'r') as f:
         reader = csv.reader(f)
@@ -367,12 +313,7 @@
         return sorted(list_values, key=lambda k: k['dataset'])
 
 
-<<<<<<< HEAD
-def get_device_ids(
-        number_requested):
-=======
-def get_device_ids(number_requested): #FIXME if some memory is used on a GPU before call to this function, the GPU will be excluded.
->>>>>>> 2d04470f
+def get_device_ids(number_requested):
     """
     Function to check which GPU devices are available and unused.
     :param number_requested: (int) Number of devices requested.
@@ -385,19 +326,13 @@
             device_count = nvmlDeviceGetCount()
             for i in range(device_count):
                 res, mem = gpu_stats(i)
-<<<<<<< HEAD
-                if round(mem.used / (1024 ** 2),
-                         1) < 1500.0 and res.gpu < 10:  # Hardcoded tolerance for memory and usage
-=======
                 if round(mem.used/(1024**2), 1) <  1500.0 and res.gpu < 10: # Hardcoded tolerance for memory and usage
->>>>>>> 2d04470f
                     lst_free_devices.append(i)
                 if len(lst_free_devices) == number_requested:
                     break
             if len(lst_free_devices) < number_requested:
-                warnings.warn(
-                    f"You requested {number_requested} devices. {device_count} devices are available on this computer and "
-                    f"other processes are using {device_count - len(lst_free_devices)} device(s).")
+                warnings.warn(f"You requested {number_requested} devices. {device_count} devices are available on this computer and "
+                              f"other processes are using {device_count-len(lst_free_devices)} device(s).")
     except NameError as error:
         raise NameError(f"{error}. Make sure that the NVIDIA management library (pynvml) is installed and running.")
     except NVMLError as error:
@@ -416,9 +351,6 @@
     res = nvmlDeviceGetUtilizationRates(handle)
     mem = nvmlDeviceGetMemoryInfo(handle)
 
-<<<<<<< HEAD
-    return res, mem
-=======
     return res, mem
 
 
@@ -456,5 +388,4 @@
     if isinstance(val, (dict, collections.OrderedDict)):
         assert len(key) > 1, "missing keys to index metadata subdictionaries"
         return get_key_recursive(key[1:], val)
-    return val
->>>>>>> 2d04470f
+    return val