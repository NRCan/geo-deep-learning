--- conflicted
+++ resolved
@@ -483,11 +483,7 @@
         fields += (
             "general.raw_data_dir",
             "general.raw_data_csv",
-<<<<<<< HEAD
-            "general.tiles_data_dir",
-=======
             "general.tiling_data_dir",
->>>>>>> 61341007
         )
     elif config.get('mode') == 'train':
         fields += (
@@ -497,22 +493,14 @@
             'callbacks',
             'scheduler',
             'augmentation',
-<<<<<<< HEAD
-            "general.tiles_data_dir",
-=======
             "general.tiling_data_dir",
->>>>>>> 61341007
             "general.save_weights_dir",
         )
     elif config.get('mode') == 'inference':
         fields += (
             "inference",
             "model",
-<<<<<<< HEAD
-            "general.tiles_data_dir",
-=======
             "general.tiling_data_dir",
->>>>>>> 61341007
         )
 
     if config.get('tracker'):
