import os 
import csv
import logging
import numbers
import subprocess
from collections import OrderedDict
from functools import reduce
from pathlib import Path
from typing import Sequence, List, Dict

from hydra.utils import to_absolute_path
from pandas.io.common import is_url
from pytorch_lightning.utilities import rank_zero_only
import rich.syntax
import rich.tree
from omegaconf import DictConfig, OmegaConf, ListConfig, open_dict
# import torch should be first. Unclear issue, mentioned here: https://github.com/pytorch/pytorch/issues/2575
import torch
from ruamel_yaml.comments import CommentedSeq
from skimage.exposure.exposure import intensity_range
from torch import Tensor
from torch.hub import load_state_dict_from_url, get_dir
from torchvision import models
import numpy as np
import scipy.signal

# These two import statements prevent exception when using eval(metadata) in SegmentationDataset()'s __init__()
from rasterio.crs import CRS
from affine import Affine

from utils.logger import get_logger

# Set the logging file
log = get_logger(__name__)  # need to be different from logging in this case

<<<<<<< HEAD
# NVIDIA library
try:
    from pynvml import *
except ModuleNotFoundError:
    logging.warning(f"The python Nvidia management library could not be imported. Ignore if running on CPU only.")
=======
# AWS module
try:
    import boto3
except ModuleNotFoundError:
    logging.warning('The boto3 library counldn\'t be imported. Ignore if not using AWS s3 buckets', ImportWarning)
>>>>>>> a33c57de


class Interpolate(torch.nn.Module):
    def __init__(self, mode, scale_factor):
        super(Interpolate, self).__init__()
        self.interp = torch.nn.functional.interpolate
        self.scale_factor = scale_factor
        self.mode = mode

    def forward(self, x):
        x = self.interp(x, scale_factor=self.scale_factor, mode=self.mode, align_corners=False)
        return x


def get_device_ids(
        number_requested: int,
        max_used_ram_perc: int = 25,
        max_used_perc: int = 15):
    """
    Function to check which GPU devices are available and unused.
    :param number_requested: (int) Number of devices requested.
    :param max_used_ram_perc: (int) If RAM usage of detected GPU exceeds this percentage, it will be ignored
    :param max_used_perc: (int) If GPU's usage exceeds this percentage, it will be ignored
    :return: (list) Unused GPU devices.
    """
    lst_free_devices = {}
    if not number_requested:
        logging.warning(f"No GPUs requested. This process will run on CPU")
        return lst_free_devices
    if not torch.cuda.is_available():
        log.warning(f'\nRequested {number_requested} GPUs, but no CUDA devices found. This process will run on CPU')
        return lst_free_devices
    try:
        torch.cuda.init()
        if number_requested > 0:
            device_count = torch.cuda.device_count()
            for i in range(device_count):
                res, mem = gpu_stats(i)
                used_ram = mem['used'] / (1024 ** 2)
                max_ram = mem['total'] / (1024 ** 2)
                used_ram_perc = used_ram / max_ram * 100
                log.info(f"\nGPU RAM used: {used_ram_perc} ({used_ram:.0f}/{max_ram:.0f} MiB)\nGPU % used: {res['gpu']}")
                if used_ram_perc < max_used_ram_perc:
                    if res['gpu'] < max_used_perc:
                        lst_free_devices[i] = {'used_ram_at_init': used_ram, 'max_ram': max_ram}
                    else:
                        log.warning(f"\nGpu #{i} filtered out based on usage % threshold.\n"
                                    f"Current % usage: {res['gpu']}\n"
                                    f"Max % usage allowed by user: {max_used_perc}.")
                else:
                    log.warning(f'\nGpu #{i} filtered out based on RAM threshold.\n'
                                f'Current RAM usage: {used_ram}/{max_ram}\n'
                                f'Max used RAM allowed by user: {max_used_ram_perc}.')
                if len(lst_free_devices.keys()) == number_requested:
                    break
            if len(lst_free_devices.keys()) < number_requested:
                log.warning(f"\nYou requested {number_requested} devices. {device_count} devices are available and "
                            f"other processes are using {device_count-len(lst_free_devices.keys())} device(s).")
        else:
            return lst_free_devices
    except NameError as error:
        raise log.critical(
            NameError(f"\n{error}. Make sure that the NVIDIA management library (pynvml) is installed and running.")
        )
  
    logging.info(f'\nGPUs devices available: {lst_free_devices}')
    return lst_free_devices


def gpu_stats(device=0):
    """
    Provides GPU utilization (%) and RAM usage
    :return: res.gpu, res.memory
    """
    torch.cuda.init()
    res = {'gpu': torch.cuda.utilization(device)}
    torch_cuda_mem = torch.cuda.mem_get_info(device)
    mem = {
        'used': torch_cuda_mem[-1] - torch_cuda_mem[0],
        'total': torch_cuda_mem[-1]
    }    
    return res, mem


def set_device(gpu_devices_dict: dict = {}):
    """
    From dictionary of available devices, sets the device to be used
    @param gpu_devices_dict: dictionary containing info on GPU devices as returned by lst_device_ids
    @return: torch.device
    """
    if gpu_devices_dict:
        logging.info(f"\nCuda devices available: {gpu_devices_dict}.\nUsing {list(gpu_devices_dict.keys())[0]}\n\n")
        device = torch.device(f'cuda:{list(range(len(gpu_devices_dict.keys())))[0]}')
    else:
        logging.warning(f"\nNo Cuda device available. This process will only run on CPU")
        device = torch.device('cpu')
        try:
            models.resnet18().to(device)  # test with a small model
        except (RuntimeError, AssertionError):  # HPC: when device 0 not available. Error: Cuda invalid device ordinal.
            logging.warning(f"\nUnable to use device. Trying device 'cuda', not {device}")
            device = torch.device(f'cuda')
    return device


def get_key_def(key, config, default=None, expected_type=None, to_path: bool = False,
                validate_path_exists: bool = False, wildcard=None):
    """Returns a value given a dictionary key, or the default value if it cannot be found.
    :param key: key in dictionary (e.g. generated from .yaml)
    :param config: (dict) dictionary containing keys corresponding to parameters used in script
    :param default: default value assigned if no value found with provided key
    :param expected_type: (type) type of the expected variable.
    :param to_path: (bool) if True, parameter will be converted to a pathlib.Path object (warns if cannot be converted)
    :param validate_path_exists: (bool) if True, checks if path exists (is_path must be True)
    :param wildcard: suffix wildcard string (ex. '*.pth.tar')
    :return:
    """
    val = default
    if not config:
        pass
    elif isinstance(key, (list, ListConfig)):
        if len(key) <= 1:  # expects list of length more than 1 to search inside a dictionary recursively
            raise ValueError("Must provide at least two valid keys to search recursively in dictionary")
        for k in key:  # iterate through items in list
            if k in config:  # if item is a key in config, check if dictionary, else set value.
                if isinstance(config[k], (dict, DictConfig)):
                    config = config[k]
                else:
                    val = config[k]
    else:
        if key not in config or config[key] is None:  # if config exists, but key not in it
            pass
        else:
            val = config[key] if config[key] != 'None' else None
            if expected_type and val is not False:
                if not isinstance(val, expected_type):
                    raise TypeError(f"{val} is of type {type(val)}, expected {expected_type}")
    if not val:  # Skips below if statements if val is None
        return val
    if is_url(val):
        logging.info(f"\nProvided path is url. Cannot validate it's existence nor convert to Path object. Got:"
                        f"\n{val}")
        validate_path_exists = False
    elif to_path:
        try:
            val = Path(to_absolute_path(val))
        except TypeError:
            logging.error(f"Couldn't convert value {val} to a pathlib.Path object")
    if validate_path_exists:
        if not isinstance(val, Path):
            val = Path(to_absolute_path(val))
        if val.is_dir() and wildcard: # Globs through directory and picks first item matching wildcard
            items = [item for item in val.glob(wildcard)]
            if items:
                val = items[0]
            else:
                logging.critical(f"Couldn't find any item in directory: {val} matching wildcard: {wildcard}")
                raise FileNotFoundError()
        if not val.exists():
            logging.critical(f"Couldn't locate path: {val}.\nProvided key: {key}")
            raise FileNotFoundError()

    return val


def minmax_scale(img, scale_range=(0, 1), orig_range=(0, 255)):
    """
    scale data values from original range to specified range
    :param img: (numpy array) Image to be scaled
    :param scale_range: Desired range of transformed data (0, 1) or (-1, 1).
    :param orig_range: Original range of input data.
    :return: (numpy array) Scaled image
    """
    assert scale_range == (0, 1) or scale_range == (-1, 1), 'expects scale_range as (0, 1) or (-1, 1)'
    if scale_range == (0, 1):
        scale_img = (img.astype(np.float32) - orig_range[0]) / (orig_range[1] - orig_range[0])
    else:
        scale_img = 2.0 * (img.astype(np.float32) - orig_range[0]) / (orig_range[1] - orig_range[0]) - 1.0
    return scale_img


def unscale(img, float_range=(0, 1), orig_range=(0, 255)):
    """
    unscale data values from float range (0, 1) or (-1, 1) to original range (0, 255)
    :param img: (numpy array) Image to be scaled
    :param float_range: (0, 1) or (-1, 1).
    :param orig_range: (0, 255) or (0, 65535).
    :return: (numpy array) Unscaled image
    """
    f_r = float_range[1] - float_range[0]
    o_r = orig_range[1] - orig_range[0]
    return (o_r * (img - float_range[0]) / f_r) + orig_range[0]


def pad(img, padding, fill=0):
    r"""Pad the given ndarray on all sides with specified padding mode and fill value.
    Adapted from https://github.com/pytorch/vision/blob/master/torchvision/transforms/functional.py#L255
    Args:
        img (ndarray): Image to be padded.
        padding (int or tuple): Padding on each border. If a single int is provided this
            is used to pad all borders. If tuple of length 2 is provided this is the padding
            on left/right and top/bottom respectively. If a tuple of length 4 is provided
            this is the padding for the left, top, right and bottom borders
            respectively.
        fill: Pixel fill value for constant fill. Default is 0. If a tuple of
            length 3, it is used to fill R, G, B channels respectively.
            This value is only used when the padding_mode is constant
    Returns:
        ndarray: Padded image.
    """
    if not isinstance(padding, (numbers.Number, tuple)):
        raise TypeError('Got inappropriate padding arg')
    if not isinstance(fill, (numbers.Number, str, tuple)):
        raise TypeError('Got inappropriate fill arg')

    if isinstance(padding, Sequence) and len(padding) not in [2, 4]:
        raise ValueError("Padding must be an int or a 2, or 4 element tuple, not a " +
                         "{} element tuple".format(len(padding)))

    if isinstance(padding, int):
        pad_left = pad_right = pad_top = pad_bottom = padding
    if isinstance(padding, Sequence) and len(padding) == 2:
        pad_left = pad_right = padding[0]
        pad_top = pad_bottom = padding[1]
    if isinstance(padding, Sequence) and len(padding) == 4:
        pad_left = padding[0]
        pad_top = padding[1]
        pad_right = padding[2]
        pad_bottom = padding[3]

    # RGB image
    if len(img.shape) == 3:
        img = np.pad(img, ((pad_top, pad_bottom), (pad_left, pad_right), (0, 0)), mode='constant', constant_values=fill)
    # Grayscale image
    elif len(img.shape) == 2:
        img = np.pad(img, ((pad_top, pad_bottom), (pad_left, pad_right)), mode='constant', constant_values=fill)

    return img


def pad_diff(actual_height, actual_width, desired_height, desired_width):
    """ Pads img_arr width or height < samples_size with zeros """
    h_diff = desired_height - actual_height
    w_diff = desired_width - actual_width
    padding = (0, 0, w_diff, h_diff)  # left, top, right, bottom
    return padding


def unnormalize(input_img, mean, std):

    """
    :param input_img: (numpy array) Image to be "unnormalized"
    :param mean: (list of mean values) for each channel
    :param std:  (list of std values) for each channel
    :return: (numpy_array) "Unnormalized" image
    """
    return (input_img * std) + mean


<<<<<<< HEAD
def BGR_to_RGB(array):
    assert array.shape[2] >= 3, f"Not enough channels in array of shape {array.shape}"
    BGR_channels = array[..., :3]
    RGB_channels = np.ascontiguousarray(BGR_channels[..., ::-1])
    array[:, :, :3] = RGB_channels
    return array


def list_input_images(img_dir_or_csv: Path,
                      glob_patterns: List = None):
    """
    Create list of images from given directory or csv file.

    :param img_dir_or_csv: (str) directory containing input images or csv with list of images
    :param glob_patterns: (list of str) if directory is given as input (not csv),
                           these are the glob patterns that will be used to find desired images

    returns list of dictionaries where keys are "tif" and values are paths to found images. "meta" key is also added
        if input is csv and second column contains a metadata file. Then, value is path to metadata file.
    """
    if img_dir_or_csv.suffix == '.csv':
        list_img = read_csv(img_dir_or_csv)
    elif is_url(str(img_dir_or_csv)):
        list_img = []
        img = {'tif': img_dir_or_csv}
        list_img.append(img)
    else:
        img_dir = img_dir_or_csv
        if not img_dir.is_dir():
            raise NotADirectoryError(f'Could not find directory/file "{img_dir_or_csv}"')

        list_img_paths = set()
        if img_dir.is_dir():
            for glob_pattern in glob_patterns:
                if not isinstance(glob_pattern, str):
                    raise TypeError(f'Invalid glob pattern: "{glob_pattern}"')
                list_img_paths.update(sorted(img_dir.glob(glob_pattern)))
        else:
            list_img_paths.update([img_dir])
        list_img = []
        for img_path in list_img_paths:
            img = {'tif': img_path}
            list_img.append(img)
        if not len(list_img) >= 0:
            raise ValueError(f'No .tif files found in {img_dir_or_csv}')
    return list_img
=======
def checkpoint_url_download(url: str):
    mime_type = ('application/tar', 'application/x-tar', 'applicaton/x-gtar',
                 'multipart/x-tar', 'application/x-compress', 'application/x-compressed')
    try:
        response = requests.head(url)
        if response.headers['content-type'] in mime_type:
            working_folder = Path.cwd().joinpath('inference_out')
            Path.mkdir(working_folder, parents=True, exist_ok=True)
            checkpoint_path = working_folder.joinpath(Path(url).name)
            r = requests.get(url)
            checkpoint_path.write_bytes(r.content)
            print(checkpoint_path)
            return checkpoint_path
        else:
            raise SystemExit('Invalid Url, checkpoint content not detected')

    except requests.exceptions.RequestException as e:
        raise SystemExit(e)
>>>>>>> a33c57de


def read_csv(csv_file_name: str) -> Dict:
    """
    Open csv file and parse it, returning a list of dictionaries with keys:
    - "tif": path to a single image
    - "gpkg": path to a single ground truth file
    - dataset: (str) "trn" or "tst"
    - aoi_id: (str) a string id for area of interest
    @param csv_file_name:
        path to csv file containing list of input data with expected columns
        expected columns (without header): imagery, ground truth, dataset[, aoi id]
    """
    list_values = []
    with open(csv_file_name, 'r') as f:
        reader = csv.reader(f)
        row_lengths_set = set()
        for row in reader:
            row_lengths_set.update([len(row)])
            if ";" in row[0]:
                raise TypeError(f"Elements in rows should be delimited with comma, not semicolon.")
            if not len(row_lengths_set) == 1:
                raise ValueError(f"Rows in csv should be of same length. Got rows with length: {row_lengths_set}")
            row = [str(i) or None for i in row]  # replace empty strings to None.
            row.extend([None] * (4 - len(row)))  # fill row with None values to obtain row of length == 5
 
            row[0] = to_absolute_path(row[0]) if not is_url(row[0]) else row[0] # Convert relative paths to absolute with hydra's util to_absolute_path()
            try:
                row[1] = str(to_absolute_path(row[1]) if not is_url(row[1]) else row[1])
            except TypeError:
                row[1] = None
            # save all values
            list_values.append(
                {'tif': str(row[0]), 'gpkg': row[1], 'split': row[2], 'aoi_id': row[3]})
    try:
        # Try sorting according to dataset name (i.e. group "train", "val" and "test" rows together)
        list_values = sorted(list_values, key=lambda k: k['split'])
    except TypeError:
        log.warning('Unable to sort csv rows')
    return list_values


def add_metadata_from_raster_to_sample(sat_img_arr: np.ndarray,
                                       raster_handle: dict,
                                       raster_info: dict = None
                                       ) -> dict:
    """
    :param sat_img_arr: source image as array (opened with rasterio.read)
    :param raster_info: info from raster as read with read_csv (except at inference)
    :return: Returns a metadata dictionary populated with info from source raster, including original csv line and
             histogram.
    """
    metadata_dict = {'name': raster_handle.name, 'csv_info': raster_info, 'source_raster_bincount': {}}
    assert 'dtype' in raster_handle.meta.keys(), "\"dtype\" could not be found in source image metadata"
    metadata_dict.update(raster_handle.meta)
    if not metadata_dict['dtype'] in ["uint8", "uint16"]:
        logging.warning(f"Datatype should be \"uint8\" or \"uint16\". Got \"{metadata_dict['dtype']}\". ")
        if sat_img_arr.min() >= 0 and sat_img_arr.max() <= 255:
            metadata_dict['dtype'] = "uint8"
        elif sat_img_arr.min() >= 0 and sat_img_arr.max() <= 65535:
            metadata_dict['dtype'] = "uint16"
        else:
            raise NotImplementedError(f"Min and max values of array ({[sat_img_arr.min(), sat_img_arr.max()]}) "
                                      f"are not contained in 8 bit nor 16 bit range. Datatype cannot be overwritten.")
    # Save bin count (i.e. histogram) to metadata
    assert isinstance(sat_img_arr, np.ndarray) and len(sat_img_arr.shape) == 3, f"Array should be 3-dimensional"
    for band_index in range(sat_img_arr.shape[2]):
        band = sat_img_arr[..., band_index]
        metadata_dict['source_raster_bincount'][f'band{band_index}'] = {count for count in np.bincount(band.flatten())}
    return metadata_dict

#### Image Patches Smoothing Functions ####
""" Adapted from : https://github.com/Vooban/Smoothly-Blend-Image-Patches  """


def _spline_window(window_size: int, power=2) -> np.ndarray:
    """
    Squared spline (power=2) window function:
    https://www.wolframalpha.com/input/?i=y%3Dx**2,+y%3D-(x-2)**2+%2B2,+y%3D(x-4)**2,+from+y+%3D+0+to+2
    """
    intersection = int(window_size/4)
    wind_outer = (abs(2 * (scipy.signal.windows.triang(window_size))) ** power) / 2
    wind_outer[intersection:-intersection] = 0

    wind_inner = 1 - (abs(2 * (scipy.signal.windows.triang(window_size) - 1)) ** power) / 2
    wind_inner[:intersection] = 0
    wind_inner[-intersection:] = 0

    wind = wind_inner + wind_outer
    wind = wind / np.average(wind)
    return wind


cached_2d_windows = dict()
def _window_2D(window_size: int, power=2) -> np.ndarray:
    """
    Make a 1D window function, then infer and return a 2D window function.
    Done with an augmentation, and self multiplication with its transpose.
    Could be generalized to more dimensions.
    """
    # Memoization
    global cached_2d_windows
    key = "{}_{}".format(window_size, power)
    if key in cached_2d_windows:
        wind = cached_2d_windows[key]
    else:
        wind = _spline_window(window_size, power)
        wind = np.expand_dims(np.expand_dims(wind, 1), -1)
        wind = wind * wind.transpose(1, 0, 2)
        cached_2d_windows[key] = wind
    return wind


def get_git_hash() -> str:
    """
    Get git hash during execution of python script
    @return (str)
        hash code for current version of geo-deep-learning. If necessary, the code associated to this hash can
        be found with the following url: https://github.com/<owner>/<project>/commit/<hash>, aka
        https://github.com/NRCan/geo-deep-learning/commit/<hash>
    """
    command = f'git rev-parse --short HEAD'
    subproc = subprocess.run(command, shell=True, stdout=subprocess.PIPE, stderr=subprocess.PIPE)
    git_hash = str(subproc.stdout, "utf-8").replace("\n", "")
    # when code not executed from git repo, subprocess outputs return code #128. This has been tested.
    # Reference: https://stackoverflow.com/questions/58575970/subprocess-call-with-exit-status-128
    if subproc.returncode == 128:
        log.warning(f'No git repo associated to this code.')
        return None
    return git_hash


def ordereddict_eval(str_to_eval: str):
    """
    Small utility to successfully evaluate an ordereddict object that was converted to str by repr() function.
    :param str_to_eval: (str) string to prepared for import with eval()
    """
    try:
        # Replaces "ordereddict" string to "Collections.OrderedDict"
        if isinstance(str_to_eval, bytes):
            str_to_eval = str_to_eval.decode('UTF-8')
        str_to_eval = str_to_eval.replace("ordereddict", "collections.OrderedDict")
        return eval(str_to_eval)
    except Exception:
        log.exception(f'Object of type \"{type(str_to_eval)}\" cannot not be evaluated. Problems may occur.')
        return str_to_eval


def getpath(d, path):
    """
    TODO
    """
    return reduce(lambda acc, i: acc[i], path.split('.'), d)


@rank_zero_only
def print_config(
    config: DictConfig,
    fields: Sequence[str] = (
        "general.task",
        "mode",
        "loss",
        "dataset",
        "general.work_dir",
        "general.config_name",
        "general.config_path",
        "general.project_name",
        "general.workspace",
    ),
    resolve: bool = True,
) -> None:
    """
    Prints content of DictConfig using Rich library and its tree structure.

    Args:
        config (DictConfig): Configuration composed by Hydra.
        fields (Sequence[str], optional): Determines which main fields from config will
        be printed and in what order.
        resolve (bool, optional): Whether to resolve reference fields of DictConfig.
    """
    style = "dim"
    tree = rich.tree.Tree("CONFIG", style=style, guide_style=style)
    save_git_hash = tree.add('Git hash', style=style, guide_style=style)
    save_git_hash.add(str(getpath(config, 'general.git_hash')))
    save_dir = tree.add('Saving directory', style=style, guide_style=style)
    save_dir.add(os.getcwd())

    if config.get('mode') == 'tiling':
        fields += (
            "general.raw_data_dir",
            "general.raw_data_csv",
            "general.tiling_data_dir",
        )
    elif config.get('mode') == 'train':
        fields += (
            "model",
            "training",
            'optimizer',
            'callbacks',
            'scheduler',
            'augmentation',
            "general.tiling_data_dir",
            "general.save_weights_dir",
        )
    elif config.get('mode') == 'inference':
        fields += (
            "inference",
            "model",
            "general.tiling_data_dir",
        )

    if config.get('tracker'):
        fields += ("tracker",)

    for field in fields:
        branch = tree.add(field, style=style, guide_style=style)
        # config_section = config.get(field)
        config_section = getpath(config, field)
        branch_content = str(config_section)
        if isinstance(config_section, DictConfig):
            branch_content = OmegaConf.to_yaml(config_section, resolve=resolve)
        branch.add(rich.syntax.Syntax(branch_content, "yaml", word_wrap=True))

    if config.get('debug'):
        rich.print(tree, flush=False)

    with open("run_config.config", "w") as fp:
        rich.print(tree, file=fp)


<<<<<<< HEAD
def override_model_params_from_checkpoint(
        params: DictConfig,
        checkpoint_params) -> DictConfig:
    """
    Overrides model-architecture related parameters from provided checkpoint parameters
    @param params: Original parameters as inputted through hydra
    @param checkpoint_params: Checkpoint parameters as saved during checkpoint creation when training
    @return:
    """
    bands = get_key_def('bands', params['dataset'], expected_type=Sequence)
    classes = get_key_def('classes_dict', params['dataset'], expected_type=(dict, DictConfig))
    # TODO: remove if no old models are used in production.
    single_class_mode = get_key_def('state_dict_single_mode', params['inference'], expected_type=bool)
    clip_limit = get_key_def('enhance_clip_limit', params['inference'], expected_type=int)
    normalization = get_key_def('normalization', params['augmentation'], expected_type=DictConfig)
    scale_data = get_key_def('scale_data', params['augmentation'], expected_type=ListConfig)

    bands_ckpt = get_key_def('bands', checkpoint_params['dataset'], expected_type=Sequence)
    classes_ckpt = get_key_def('classes_dict', checkpoint_params['dataset'], expected_type=(dict, DictConfig))
    model_ckpt = get_key_def('model', checkpoint_params, expected_type=(dict, DictConfig))
    if "augmentation" in checkpoint_params:
        normalization_ckpt = get_key_def('normalization', checkpoint_params['augmentation'], expected_type=(dict, DictConfig))
        # Workaround for "omegaconf.errors.UnsupportedValueType: Value 'CommentedSeq' is not a supported primitive type"
        if normalization_ckpt is not None and isinstance(list(normalization_ckpt.values())[0], CommentedSeq):
            normalization_ckpt = {k: [float(val) for val in v] for k, v in normalization_ckpt.items()}
        scale_data_ckpt = get_key_def('scale_data', checkpoint_params['augmentation'], expected_type=(List, ListConfig))
        scale_data_ckpt = list(scale_data_ckpt)
        clip_limit_ckpt = get_key_def('clahe_enhance_clip_limit', checkpoint_params['augmentation'], expected_type=int)
    else:
        normalization_ckpt = normalization
        scale_data_ckpt = scale_data
        clip_limit_ckpt = clip_limit

    if "inference" in checkpoint_params:
        single_class_mode_ckpt = get_key_def('state_dict_single_mode', checkpoint_params['inference'], expected_type=bool)
    else:
        single_class_mode_ckpt = single_class_mode

    if model_ckpt != params.model or classes_ckpt != classes or bands_ckpt != bands \
            or clip_limit != clip_limit_ckpt:
        logging.info(f"\nParameters from checkpoint will override inputted parameters."
                     f"\n\t\t\t Inputted | Overriden"
                     f"\nModel:\t\t {params.model} | {model_ckpt}"
                     f"\nInput bands:\t\t{bands} | {bands_ckpt}"
                     f"\nOutput classes:\t\t{classes} | {classes_ckpt}"
                     f"\nNormalization means and stds:\t\t{normalization} | {normalization_ckpt}"
                     f"\nScale data range:\t\t{scale_data} | {scale_data_ckpt}"
                     f"\nRaster enhance clip limit:\t\t{clip_limit} | {clip_limit_ckpt}"
                     f"\nSingle class mode:\t\t{single_class_mode} | {single_class_mode_ckpt}")
        with open_dict(params):
            OmegaConf.update(params, 'model', model_ckpt, merge=False)
            OmegaConf.update(params, 'dataset.bands', bands_ckpt, merge=False)
            OmegaConf.update(params, 'dataset.classes_dict', classes_ckpt, merge=False)
            OmegaConf.update(params, 'augmentation.normalization', normalization_ckpt, merge=False)
            OmegaConf.update(params, 'augmentation.scale_data', scale_data_ckpt, merge=False)
            OmegaConf.update(params, 'augmentation.clahe_enhance_clip_limit', clip_limit_ckpt, merge=False)
            OmegaConf.update(params, 'inference.state_dict_single_mode', single_class_mode_ckpt, merge=False)
    return params


def update_gdl_checkpoint(checkpoint: DictConfig) -> DictConfig:
    """
    Updates old geo-deep-learning checkpoint to the most recent version
    @param checkpoint_params:
        Checkpoint as dictionary containing training parameters, model weights, etc.
    @return: updated checkpoint
    """
    # covers gdl checkpoints from version <= 2.0.1
    # TODO test this
    if 'model' in checkpoint.keys() and isinstance(list(checkpoint['model'].values())[0], Tensor):
        checkpoint['model_state_dict'] = checkpoint['model']
        del checkpoint['model']
    if 'optimizer' in checkpoint.keys() and 'state' in checkpoint["optimizer"].keys():
        checkpoint['optimizer_state_dict'] = checkpoint['optimizer']
        del checkpoint['optimizer']

=======
def is_inference_compatible(cfg: Union[dict, DictConfig]):
    """Checks whether a configuration dictionary contains a config structure compatible with current inference script"""
    try:
        # don't update if already a recent checkpoint
        # checks if major keys for current config exist, especially those that have changed over time
        cfg['params']['augmentation']
        cfg['params']['dataset']['classes_dict']
        cfg['params']['dataset']['bands']
        cfg['params']['model']['_target_']

        # model state dicts
        cfg['model_state_dict']
        return True
    except KeyError as e:
        logging.debug(e)
        return False


def update_gdl_checkpoint(checkpoint: Union[dict, DictConfig]) -> Dict:
    """
    Utility to update model checkpoints from older versions of GDL to current version.
    NB: The purpose of this utility is ONLY to allow the use of "old" model in current inference script.
        Mostly inference-relevant parameters are update.
    @param checkpoint:
        Dictionary containing weights, optimizer state and saved configuration params from training
    @return:
    """
>>>>>>> a33c57de
    # covers gdl checkpoints pre-hydra (<=2.0.0)
    bands = {'red': 'R', 'green': 'G', 'blue': 'B', 'nir': 'N'}
    old2new = {
        'manet_pretrained': {
            '_target_': 'segmentation_models_pytorch.MAnet', 'encoder_name': 'resnext50_32x4d',
            'encoder_weights': 'imagenet'
        },
        'unet_pretrained': {
            '_target_': 'segmentation_models_pytorch.Unet', 'encoder_name': 'resnext50_32x4d',
            'encoder_depth': 4, 'encoder_weights': 'imagenet', 'decoder_channels': [256, 128, 64, 32]
        },
        'unet': {
            '_target_': 'models.unet.UNet', 'dropout': False, 'prob': False
        },
        'unet_small': {
            '_target_': 'models.unet.UNetSmall', 'dropout': False, 'prob': False
        },
        'deeplabv3_pretrained': {
            '_target_': 'segmentation_models_pytorch.DeepLabV3', 'encoder_name': 'resnet101',
            'encoder_weights': 'imagenet'
        },
        'deeplabv3_resnet101_dualhead': {
            '_target_': 'models.deeplabv3_dualhead.DeepLabV3_dualhead', 'conc_point': 'conv1',
            'encoder_weights': 'imagenet'
        },
        'deeplabv3+_pretrained': {
            '_target_': 'segmentation_models_pytorch.DeepLabV3Plus', 'encoder_name': 'resnext50_32x4d',
            'encoder_weights': 'imagenet'
        },
    }
<<<<<<< HEAD
    try:
        # don't update if already a recent checkpoint
        get_key_def('classes_dict', checkpoint["params"]['dataset'], expected_type=(dict, DictConfig))
        get_key_def('model', checkpoint["params"], expected_type=(dict, DictConfig))
        bands_cfg = get_key_def('bands', checkpoint["params"]['dataset'], expected_type=Sequence)
        # covers version where bands were inputted as str, e.g. "RGB", not ["R", "G", "B"]
        if isinstance(bands_cfg, str):
            modalities_old2new = {v: k for k, v in bands.items()}  # invert keys and values
            checkpoint["params"]['dataset'].update(
                {'bands': [modalities_old2new[band] for band in bands_cfg]}
            )
        return checkpoint
    except KeyError:
        num_classes_ckpt = get_key_def('num_classes', checkpoint["params"]['global'], expected_type=int)
        num_bands_ckpt = get_key_def('number_of_bands', checkpoint["params"]['global'], expected_type=int)
        model_name = get_key_def('model_name', checkpoint["params"]['global'], expected_type=str)
=======
    if not is_inference_compatible(checkpoint):
        # covers gdl checkpoints from version <= 2.0.1
        if 'model' in checkpoint.keys():
            checkpoint['model_state_dict'] = checkpoint['model']
            del checkpoint['model']
        try:
            num_classes_ckpt = get_key_def('num_classes', checkpoint['params']['global'], expected_type=int)
            num_bands_ckpt = get_key_def('number_of_bands', checkpoint['params']['global'], expected_type=int)
            model_name = get_key_def('model_name', checkpoint['params']['global'], expected_type=str)
        except KeyError as e:
            logging.critical(f"\nCouldn't update checkpoint parameters"
                             f"\nError {type(e)}: {e}")
            raise e
>>>>>>> a33c57de
        try:
            model_ckpt = old2new[model_name]
        except KeyError as e:
            logging.critical(f"\nCouldn't locate yaml configuration for model architecture {model_name} as found "
                             f"in provided checkpoint. Name of yaml may have changed."
                             f"\nError {type(e)}: {e}")
            raise e
        # For GDL pre-v2.0.2
        # Move transformation/augmentations hyperparameters
        if not "augmentation" in checkpoint["params"].keys():
            checkpoint["params"]["augmentation"] = {
                'normalization': {'mean': [], 'std': []},
                'clahe_enhance_clip_limit': None
            }
<<<<<<< HEAD
        checkpoint["params"]["augmentation"]["normalization"]["mean"] = get_key_def('mean', checkpoint['params'][
            'training']['normalization'], default=None)
        checkpoint["params"]["augmentation"]["normalization"]["std"] = get_key_def('std', checkpoint['params'][
            'training']['normalization'], default=None)

        checkpoint["params"]["augmentation"]["scale_data"] = get_key_def('scale_data', checkpoint['params']['global'])

        checkpoint["params"]["augmentation"]["clahe_enhance_clip_limit"] = 0.1 if get_key_def(
            'clahe_enhance', checkpoint['params']['training']['augmentation']) else None

        checkpoint["params"].update({'model': model_ckpt})

        # Necessary to manually update when using old models in postprocess pipeline
        checkpoint["params"].update({
            'dataset': {
                'bands': [list(bands.keys())[i] for i in range(num_bands_ckpt)],
                "classes_dict": {f"class{i + 1}": i + 1 for i in range(num_classes_ckpt)},
                #'bands': ['nir', 'red', 'green'],
                #"classes_dict": {f"FORE": 1},
            }
        })

        # Necessary to manually update when using old in postprocess pipeline
        # checkpoint["params"]['augmentation'].update({'clahe_enhance_clip_limit': 0.1})
        # checkpoint["params"].update({'inference': {'state_dict_single_mode': False}})
        return checkpoint


def ckpt_is_compatible(in_ckpt_path: str, download_dir: str = None):
    """
    Checks if model checkpoint is compatible with GDL's inference pipeline
    @param in_ckpt_path:
        Path to checkpoint to validate
    @param download_dir:
        Path to directory where checkpoint will be download if URI
    @return:
    """
    logging.info(f"\n=> checking model compatibility...")
    if isinstance(in_ckpt_path, (dict, DictConfig)):
        checkpoint = in_ckpt_path
    elif is_url(in_ckpt_path):
        checkpoint = load_state_dict_from_url(url=in_ckpt_path, map_location='cpu', model_dir=to_absolute_path(download_dir))
    else:
        checkpoint = torch.load(f=in_ckpt_path, map_location='cpu')
    try:
        isinstance(checkpoint['state_dict'], dict)
        isinstance(list(checkpoint['state_dict'].values())[0], Tensor)
        isinstance(checkpoint["hyper_parameters"], dict)
        isinstance(checkpoint["hyper_parameters"]["model"], dict)
        isinstance(checkpoint["hyper_parameters"]["model"]["in_channels"], int)
        isinstance(checkpoint["hyper_parameters"]["model"]["classes"], int)
        isinstance(checkpoint["hyper_parameters"]["model"]["_target_"], str)
        isinstance(checkpoint["hyper_parameters"]["dataset"]["bands"], list)
        isinstance(checkpoint["hyper_parameters"]["dataset"]["classes_dict"], (dict, DictConfig))
        return True
    except (KeyError, AttributeError) as e:
        logging.warning(f"\nCheckpoint is incompatible with inference pipeline.\n{e}")
        return False


def convert_gdl_checkpoint(checkpoint: dict):
    """
    Converts a checkpoint produced by latest version of geo-deep-learning to the inference pipeline.
    """
    try:
        model_params = get_key_def('model', checkpoint["params"], default=None)
        if model_params and (not "in_channels" in model_params.keys() or not "classes" in model_params.keys()):
            class_keys = len(get_key_def('classes_dict', checkpoint['params']['dataset']).keys())
            single_class_mode = True  # TODO: remove if no old models are used in production.
            if 'inference' in checkpoint['params'].keys():
                single_class_mode = get_key_def('state_dict_single_mode', checkpoint['params']['inference'], default=True)
            # +1 for background(multiclass mode)
            num_classes = class_keys if class_keys == 1 and single_class_mode else class_keys + 1
            # Store hyperparameters to checkpoint as expected by pytorch lightning
            if isinstance(checkpoint["params"]["model"], DictConfig):
                OmegaConf.set_struct(checkpoint["params"]["model"], False)
            checkpoint["params"]["model"]["in_channels"] = len(checkpoint['params']['dataset']['bands'])
            checkpoint["params"]["model"]["classes"] = num_classes

        # adapt to what pytorch lightning expects: add "model" prefix to model keys
        if not list(checkpoint['model_state_dict'].keys())[0].startswith('model'):
            new_state_dict = {}
            new_state_dict['model_state_dict'] = checkpoint['model_state_dict'].copy()
            new_state_dict['model_state_dict'] = {'model.'+k: v for k, v in checkpoint['model_state_dict'].items()}
            checkpoint['model_state_dict'] = new_state_dict['model_state_dict']

        # keep all keys and copy model weights to new state_dict key
        pl_checkpoint = checkpoint.copy()
        if not "state_dict" in pl_checkpoint.keys() or not isinstance(pl_checkpoint["state_dict"], dict):
            pl_checkpoint['state_dict'] = checkpoint['model_state_dict']
            del pl_checkpoint['model_state_dict']
        if not "hyper_parameters" in pl_checkpoint.keys():
            pl_checkpoint['hyper_parameters'] = checkpoint["params"]
            del pl_checkpoint["params"]
        return pl_checkpoint
    except KeyError as e:
        raise KeyError(f"Cannot convert provided checkpoint. Missing key: {e}")


def convert_pl_checkpoint(checkpoint: dict):
    """
    Convert a pytorch lightning checkpoint trained with https://github.com/remtav/torchgeo/tree/ccmeo-dataset.
    Will fallback to try
    @param checkpoint:
    @return:
    """
    if 'state_dict' in checkpoint.keys() and 'hyper_parameters' in checkpoint.keys():
        naive_bands = ["red", "green", "blue", "nir"]
        ckpt_bands_nb = checkpoint["hyper_parameters"]["model"]["in_channels"]
        classes_dict = {f"class_{index}": index+1 for index in
                        range(checkpoint["hyper_parameters"]["model"]["classes"])}

        checkpoint["hyper_parameters"]['dataset'] = {
            "classes_dict": classes_dict,
            "bands": [naive_bands[index] for index in range(ckpt_bands_nb)]
        }
        single_class_mode = True if checkpoint["hyper_parameters"]["model"]["classes"] == 1 else False
        checkpoint["hyper_parameters"]["inference"] = {'state_dict_single_mode': single_class_mode}
        return checkpoint
    else:
        raise KeyError(f"Cannot convert provided checkpoint.")


def checkpoint_converter(in_pth_path: str, out_dir: str = None) -> str:
    """
    Converts a geo-deep-learning/pytorch checkpoint (from v2.0.0+) to checkpoint as expected by inference pipeline,
    i.e. pytorch lightning state dict with config saved under "params" key as done by GDL.
    The outputted model should remain compatible with geo-deep-learning's checkpoint loading.
    @param in_pth_path:
        path or url to input checkpoint
    @param out_dir:
        path where pytorch-lightning adapted checkpoint should be written. Default directory defined by
        torch.hub's get_dir() function, under 'checkpoint'.
        Default output name adds "pl_" prefix in front of input name
    @return:
        path to outputted checkpoint and path to outputted yaml to use when loading with pytorch lightning
    """
    if Path(in_pth_path).name.startswith('pl_'):
        logging.info(f"Already a pytorch lightning checkpoint!")
        return in_pth_path
    logging.info(f"Trying to make checkpoint compatible with this inference pipeline...")
    if not out_dir:
        out_dir = get_dir() / 'checkpoint'
    if not out_dir.is_dir():
        out_dir.mkdir(exist_ok=True, parents=True)
    out_path = out_dir / f'pl_{Path(in_pth_path).name}'
    if Path(out_path).is_file():
        logging.info(f"Found an existing pre-converted checkpoint!")
        return out_path
    # load with geo-deep-learning method
    checkpoint = read_checkpoint(in_pth_path, update=False)
    if str(in_pth_path).endswith(".ckpt"):
        pl_checkpoint = convert_pl_checkpoint(checkpoint=checkpoint)
    elif str(in_pth_path).endswith(".pth.tar"):
        checkpoint = update_gdl_checkpoint(checkpoint)
        pl_checkpoint = convert_gdl_checkpoint(checkpoint)
    else:
        raise KeyError(f"Cannot convert provided checkpoint: {in_pth_path}")

    torch.save(pl_checkpoint, out_path)

    return out_path


def read_checkpoint(filename, out_dir: str = 'checkpoints', update=True) -> DictConfig:
    """
    Loads checkpoint from provided path to GDL's expected format,
    ie model's state dictionary should be under "model_state_dict" and
    optimizer's state dict should be under "optimizer_state_dict" as suggested by pytorch:
    https://pytorch.org/tutorials/beginner/saving_loading_models.html#save
    :param filename: path to checkpoint as .pth.tar or .pth
    :return: (dict) checkpoint ready to be loaded into model instance
    """
    if not filename:
        logging.warning(f"No path to checkpoint provided.")
        return
    try:
        logging.info(f"\n=> loading model '{filename}'")
        if is_url(filename):
            checkpoint = load_state_dict_from_url(url=filename, map_location='cpu', model_dir=to_absolute_path(out_dir))
        else:
            checkpoint = torch.load(f=filename, map_location='cpu')
        if update:
            checkpoint = update_gdl_checkpoint(checkpoint)
        return checkpoint
    except FileNotFoundError as e:
        logging.critical(f"\n=> No model found at '{filename}'")
        raise e


def extension_remover(name: str) -> str:
    """
    Removes extension from a string
    @param name: String to remove extension from if necessary
    @return: string without extension
    """
    if Path(name).suffix:
        logging.warning(f"\nOutput name \"{name}\" should not contain an extension. "
                        f"\nThe extension \"{Path(name).suffix}\" will be stripped, but execution may fail.")
        return Path(name).stem
    else:
        return name


def stretch_heatmap(heatmap_arr: np.ndarray, out_max: int = 100, range_warning: bool = True) -> np.ndarray:
    """
    Stretches heatmap values between 0 and an inputted maximum value
    @param heatmap_arr:
        3D array of dtype float containing probability map for each class,
        after sigmoid or softmax operation (expects values between 0 and 1)
    @param out_max:
        Output maximum value
    @param range_warning:
        if True, a warning will be emitted if values of heatmap range under 0 or above 1.
    @return: numpy array with stretched values
    """
    imin, imax = map(float, intensity_range(heatmap_arr, 'image'))
    if imin < 0 or imax > 1:
        if range_warning:
            logging.warning(f"\nProvided heatmap should be the result of sigmoid or softmax operation."
                            f"\nExpected values are between 0 and 1. Got min {imin} and max {imax}.")
        omax = imax
    else:
        _, omax = map(float, intensity_range(heatmap_arr, 'dtype'))
    return np.array(heatmap_arr) / omax * out_max


def class_from_heatmap(heatmap_arr: np.ndarray, heatmap_threshold: int = 50, range_warning: bool = True) -> np.ndarray:
    """
    Sets class value from raw heatmap as predicted by model
    @param heatmap_arr:
        3D array (channels last) of dtype float containing probability map for each class,
        after sigmoid or softmax operation (expects values between 0 and 1)
    @param heatmap_threshold:
        threshold (%) to apply to heatmap if single class prediction
    @param range_warning:
        if True, a warning will be emitted if values of heatmap range under 0 or above 1.
    @return: flattened array where pixel values correspond to final class values
    """
    if heatmap_arr.shape[-1] == 1:
        heatmap_arr = stretch_heatmap(heatmap_arr=heatmap_arr, out_max=100, range_warning=range_warning)
        flattened_arr = (heatmap_arr > heatmap_threshold)
        flattened_arr = np.squeeze(flattened_arr, axis=-1)
    else:
        flattened_arr = heatmap_arr.argmax(axis=-1)
    return flattened_arr.astype(np.uint8)
=======
        try:
            means_ckpt = checkpoint['params']['training']['normalization']['mean']
            stds_ckpt = checkpoint['params']['training']['normalization']['std']
            scale_ckpt = checkpoint['params']['global']['scale_data']
            # clahe_enhance was never officially added to GDL, so will default to None if not present
            clahe_enhance = get_key_def('clahe_enhance', checkpoint['params']['training']['augmentation'], default=None)
        except KeyError as e:  # if KeyError on old keys, then we'll assume we have an up-to-date checkpoint
            logging.debug(e)
            return checkpoint

        checkpoint["params"]["augmentation"]["normalization"]["mean"] = means_ckpt
        checkpoint["params"]["augmentation"]["normalization"]["std"] = stds_ckpt
        checkpoint["params"]["augmentation"]["scale_data"] = scale_ckpt
        checkpoint["params"]["augmentation"]["clahe_enhance_clip_limit"] = 0.1 if clahe_enhance is True else None

        checkpoint['params'].update({'model': model_ckpt})

        checkpoint['params'].update({
            'dataset': {
                'bands': [list(bands.keys())[i] for i in range(num_bands_ckpt)],
                "classes_dict": {f"class{i + 1}": i + 1 for i in range(num_classes_ckpt)}
                # Some manually update may be necessary when using old models
                # 'bands': ['nir', 'red', 'green'],
                # "classes_dict": {f"FORE": 1},
            }
        })
    return checkpoint
>>>>>>> a33c57de


def map_wrapper(x):
    """For multi-threading"""
    return x[0](*(x[1:]))<|MERGE_RESOLUTION|>--- conflicted
+++ resolved
@@ -1,9 +1,8 @@
-import os 
+import os
 import csv
 import logging
 import numbers
 import subprocess
-from collections import OrderedDict
 from functools import reduce
 from pathlib import Path
 from typing import Sequence, List, Dict
@@ -33,19 +32,11 @@
 # Set the logging file
 log = get_logger(__name__)  # need to be different from logging in this case
 
-<<<<<<< HEAD
-# NVIDIA library
-try:
-    from pynvml import *
-except ModuleNotFoundError:
-    logging.warning(f"The python Nvidia management library could not be imported. Ignore if running on CPU only.")
-=======
 # AWS module
 try:
     import boto3
 except ModuleNotFoundError:
     logging.warning('The boto3 library counldn\'t be imported. Ignore if not using AWS s3 buckets', ImportWarning)
->>>>>>> a33c57de
 
 
 class Interpolate(torch.nn.Module):
@@ -110,7 +101,7 @@
         raise log.critical(
             NameError(f"\n{error}. Make sure that the NVIDIA management library (pynvml) is installed and running.")
         )
-  
+
     logging.info(f'\nGPUs devices available: {lst_free_devices}')
     return lst_free_devices
 
@@ -126,7 +117,7 @@
     mem = {
         'used': torch_cuda_mem[-1] - torch_cuda_mem[0],
         'total': torch_cuda_mem[-1]
-    }    
+    }
     return res, mem
 
 
@@ -304,75 +295,6 @@
     return (input_img * std) + mean
 
 
-<<<<<<< HEAD
-def BGR_to_RGB(array):
-    assert array.shape[2] >= 3, f"Not enough channels in array of shape {array.shape}"
-    BGR_channels = array[..., :3]
-    RGB_channels = np.ascontiguousarray(BGR_channels[..., ::-1])
-    array[:, :, :3] = RGB_channels
-    return array
-
-
-def list_input_images(img_dir_or_csv: Path,
-                      glob_patterns: List = None):
-    """
-    Create list of images from given directory or csv file.
-
-    :param img_dir_or_csv: (str) directory containing input images or csv with list of images
-    :param glob_patterns: (list of str) if directory is given as input (not csv),
-                           these are the glob patterns that will be used to find desired images
-
-    returns list of dictionaries where keys are "tif" and values are paths to found images. "meta" key is also added
-        if input is csv and second column contains a metadata file. Then, value is path to metadata file.
-    """
-    if img_dir_or_csv.suffix == '.csv':
-        list_img = read_csv(img_dir_or_csv)
-    elif is_url(str(img_dir_or_csv)):
-        list_img = []
-        img = {'tif': img_dir_or_csv}
-        list_img.append(img)
-    else:
-        img_dir = img_dir_or_csv
-        if not img_dir.is_dir():
-            raise NotADirectoryError(f'Could not find directory/file "{img_dir_or_csv}"')
-
-        list_img_paths = set()
-        if img_dir.is_dir():
-            for glob_pattern in glob_patterns:
-                if not isinstance(glob_pattern, str):
-                    raise TypeError(f'Invalid glob pattern: "{glob_pattern}"')
-                list_img_paths.update(sorted(img_dir.glob(glob_pattern)))
-        else:
-            list_img_paths.update([img_dir])
-        list_img = []
-        for img_path in list_img_paths:
-            img = {'tif': img_path}
-            list_img.append(img)
-        if not len(list_img) >= 0:
-            raise ValueError(f'No .tif files found in {img_dir_or_csv}')
-    return list_img
-=======
-def checkpoint_url_download(url: str):
-    mime_type = ('application/tar', 'application/x-tar', 'applicaton/x-gtar',
-                 'multipart/x-tar', 'application/x-compress', 'application/x-compressed')
-    try:
-        response = requests.head(url)
-        if response.headers['content-type'] in mime_type:
-            working_folder = Path.cwd().joinpath('inference_out')
-            Path.mkdir(working_folder, parents=True, exist_ok=True)
-            checkpoint_path = working_folder.joinpath(Path(url).name)
-            r = requests.get(url)
-            checkpoint_path.write_bytes(r.content)
-            print(checkpoint_path)
-            return checkpoint_path
-        else:
-            raise SystemExit('Invalid Url, checkpoint content not detected')
-
-    except requests.exceptions.RequestException as e:
-        raise SystemExit(e)
->>>>>>> a33c57de
-
-
 def read_csv(csv_file_name: str) -> Dict:
     """
     Open csv file and parse it, returning a list of dictionaries with keys:
@@ -396,7 +318,7 @@
                 raise ValueError(f"Rows in csv should be of same length. Got rows with length: {row_lengths_set}")
             row = [str(i) or None for i in row]  # replace empty strings to None.
             row.extend([None] * (4 - len(row)))  # fill row with None values to obtain row of length == 5
- 
+
             row[0] = to_absolute_path(row[0]) if not is_url(row[0]) else row[0] # Convert relative paths to absolute with hydra's util to_absolute_path()
             try:
                 row[1] = str(to_absolute_path(row[1]) if not is_url(row[1]) else row[1])
@@ -601,7 +523,6 @@
         rich.print(tree, file=fp)
 
 
-<<<<<<< HEAD
 def override_model_params_from_checkpoint(
         params: DictConfig,
         checkpoint_params) -> DictConfig:
@@ -678,35 +599,6 @@
         checkpoint['optimizer_state_dict'] = checkpoint['optimizer']
         del checkpoint['optimizer']
 
-=======
-def is_inference_compatible(cfg: Union[dict, DictConfig]):
-    """Checks whether a configuration dictionary contains a config structure compatible with current inference script"""
-    try:
-        # don't update if already a recent checkpoint
-        # checks if major keys for current config exist, especially those that have changed over time
-        cfg['params']['augmentation']
-        cfg['params']['dataset']['classes_dict']
-        cfg['params']['dataset']['bands']
-        cfg['params']['model']['_target_']
-
-        # model state dicts
-        cfg['model_state_dict']
-        return True
-    except KeyError as e:
-        logging.debug(e)
-        return False
-
-
-def update_gdl_checkpoint(checkpoint: Union[dict, DictConfig]) -> Dict:
-    """
-    Utility to update model checkpoints from older versions of GDL to current version.
-    NB: The purpose of this utility is ONLY to allow the use of "old" model in current inference script.
-        Mostly inference-relevant parameters are update.
-    @param checkpoint:
-        Dictionary containing weights, optimizer state and saved configuration params from training
-    @return:
-    """
->>>>>>> a33c57de
     # covers gdl checkpoints pre-hydra (<=2.0.0)
     bands = {'red': 'R', 'green': 'G', 'blue': 'B', 'nir': 'N'}
     old2new = {
@@ -737,7 +629,6 @@
             'encoder_weights': 'imagenet'
         },
     }
-<<<<<<< HEAD
     try:
         # don't update if already a recent checkpoint
         get_key_def('classes_dict', checkpoint["params"]['dataset'], expected_type=(dict, DictConfig))
@@ -754,21 +645,6 @@
         num_classes_ckpt = get_key_def('num_classes', checkpoint["params"]['global'], expected_type=int)
         num_bands_ckpt = get_key_def('number_of_bands', checkpoint["params"]['global'], expected_type=int)
         model_name = get_key_def('model_name', checkpoint["params"]['global'], expected_type=str)
-=======
-    if not is_inference_compatible(checkpoint):
-        # covers gdl checkpoints from version <= 2.0.1
-        if 'model' in checkpoint.keys():
-            checkpoint['model_state_dict'] = checkpoint['model']
-            del checkpoint['model']
-        try:
-            num_classes_ckpt = get_key_def('num_classes', checkpoint['params']['global'], expected_type=int)
-            num_bands_ckpt = get_key_def('number_of_bands', checkpoint['params']['global'], expected_type=int)
-            model_name = get_key_def('model_name', checkpoint['params']['global'], expected_type=str)
-        except KeyError as e:
-            logging.critical(f"\nCouldn't update checkpoint parameters"
-                             f"\nError {type(e)}: {e}")
-            raise e
->>>>>>> a33c57de
         try:
             model_ckpt = old2new[model_name]
         except KeyError as e:
@@ -783,7 +659,6 @@
                 'normalization': {'mean': [], 'std': []},
                 'clahe_enhance_clip_limit': None
             }
-<<<<<<< HEAD
         checkpoint["params"]["augmentation"]["normalization"]["mean"] = get_key_def('mean', checkpoint['params'][
             'training']['normalization'], default=None)
         checkpoint["params"]["augmentation"]["normalization"]["std"] = get_key_def('std', checkpoint['params'][
@@ -1030,35 +905,6 @@
     else:
         flattened_arr = heatmap_arr.argmax(axis=-1)
     return flattened_arr.astype(np.uint8)
-=======
-        try:
-            means_ckpt = checkpoint['params']['training']['normalization']['mean']
-            stds_ckpt = checkpoint['params']['training']['normalization']['std']
-            scale_ckpt = checkpoint['params']['global']['scale_data']
-            # clahe_enhance was never officially added to GDL, so will default to None if not present
-            clahe_enhance = get_key_def('clahe_enhance', checkpoint['params']['training']['augmentation'], default=None)
-        except KeyError as e:  # if KeyError on old keys, then we'll assume we have an up-to-date checkpoint
-            logging.debug(e)
-            return checkpoint
-
-        checkpoint["params"]["augmentation"]["normalization"]["mean"] = means_ckpt
-        checkpoint["params"]["augmentation"]["normalization"]["std"] = stds_ckpt
-        checkpoint["params"]["augmentation"]["scale_data"] = scale_ckpt
-        checkpoint["params"]["augmentation"]["clahe_enhance_clip_limit"] = 0.1 if clahe_enhance is True else None
-
-        checkpoint['params'].update({'model': model_ckpt})
-
-        checkpoint['params'].update({
-            'dataset': {
-                'bands': [list(bands.keys())[i] for i in range(num_bands_ckpt)],
-                "classes_dict": {f"class{i + 1}": i + 1 for i in range(num_classes_ckpt)}
-                # Some manually update may be necessary when using old models
-                # 'bands': ['nir', 'red', 'green'],
-                # "classes_dict": {f"FORE": 1},
-            }
-        })
-    return checkpoint
->>>>>>> a33c57de
 
 
 def map_wrapper(x):
