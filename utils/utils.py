import csv
import logging
import numbers
import subprocess
from pathlib import Path
from typing import Sequence, List

import torch
# import torch should be first. Unclear issue, mentioned here: https://github.com/pytorch/pytorch/issues/2083
from torch import nn
import numpy as np
import scipy.signal
import warnings
import collections

# These two import statements prevent exception when using eval(metadata) in SegmentationDataset()'s __init__()
from rasterio.crs import CRS
from affine import Affine

from utils.readers import read_parameters

try:
    from ruamel_yaml import YAML
except ImportError:
    from ruamel.yaml import YAML

try:
    from pynvml import *
except ModuleNotFoundError:
    warnings.warn(f"The python Nvidia management library could not be imported. Ignore if running on CPU only.")

try:
    import boto3
except ModuleNotFoundError:
    warnings.warn('The boto3 library counldn\'t be imported. Ignore if not using AWS s3 buckets', ImportWarning)
    pass

logging.getLogger(__name__)


class Interpolate(torch.nn.Module):
    def __init__(self, mode, scale_factor):
        super(Interpolate, self).__init__()
        self.interp = torch.nn.functional.interpolate
        self.scale_factor = scale_factor
        self.mode = mode

    def forward(self, x):
        x = self.interp(x, scale_factor=self.scale_factor, mode=self.mode, align_corners=False)
        return x


def load_from_checkpoint(checkpoint, model, optimizer=None, inference:str=''):
    """Load weights from a previous checkpoint
    Args:
        checkpoint: (dict) checkpoint
        model: model to replace
        optimizer: optimiser to be used
        inference: (str) path to inference state_dict. If given, loading will be strict (see pytorch doc)
    """
    # Corrects exception with test loop. Problem with loading generic checkpoint into DataParallel model	    model.load_state_dict(checkpoint['model'])
    # https://github.com/bearpaw/pytorch-classification/issues/27
    # https://discuss.pytorch.org/t/solved-keyerror-unexpected-key-module-encoder-embedding-weight-in-state-dict/1686/3
    if isinstance(model, nn.DataParallel) and not list(checkpoint['model'].keys())[0].startswith('module'):
        new_state_dict = model.state_dict().copy()
        new_state_dict['model'] = {'module.'+k: v for k, v in checkpoint['model'].items()}    # Very flimsy
        del checkpoint
        checkpoint = {}
        checkpoint['model'] = new_state_dict['model']

    strict_loading = False if not inference else True
    model.load_state_dict(checkpoint['model'], strict=strict_loading)
    logging.info(f"=> loaded model\n")
    if optimizer and 'optimizer' in checkpoint.keys():    # 2nd condition if loading a model without optimizer
        optimizer.load_state_dict(checkpoint['optimizer'], strict=False)
    return model, optimizer


def list_s3_subfolders(bucket, data_path):
    list_classes = []

    client = boto3.client('s3')
    result = client.list_objects(Bucket=bucket, Prefix=data_path+'/', Delimiter='/')
    for p in result.get('CommonPrefixes'):
        if p['Prefix'].split('/')[-2] is not data_path:
            list_classes.append(p['Prefix'].split('/')[-2])
    return list_classes


def get_device_ids(number_requested: int,
                   max_used_ram_perc: int = 25,
                   max_used_perc: int = 15):
    """
    Function to check which GPU devices are available and unused.
    :param number_requested: (int) Number of devices requested.
    :param max_used_ram_perc: (int) If RAM usage of detected GPU exceeds this percentage, it will be ignored
    :param max_used_perc: (int) If GPU's usage exceeds this percentage, it will be ignored
    :return: (list) Unused GPU devices.
    """
    lst_free_devices = {}
    if not number_requested:
        logging.warning(f'No GPUs requested. This training will run on CPU')
        return lst_free_devices
    if not torch.cuda.is_available():
        logging.error(f'Requested {number_requested} GPUs, but no CUDA devices found. This training will run on CPU')
        return lst_free_devices
    try:
        nvmlInit()
        if number_requested > 0:
            device_count = nvmlDeviceGetCount()
            for i in range(device_count):
                res, mem = gpu_stats(i)
                used_ram = mem.used / (1024 ** 2)
                max_ram = mem.total / (1024 ** 2)
                used_ram_perc = used_ram / max_ram * 100
                logging.debug(f'GPU RAM used: {used_ram_perc} ({used_ram:.0f}/{max_ram:.0f} MiB)\nGPU % used: {res.gpu}')
                if used_ram_perc < max_used_ram_perc:
                    if res.gpu < max_used_perc:
                        lst_free_devices[i] = {'used_ram_at_init': used_ram, 'max_ram': max_ram}
                    else:
                        logging.warning(f'Gpu #{i} filtered out based on usage % threshold.\n'
                                        f'Current % usage: {res.gpu}\n'
                                        f'Max % usage allowed by user: {max_used_perc}.')
                else:
                    logging.warning(f'Gpu #{i} filtered out based on RAM threshold.\n'
                                    f'Current RAM usage: {used_ram}/{max_ram}\n'
                                    f'Max used RAM allowed by user: {max_used_ram_perc}.')
                if len(lst_free_devices.keys()) == number_requested:
                    break
            if len(lst_free_devices.keys()) < number_requested:
                logging.warning(f"You requested {number_requested} devices. {device_count} devices are available and "
                                f"other processes are using {device_count-len(lst_free_devices.keys())} device(s).")
        else:
            logging.error('No gpu devices requested. Will run on cpu')
    except NameError as error:
        raise NameError(f"{error}. Make sure that the NVIDIA management library (pynvml) is installed and running.")
    except NVMLError as error:
        raise ValueError(f"{error}. Make sure that the latest NVIDIA driver is installed and running.")

    return lst_free_devices


def gpu_stats(device=0):
    """
    Provides GPU utilization (%) and RAM usage
    :return: res.gpu, res.memory
    """
    nvmlInit()
    handle = nvmlDeviceGetHandleByIndex(device)
    res = nvmlDeviceGetUtilizationRates(handle)
    mem = nvmlDeviceGetMemoryInfo(handle)

    return res, mem


def get_key_def(key, config, default=None, msg=None, delete=False, expected_type=None):
    """Returns a value given a dictionary key, or the default value if it cannot be found.
    :param key: key in dictionary (e.g. generated from .yaml)
    :param config: (dict) dictionary containing keys corresponding to parameters used in script
    :param default: default value assigned if no value found with provided key
    :param msg: message returned with AssertionError si length of key is smaller or equal to 1
    :param delete: (bool) if True, deletes parameter, e.g. for one-time use.
    :return:
    """
    if not config:
        return default
    elif isinstance(key, list):  # is key a list?
        if len(key) <= 1:  # is list of length 1 or shorter? else --> default
            if msg is not None:
                raise AssertionError(msg)
            else:
                raise AssertionError("Must provide at least two valid keys to test")
        for k in key:  # iterate through items in list
            if k in config:  # if item is a key in config, set value.
                val = config[k]
                if delete:  # optionally delete parameter after defining a variable with it
                    del config[k]
        val = default
    else:  # if key is not a list
        if key not in config or config[key] is None:  # if key not in config dict
            val = default
        else:
            val = config[key] if config[key] != 'None' else None
            if expected_type and val is not False:
                assert isinstance(val, expected_type), f"{val} is of type {type(val)}, expected {expected_type}"
            if delete:
                del config[key]
    return val

def minmax_scale(img, scale_range=(0, 1), orig_range=(0, 255)):
    """
    scale data values from original range to specified range
    :param img: (numpy array) Image to be scaled
    :param scale_range: Desired range of transformed data (0, 1) or (-1, 1).
    :param orig_range: Original range of input data.
    :return: (numpy array) Scaled image
    """
    assert scale_range == (0, 1) or scale_range == (-1, 1), 'expects scale_range as (0, 1) or (-1, 1)'
    if scale_range == (0, 1):
        scale_img = (img.astype(np.float32) - orig_range[0]) / (orig_range[1] - orig_range[0])
    else:
        scale_img = 2.0 * (img.astype(np.float32) - orig_range[0]) / (orig_range[1] - orig_range[0]) - 1.0
    return scale_img

def unscale(img, float_range=(0, 1), orig_range=(0, 255)):
    """
    unscale data values from float range (0, 1) or (-1, 1) to original range (0, 255)
    :param img: (numpy array) Image to be scaled
    :param float_range: (0, 1) or (-1, 1).
    :param orig_range: (0, 255) or (0, 65535).
    :return: (numpy array) Unscaled image
    """
    f_r = float_range[1] - float_range[0]
    o_r = orig_range[1] - orig_range[0]
    return (o_r * (img - float_range[0]) / f_r) + orig_range[0]

def pad(img, padding, fill=0):
    r"""Pad the given ndarray on all sides with specified padding mode and fill value.
    Adapted from https://github.com/pytorch/vision/blob/master/torchvision/transforms/functional.py#L255
    Args:
        img (ndarray): Image to be padded.
        padding (int or tuple): Padding on each border. If a single int is provided this
            is used to pad all borders. If tuple of length 2 is provided this is the padding
            on left/right and top/bottom respectively. If a tuple of length 4 is provided
            this is the padding for the left, top, right and bottom borders
            respectively.
        fill: Pixel fill value for constant fill. Default is 0. If a tuple of
            length 3, it is used to fill R, G, B channels respectively.
            This value is only used when the padding_mode is constant
    Returns:
        ndarray: Padded image.
    """
    if not isinstance(padding, (numbers.Number, tuple)):
        raise TypeError('Got inappropriate padding arg')
    if not isinstance(fill, (numbers.Number, str, tuple)):
        raise TypeError('Got inappropriate fill arg')

    if isinstance(padding, Sequence) and len(padding) not in [2, 4]:
        raise ValueError("Padding must be an int or a 2, or 4 element tuple, not a " +
                         "{} element tuple".format(len(padding)))

    if isinstance(padding, int):
        pad_left = pad_right = pad_top = pad_bottom = padding
    if isinstance(padding, Sequence) and len(padding) == 2:
        pad_left = pad_right = padding[0]
        pad_top = pad_bottom = padding[1]
    if isinstance(padding, Sequence) and len(padding) == 4:
        pad_left = padding[0]
        pad_top = padding[1]
        pad_right = padding[2]
        pad_bottom = padding[3]

    # RGB image
    if len(img.shape) == 3:
        img = np.pad(img, ((pad_top, pad_bottom), (pad_left, pad_right), (0, 0)), mode='constant', constant_values=fill)
    # Grayscale image
    elif len(img.shape) == 2:
        img = np.pad(img, ((pad_top, pad_bottom), (pad_left, pad_right)), mode='constant', constant_values=fill)

    return img


def pad_diff(actual_height, actual_width, desired_height, desired_width):
    """ Pads img_arr width or height < samples_size with zeros """
    h_diff = desired_height - actual_height
    w_diff = desired_width - actual_width
    padding = (0, 0, w_diff, h_diff)  # left, top, right, bottom
    return padding


def unnormalize(input_img, mean, std):

    """
    :param input_img: (numpy array) Image to be "unnormalized"
    :param mean: (list of mean values) for each channel
    :param std:  (list of std values) for each channel
    :return: (numpy_array) "Unnormalized" image
    """
    return (input_img * std) + mean


def BGR_to_RGB(array):
    assert array.shape[2] >= 3, f"Not enough channels in array of shape {array.shape}"
    BGR_channels = array[..., :3]
    RGB_channels = np.ascontiguousarray(BGR_channels[..., ::-1])
    array[:, :, :3] = RGB_channels
    return array


def ind2rgb(arr, color):
    """
    :param arr: (numpy array) index image to be color mapped
    :param color: (dict of RGB color values) for each class
    :return: (numpy_array) RGB image
    """
    h, w = arr.shape
    rgb = np.empty((h, w, 3), dtype=np.uint8)
    for cl in color:
        for ch in range(3):
          rgb[..., ch][arr == cl] = (color[cl][ch])
    return rgb


def list_input_images(img_dir_or_csv: str,
                      bucket_name: str = None,
                      glob_patterns: List = None):
    """
    Create list of images from given directory or csv file.

    :param img_dir_or_csv: (str) directory containing input images or csv with list of images
    :param bucket_name: (str, optional) name of aws s3 bucket
    :param glob_patterns: (list of str) if directory is given as input (not csv), these are the glob patterns that will be used
                        to find desired images

    returns list of dictionaries where keys are "tif" and values are paths to found images. "meta" key is also added
        if input is csv and second column contains a metadata file. Then, value is path to metadata file.
    """
    if bucket_name:
        s3 = boto3.resource('s3')
        bucket = s3.Bucket(bucket_name)
        if img_dir_or_csv.endswith('.csv'):
            bucket.download_file(img_dir_or_csv, 'img_csv_file.csv')
            list_img = read_csv('img_csv_file.csv')
        else:
            raise NotImplementedError(
                'Specify a csv file containing images for inference. Directory input not implemented yet')
    else:
        if str(img_dir_or_csv).endswith('.csv'):
            list_img = read_csv(img_dir_or_csv)
        else:
            img_dir = Path(img_dir_or_csv)
            assert img_dir.is_dir(), f'Could not find directory "{img_dir_or_csv}"'

            list_img_paths = set()
            for glob_pattern in glob_patterns:
                assert isinstance(glob_pattern, str), f'Invalid glob pattern: "{glob_pattern}"'
                list_img_paths.update(sorted(img_dir.glob(glob_pattern)))

            list_img = []
            for img_path in list_img_paths:
                img = {}
                img['tif'] = img_path
                list_img.append(img)
            assert len(list_img) >= 0, f'No .tif files found in {img_dir_or_csv}'
    return list_img


def read_csv(csv_file_name):
    """
    Open csv file and parse it, returning a list of dict.
    - tif full path
    - metadata yml full path (may be empty string if unavailable)
    - gpkg full path
    - attribute_name
    - dataset (trn or tst)
    """
    list_values = []
    with open(csv_file_name, 'r') as f:
        reader = csv.reader(f)
        for index, row in enumerate(reader):
            row_length = len(row) if index == 0 else row_length
            assert len(row) == row_length, "Rows in csv should be of same length"
            row.extend([None] * (5 - len(row)))  # fill row with None values to obtain row of length == 5
            list_values.append({'tif': row[0], 'meta': row[1], 'gpkg': row[2], 'attribute_name': row[3], 'dataset': row[4]})
            assert Path(row[0]).is_file(), f'Tif raster not found "{row[0]}"'
            if row[2]:
                assert Path(row[2]).is_file(), f'Gpkg not found "{row[2]}"'
                assert isinstance(row[3], str)
    try:
        # Try sorting according to dataset name (i.e. group "train", "val" and "test" rows together)
        list_values = sorted(list_values, key=lambda k: k['dataset'])
    except TypeError:
        logging.warning('Unable to sort csv rows')
    return list_values


def add_metadata_from_raster_to_sample(sat_img_arr: np.ndarray,
                                       raster_handle: dict,
                                       meta_map: dict,
                                       raster_info: dict
                                       ) -> dict:
    """
    :param sat_img_arr: source image as array (opened with rasterio.read)
    :param meta_map: meta map parameter from yaml (global section)
    :param raster_info: info from raster as read with read_csv (except at inference)
    :return: Returns a metadata dictionary populated with info from source raster, including original csv line and
             histogram.
    """
    metadata_dict = {'name': raster_handle.name, 'csv_info': raster_info, 'source_raster_bincount': {}}
    assert 'dtype' in raster_handle.meta.keys(), "\"dtype\" could not be found in source image metadata"
    metadata_dict.update(raster_handle.meta)
    if not metadata_dict['dtype'] in ["uint8", "uint16"]:
        warnings.warn(f"Datatype should be \"uint8\" or \"uint16\". Got \"{metadata_dict['dtype']}\". ")
        if sat_img_arr.min() >= 0 and sat_img_arr.max() <= 255:
            metadata_dict['dtype'] = "uint8"
        elif sat_img_arr.min() >= 0 and sat_img_arr.max() <= 65535:
            metadata_dict['dtype'] = "uint16"
        else:
            raise NotImplementedError(f"Min and max values of array ({[sat_img_arr.min(), sat_img_arr.max()]}) "
                                      f"are not contained in 8 bit nor 16 bit range. Datatype cannot be overwritten.")
    # Save bin count (i.e. histogram) to metadata
    assert isinstance(sat_img_arr, np.ndarray) and len(sat_img_arr.shape) == 3, f"Array should be 3-dimensional"
    for band_index in range(sat_img_arr.shape[2]):
        band = sat_img_arr[..., band_index]
        metadata_dict['source_raster_bincount'][f'band{band_index}'] = {count for count in np.bincount(band.flatten())}
    if meta_map and Path(raster_info['meta']).is_file():
        if not raster_info['meta'] is not None and isinstance(raster_info['meta'], str):
            raise ValueError("global configuration requested metadata mapping onto loaded "
                             "samples, but raster did not have available metadata")
        yaml_metadata = read_parameters(raster_info['meta'])
        metadata_dict.update(yaml_metadata)
    return metadata_dict

#### Image Patches Smoothing Functions ####
""" Adapted from : https://github.com/Vooban/Smoothly-Blend-Image-Patches  """


def _spline_window(window_size, power=2):
    """
    Squared spline (power=2) window function:
    https://www.wolframalpha.com/input/?i=y%3Dx**2,+y%3D-(x-2)**2+%2B2,+y%3D(x-4)**2,+from+y+%3D+0+to+2
    """
    intersection = int(window_size/4)
    wind_outer = (abs(2*(scipy.signal.triang(window_size))) ** power)/2
    wind_outer[intersection:-intersection] = 0

    wind_inner = 1 - (abs(2*(scipy.signal.triang(window_size) - 1)) ** power)/2
    wind_inner[:intersection] = 0
    wind_inner[-intersection:] = 0

    wind = wind_inner + wind_outer
    wind = wind / np.average(wind)
    return wind


cached_2d_windows = dict()
def _window_2D(window_size, power=2):
    """
    Make a 1D window function, then infer and return a 2D window function.
    Done with an augmentation, and self multiplication with its transpose.
    Could be generalized to more dimensions.
    """
    # Memoization
    global cached_2d_windows
    key = "{}_{}".format(window_size, power)
    if key in cached_2d_windows:
        wind = cached_2d_windows[key]
    else:
        wind = _spline_window(window_size, power)
        wind = np.expand_dims(np.expand_dims(wind, 1), -1)
        wind = wind * wind.transpose(1, 0, 2)
        cached_2d_windows[key] = wind
    return wind


def get_git_hash():
    """
    Get git hash during execution of python script
    :return: (str) hash code for current version of geo-deep-learning. If necessary, the code associated to this hash can be
    found with the following url: https://github.com/<owner>/<project>/commit/<hash>, aka
    https://github.com/NRCan/geo-deep-learning/commit/<hash>
    """
    command = f'git rev-parse --short HEAD'
    subproc = subprocess.run(command, shell=True, stdout=subprocess.PIPE, stderr=subprocess.PIPE)
    git_hash = str(subproc.stdout, "utf-8").replace("\n", "")
    # when code not executed from git repo, subprocess outputs return code #128. This has been tested.
    # Reference: https://stackoverflow.com/questions/58575970/subprocess-call-with-exit-status-128
    if subproc.returncode == 128:
        logging.warning(f'No git repo associated to this code.')
        return None
    return git_hash


def ordereddict_eval(str_to_eval: str):
    """
    Small utility to successfully evaluate an ordereddict object that was converted to str by repr() function.
    :param str_to_eval: (str) string to prepared for import with eval()
    """
    try:
        # Replaces "ordereddict" string to "Collections.OrderedDict"
        if isinstance(str_to_eval, bytes):
            str_to_eval = str_to_eval.decode('UTF-8')
        str_to_eval = str_to_eval.replace("ordereddict", "collections.OrderedDict")
        return eval(str_to_eval)
<<<<<<< HEAD
    else:
        warnings.warn(f'Object of type \"{type(str_to_eval)}\" cannot not be evaluated. Problems may occur.')
        return str_to_eval


def defaults_from_params(params, key=None):
    d = {}
    data_path = get_key_def('data_path', params['global'], '')
    preprocessing_path = get_key_def('preprocessing_path', params['global'], '')
    mlflow_experiment_name = get_key_def('mlflow_experiment_name', params['global'], 'gdl-training')
    d['prep_csv_file'] = Path(preprocessing_path, mlflow_experiment_name,
                              f"images_to_samples_{mlflow_experiment_name}.csv")
    d['img_dir_or_csv_file'] = Path(preprocessing_path, mlflow_experiment_name,
                                    f"inference_sem_seg_{mlflow_experiment_name}.csv")
    samples_size = params["global"]["samples_size"]
    overlap = params["sample"]["overlap"]
    min_annot_perc = get_key_def('min_annotated_percent', params['sample']['sampling_method'], None,
                                 expected_type=int)
    num_bands = params['global']['number_of_bands']
    d['samples_dir_name'] = (f'samples{samples_size}_overlap{overlap}_min-annot{min_annot_perc}_'
                             f'{num_bands}bands_{mlflow_experiment_name }')
    config_file_name = Path(get_key_def('config_file', params['self'], '')).stem
    d['state_dict_path'] = Path(data_path, d['samples_dir_name'], 'model', config_file_name, 'checkpoint.pth.tar')
    if key is None:
        return d
    return d[key]
=======
    except Exception:
        logging.exception(f'Object of type \"{type(str_to_eval)}\" cannot not be evaluated. Problems may occur.')
        return str_to_eval


def compare_config_yamls(yaml1: dict, yaml2: dict, update_yaml1: bool = False) -> List:
    """
    Checks if values for same keys or subkeys (max depth of 2) of two dictionaries match.
    :param yaml1: (dict) first dict to evaluate
    :param yaml2: (dict) second dict to evaluate
    :param update_yaml1: (bool) it True, values in yaml1 will be replaced with values in yaml2,
                         if the latters are different
    :return: dictionary of keys or subkeys for which there is a value mismatch if there is, or else returns None
    """
    if not (isinstance(yaml1, dict) or isinstance(yaml2, dict)):
        raise TypeError(f"Expected both yamls to be dictionaries. \n"
                        f"Yaml1's type is  {type(yaml1)}\n"
                        f"Yaml2's type is  {type(yaml2)}")
    for section, params in yaml2.items():  # loop through main sections of config yaml ('global', 'sample', etc.)
        if section not in yaml1.keys():  # create key if not in dictionary as we loop
            yaml1[section] = {}
        for param, val2 in params.items():  # loop through parameters of each section ('samples_size','debug_mode',...)
            if param not in yaml1[section].keys():  # create key if not in dictionary as we loop
                yaml1[section][param] = {}
            # set to None if no value for that key
            val1 = get_key_def(param, yaml1[section], default=None)
            if isinstance(val2, dict):  # if value is a dict, loop again to fetch end val (only recursive twice)
                for subparam, subval2 in val2.items():
                    if subparam not in yaml1[section][param].keys():  # create key if not in dictionary as we loop
                        yaml1[section][param][subparam] = {}
                    # set to None if no value for that key
                    subval1 = get_key_def(subparam, yaml1[section][param], default=None)
                    if subval2 != subval1:
                        # if value doesn't match between yamls, emit warning
                        logging.warning(f"YAML value mismatch: section \"{section}\", key \"{param}/{subparam}\"\n"
                                        f"Current yaml value: \"{subval1}\"\nHDF5s yaml value: \"{subval2}\"\n")
                        if update_yaml1:  # update yaml1 with subvalue of yaml2
                            yaml1[section][param][subparam] = subval2
                            logging.info(f'Value in yaml1 updated')
            elif val2 != val1:
                logging.warning(f"YAML value mismatch: section \"{section}\", key \"{param}\"\n"
                                f"Current yaml value: \"{val2}\"\nHDF5s yaml value: \"{val1}\"\n"
                                f"Problems may occur.")
                if update_yaml1:  # update yaml1 with value of yaml2
                    yaml1[section][param] = val2
                    logging.info(f'Value in yaml1 updated')
>>>>>>> 8fa62db3
<|MERGE_RESOLUTION|>--- conflicted
+++ resolved
@@ -482,9 +482,8 @@
             str_to_eval = str_to_eval.decode('UTF-8')
         str_to_eval = str_to_eval.replace("ordereddict", "collections.OrderedDict")
         return eval(str_to_eval)
-<<<<<<< HEAD
-    else:
-        warnings.warn(f'Object of type \"{type(str_to_eval)}\" cannot not be evaluated. Problems may occur.')
+    except Exception:
+        logging.exception(f'Object of type \"{type(str_to_eval)}\" cannot not be evaluated. Problems may occur.')
         return str_to_eval
 
 
@@ -509,12 +508,8 @@
     if key is None:
         return d
     return d[key]
-=======
-    except Exception:
-        logging.exception(f'Object of type \"{type(str_to_eval)}\" cannot not be evaluated. Problems may occur.')
-        return str_to_eval
-
-
+
+  
 def compare_config_yamls(yaml1: dict, yaml2: dict, update_yaml1: bool = False) -> List:
     """
     Checks if values for same keys or subkeys (max depth of 2) of two dictionaries match.
@@ -555,5 +550,4 @@
                                 f"Problems may occur.")
                 if update_yaml1:  # update yaml1 with value of yaml2
                     yaml1[section][param] = val2
-                    logging.info(f'Value in yaml1 updated')
->>>>>>> 8fa62db3
+                    logging.info(f'Value in yaml1 updated')