--- conflicted
+++ resolved
@@ -67,6 +67,7 @@
             metrics_dict['recall_' + key].update(class_score[key]['recall'], batch_size)
             metrics_dict['fscore_' + key].update(class_score[key]['f1-score'], batch_size)
 
+
     metrics_dict['precision'].update(class_report['weighted avg']['precision'], batch_size)
     metrics_dict['recall'].update(class_report['weighted avg']['recall'], batch_size)
     metrics_dict['fscore'].update(class_report['weighted avg']['f1-score'], batch_size)
@@ -105,20 +106,12 @@
     :param pred: (numpy array) predicted segmentaton mask
     '''
     __slots__ = 'label', 'pred', 'num_classes'
-<<<<<<< HEAD
-    
-=======
 
->>>>>>> 8ac2a2ec
     def __init__(self, label, pred, num_classes):
         self.label = label
         self.pred = pred
         self.num_classes = num_classes
-<<<<<<< HEAD
-    
-=======
 
->>>>>>> 8ac2a2ec
     def update(self, metric_func):
         metric = {}
         classes= []
@@ -136,11 +129,7 @@
         micro = metric_func(self.label.ravel(), self.pred.ravel())
         metric['micro_avg_'+ metric_func.__name__] = micro
         return metric
-<<<<<<< HEAD
-        
-=======
 
->>>>>>> 8ac2a2ec
     @staticmethod
     def jaccard(label, pred):
         '''
@@ -149,15 +138,9 @@
         both = np.logical_and(label, pred)
         either = np.logical_or(label, pred)
         ji = (np.sum(both) + min_val) / (np.sum(either) + min_val)
-<<<<<<< HEAD
-        
-        return ji
-    
-=======
 
         return ji
 
->>>>>>> 8ac2a2ec
     @staticmethod
     def dice(label, pred):
         '''
@@ -167,11 +150,7 @@
         dsc = 2 * int(np.sum(both)) / (int(np.sum(label)) + int(np.sum(pred)))
 
         return dsc
-<<<<<<< HEAD
-    
-=======
 
->>>>>>> 8ac2a2ec
     @staticmethod
     def precision(label, pred):
         '''
@@ -182,11 +161,7 @@
         p = (tp + min_val) / (tp + fp + min_val)
 
         return p
-<<<<<<< HEAD
-    
-=======
 
->>>>>>> 8ac2a2ec
     @staticmethod
     def recall(label, pred):
         '''
@@ -197,11 +172,7 @@
         r = (tp + min_val) / (tp + fn + min_val)
 
         return r
-<<<<<<< HEAD
-    
-=======
 
->>>>>>> 8ac2a2ec
     @staticmethod
     def matthews(label, pred):
         '''
@@ -214,20 +185,11 @@
         mcc = (tp * tn - fp * fn) / (sqrt((tp + fp) * (tp + fn) * (tn + fp) * (tn + fn)))
 
         return mcc
-<<<<<<< HEAD
-    
-=======
 
->>>>>>> 8ac2a2ec
     @staticmethod
     def accuracy(label, pred):
         '''
         :return: accuracy
         '''
         acc = np.mean(pred == label)
-<<<<<<< HEAD
-        return acc
- 
-=======
-        return acc
->>>>>>> 8ac2a2ec
+        return acc