--- conflicted
+++ resolved
@@ -234,21 +234,16 @@
 
 def multi2poly(returned_vector_pred, layer_name=None):
     """
-    Convert shapely multipolygon to polygon. If fail return a logging error.
-    This function will read an PATH string create an geodataframe and explode
-    all multipolygon to polygon and save the geodataframe at the same PATH.
-    Side note, if you use this function without a layer name, be sure that the
-    GPKG dont have a layer otherwise a new layer will be created with the 
-    resulting Polygon.
+    Converts shapely multipolygon to polygon. If fails, returns a logging error.
+    This function will read a PATH string, create a geodataframe, explode all
+    multipolygon to polygon and save the geodataframe at the same PATH.
     Args:
         returned_vector_pred: string, geopackage PATH where the post-processing
-<<<<<<< HEAD
                               results are saved.
-=======
-                              results are saved
->>>>>>> bb5a8b03
-        layer_name (optional): string, the name of layer to look into for multipolygon, the name
-                    represente the classes post-processed. Default None.
+        layer_name (optional): string, the name of layer to look into for multipolygons.
+                               For example, if using during post-processing, the layer
+                               name could represent the class name if class are stored
+                               in separate layers. Default None.
                     
     Return:
         none
@@ -261,7 +256,6 @@
             gdf_exploded.to_file(returned_vector_pred, layer=layer_name) # overwrite the layer readed
     except Exception as e:
         logging.error(f"\nSomething went wrong during the conversion of Polygon. \nError {type(e)}: {e}")
-<<<<<<< HEAD
         
         
 def fetch_tag_raster(raster_path, tag_wanted):
@@ -280,11 +274,9 @@
     if tag_wanted in tags.keys():
         return tags[tag_wanted]
     else:
-        raise logging.error(
+        logging.error(
             f"\nThe tag {tag_wanted} was not found in the {tags.keys()},"
             f" try again with one inside that list."
         )
-    
-=======
-        
->>>>>>> bb5a8b03
+        raise ValueError('Tag not found.')
+    