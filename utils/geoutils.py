--- conflicted
+++ resolved
@@ -43,71 +43,6 @@
     return lst_vector_tuple
 
 
-<<<<<<< HEAD
-=======
-def channels_redistribution(raster, src_order: tuple, dst_order: tuple):
-    """ Reorganizes channels of given raster according to desired order
-    raster: Rasterio file handle holding the (already opened) input raster
-    src_order: tuple of ints where len(tuple) == num of channels
-        source order of channels
-    dst_order: tuple of ints where len(tuple) == num of channels
-        destination order of channels
-    """
-    pass
-
-
-def getFeatures(gdf):
-    """Function to parse features from GeoDataFrame in such a manner that rasterio wants them"""
-    import json
-    return [json.loads(gdf.to_json())['features'][0]['geometry']]
-
-
-def clip_raster_with_gpkg(raster, gpkg, debug=False):
-    """Clips input raster to limits of vector data in gpkg. Adapted from: https://automating-gis-processes.github.io/CSC18/lessons/L6/clipping-raster.html
-    raster: Rasterio file handle holding the (already opened) input raster
-    gpkg: Path and name of reference GeoPackage
-    debug: if True, output raster as given by this function is saved to disk
-    """
-    from shapely.geometry import box  # geopandas and shapely become a project dependency only during sample creation
-    import geopandas as gpd
-    import fiona
-    # Get extent of gpkg data with fiona
-    with fiona.open(gpkg, 'r') as src:
-        minx, miny, maxx, maxy = src.bounds  # ouest, nord, est, sud
-
-    # Create a bounding box with Shapely
-    bbox = box(minx, miny, maxx, maxy)
-
-    # Insert the bbox into a GeoDataFrame
-    geo = gpd.GeoDataFrame({'geometry': bbox}, index=[0])  # , crs=gpkg_crs['init'])
-
-    # Re-project into the same coordinate system as the raster data
-    # geo = geo.to_crs(crs=raster.crs.data)
-
-    # Get the geometry coordinates by using the function.
-    coords = getFeatures(geo)
-
-    # clip the raster with the polygon
-    out_tif = Path(raster.name).parent / f"{Path(raster.name).stem}_clipped{Path(raster.name).suffix}"
-    if os.path.isfile(out_tif):
-        return out_tif
-    else:
-        try:
-            out_img, out_transform = mask(dataset=raster, shapes=coords, crop=True)
-            out_meta = raster.meta.copy()
-            out_meta.update({"driver": "GTiff",
-                             "height": out_img.shape[1],
-                             "width": out_img.shape[2],
-                             "transform": out_transform})
-            with rasterio.open(out_tif, "w", **out_meta) as dest:
-                print(f"writing clipped raster to {out_tif}")
-                dest.write(out_img)
-            return out_tif
-        except ValueError as e:  # if gpkg's extent outside raster: "ValueError: Input shapes do not overlap raster."
-            logging.error(f"{e}\n {raster.name}\n{gpkg}")
-
-
->>>>>>> 406771c6
 def vector_to_raster(vector_file, input_image, out_shape, attribute_name, fill=0, attribute_values=None, merge_all=True):
     """Function to rasterize vector data.
     Args:
