import collections
import logging
from distutils.version import LooseVersion
from pathlib import Path
from typing import List, Union, Sequence

import pyproj
from fiona._err import CPLE_OpenFailedError
from fiona.errors import DriverError
import geopandas as gpd
import numpy as np
import pystac
import rasterio
from hydra.utils import to_absolute_path
from pandas.io.common import is_url
from rasterio import MemoryFile, DatasetReader
from rasterio.plot import reshape_as_raster
from rasterio.shutil import copy as riocopy
import xml.etree.ElementTree as ET

from shapely.geometry import box, Polygon

logger = logging.getLogger(__name__)


<<<<<<< HEAD
def create_new_raster_from_base(input_raster, output_raster, write_array, dtype = np.uint8):
=======
def create_new_raster_from_base(input_raster, output_raster, write_array, **kwargs):
>>>>>>> 56f36629
    """Function to use info from input raster to create new one.
    Args:
        input_raster: input raster path and name
        output_raster: raster name and path to be created with info from input
        write_array (optional): array to write into the new raster
        kwargs (optional): Complementary parameter(s)

    Return:
        none
    """
    src = check_rasterio_im_load(input_raster)
    if len(write_array.shape) == 2:  # 2D array
        count = 1
        write_array = write_array[np.newaxis, :, :]
    elif len(write_array.shape) == 3:  # 3D array
        if write_array.shape[0] > 100:
            logging.warning(f"\nGot {write_array.shape[0]} bands. "
                            f"\nMake sure array follows rasterio's channels first convention")
            write_array = reshape_as_raster(write_array)
        count = write_array.shape[0]
    else:
        raise ValueError(f'Array with {len(write_array.shape)} dimensions cannot be written by rasterio.')

    if write_array.shape[-2:] != (src.height, src.width):
        raise ValueError(f"Output array's width and height should be identical to dimensions of input reference raster"
                         f"\nInput reference raster shape (h x w): ({src.height}, {src.width})"
                         f"\nOutput array shape (h x w): {write_array.shape[1:]}")
    # Cannot write to 'VRT' driver
    driver = 'GTiff' if src.driver == 'VRT' else src.driver

    with rasterio.open(output_raster, 'w',
                       driver=driver,
                       width=src.width,
                       height=src.height,
                       count=count,
                       crs=src.crs,
                       dtype=dtype,
                       transform=src.transform,
                       compress='lzw') as dst:
        dst.write(write_array)
        # add tag to transmit more informations
        if 'checkpoint_path' in kwargs.keys():
            # add the path to the model checkpoint
            dst.update_tags(checkpoint=kwargs['checkpoint_path']) 


def get_key_recursive(key, config):
    """Returns a value recursively given a dictionary key that may contain multiple subkeys."""
    if not isinstance(key, list):
        key = key.split("/")  # subdict indexing split using slash
    assert key[0] in config, f"missing key '{key[0]}' in metadata dictionary: {config}"
    val = config[key[0]]
    if isinstance(val, (dict, collections.OrderedDict)):
        assert len(key) > 1, "missing keys to index metadata subdictionaries"
        return get_key_recursive(key[1:], val)
    return int(val)


def is_stac_item(path: str) -> bool:
    """Checks if an input string or object is a valid stac item"""
    if isinstance(path, pystac.Item):
        return True
    else:
        try:
            pystac.Item.from_file(str(path))
            return True
        # with .tif as url, pystac/stac_io.py/read_test_from_href() returns Exception, not HTTPError
        except Exception:
            return False


def stack_singlebands_vrt(srcs: List, band: int = 1):
    """
    Stacks multiple single-band raster into a single multiband virtual raster
    Source: https://gis.stackexchange.com/questions/392695/is-it-possible-to-build-a-vrt-file-from-multiple-files-with-rasterio
    @param srcs:
        List of paths/urls to single-band rasters
    @param band:
        Index of band from source raster to stack into multiband VRT (index starts at 1 per GDAL convention)
    @return:
        RasterDataset object containing VRT
    """
    vrt_bands = []
    for srcnum, src in enumerate(srcs, start=1):
        with check_rasterio_im_load(src) as ras, MemoryFile() as mem:
            riocopy(ras, mem.name, driver='VRT')
            vrt_xml = mem.read().decode('utf-8')
            vrt_dataset = ET.fromstring(vrt_xml)
            for bandnum, vrt_band in enumerate(vrt_dataset.iter('VRTRasterBand'), start=1):
                if bandnum == band:
                    vrt_band.set('band', str(srcnum))
                    vrt_bands.append(vrt_band)
                    vrt_dataset.remove(vrt_band)
    for vrt_band in vrt_bands:
        vrt_dataset.append(vrt_band)

    return ET.tostring(vrt_dataset).decode('UTF-8')


def subset_multiband_vrt(src: Union[str, Path], band_request: Sequence = []):
    """
    Creates a multiband virtual raster containing a subset of all available bands in a source multiband raster
    @param src:
        Path/url to a multiband raster
    @param band_request:
        Indices of bands from source raster to subset from source multiband (index starts at 1 per GDAL convention).
        Order matters, i.e. if source raster is BGR, "[3,2,1]" will create a VRT with bands as RGB
    @return:
        RasterDataset object containing VRT
    """
    if not isinstance(src, (str, Path)) and not Path(src).is_file():
        raise ValueError(f"Invalid source multiband raster.\n"
                         f"Got {src}")
    with rasterio.open(src) as ras, MemoryFile() as mem:
        riocopy(ras, mem.name, driver='VRT')
        vrt_xml = mem.read().decode('utf-8')
        vrt_dataset = ET.fromstring(vrt_xml)
        vrt_dataset_dict = {int(band.get('band')): band for band in vrt_dataset.iter("VRTRasterBand")}
        for band in vrt_dataset_dict.values():
            vrt_dataset.remove(band)

        for dest_band_idx, src_band_idx in enumerate(band_request, start=1):
            vrt_band = vrt_dataset_dict[src_band_idx]
            vrt_band.set('band', str(dest_band_idx))
            vrt_dataset.append(vrt_band)

    return ET.tostring(vrt_dataset).decode('UTF-8')


def check_rasterio_im_load(im):
    """
    Check if `im` is already loaded in; if not, load it in.
    Copied from: https://github.com/CosmiQ/solaris/blob/main/solaris/utils/core.py#L17
    """
    if isinstance(im, (str, Path)):
        if not is_url(im) and 'VRTDataset' not in str(im):
            im = to_absolute_path(str(im))
        return rasterio.open(im)
    elif isinstance(im, rasterio.DatasetReader):
        return im
    else:
        raise ValueError("{} is not an accepted image format for rasterio.".format(im))


def check_gdf_load(gdf):
    """
    Check if `gdf` is already loaded in, if not, load from geojson.
    Copied from: https://github.com/CosmiQ/solaris/blob/main/solaris/utils/core.py#L52
    """
    if isinstance(gdf, (str, Path)):
        if not is_url(gdf):
            gdf = to_absolute_path(str(gdf))
        # as of geopandas 0.6.2, using the OGR CSV driver requires some add'nal
        # kwargs to create a valid geodataframe with a geometry column. see
        # https://github.com/geopandas/geopandas/issues/1234
        if str(gdf).lower().endswith("csv"):
            return gpd.read_file(
                gdf, GEOM_POSSIBLE_NAMES="geometry", KEEP_GEOM_COLUMNS="NO"
            )
        try:
            return gpd.read_file(gdf)
        except (DriverError, CPLE_OpenFailedError):
            logging.warning(
                f"GeoDataFrame couldn't be loaded: either {gdf} isn't a valid"
                " path or it isn't a valid vector file. Returning an empty"
                " GeoDataFrame."
            )
            return gpd.GeoDataFrame()
    elif isinstance(gdf, gpd.GeoDataFrame):
        return gdf
    else:
        raise ValueError(f"{gdf} is not an accepted GeoDataFrame format.")


def check_crs(input_crs, return_rasterio=False):
    """Convert CRS to the ``pyproj.CRS`` object passed by ``solaris``."""
    if not isinstance(input_crs, pyproj.CRS) and input_crs is not None:
        out_crs = pyproj.CRS(input_crs)
    else:
        out_crs = input_crs

    if return_rasterio:
        if LooseVersion(rasterio.__gdal_version__) >= LooseVersion("3.0.0"):
            out_crs = rasterio.crs.CRS.from_wkt(out_crs.to_wkt())
        else:
            out_crs = rasterio.crs.CRS.from_wkt(out_crs.to_wkt("WKT1_GDAL"))

    return out_crs


def bounds_riodataset(raster: DatasetReader) -> box:
    """Returns bounds of a rasterio DatasetReader as shapely box instance"""
    return box(*list(raster.bounds))


def bounds_gdf(gdf: gpd.GeoDataFrame) -> box:
    """Returns bounds of a GeoDataFrame as shapely box instance"""
    if gdf.empty:
        return Polygon()
    gdf_bounds = gdf.total_bounds
    gdf_bounds_box = box(*gdf_bounds.tolist())
    return gdf_bounds_box


def overlap_poly1_rto_poly2(polygon1: Polygon, polygon2: Polygon) -> float:
    """Calculate intersection of extents from polygon 1 and 2 over extent of a polygon 2"""
    intersection = polygon1.intersection(polygon2).area
    return intersection / (polygon2.area + 1e-30)


def multi2poly(returned_vector_pred, layer_name=None):
    """
    Converts shapely multipolygon to polygon. If fails, returns a logging error.
    This function will read a PATH string, create a geodataframe, explode all
    multipolygon to polygon and save the geodataframe at the same PATH.
    Args:
        returned_vector_pred: string, geopackage PATH where the post-processing
                              results are saved.
        layer_name (optional): string, the name of layer to look into for multipolygons.
                               For example, if using during post-processing, the layer
                               name could represent the class name if class are stored
                               in separate layers. Default None.
                    
    Return:
        none
    """
    try: # Try to convert multipolygon to polygon
        df = gpd.read_file(returned_vector_pred, layer=layer_name)
        if 'MultiPolygon' in df['geometry'].geom_type.values:
            logging.info("\nConverting multiPolygon to Polygon...")
            gdf_exploded = df.explode(index_parts=True, ignore_index=True)
            gdf_exploded.to_file(returned_vector_pred, layer=layer_name) # overwrite the layer readed
    except Exception as e:
        logging.error(f"\nSomething went wrong during the conversion of Polygon. \nError {type(e)}: {e}")
        
        
def fetch_tag_raster(raster_path, tag_wanted):
    """
    Fetch the tag(s) information saved inside the tiff.
    TODO, change the `tag_wanted` to accept str or list of str.
    Args:
        raster_path: string, raster path
        tag_wanted: string, tag name, ex. 'checkpoint'
    Return:
        string containing associate information to the `tag_wanted`
    """
    with rasterio.open(raster_path) as tiff_src:
        tags = tiff_src.tags()
    # check if the tiff have the wanted tag save in 
    if tag_wanted in tags.keys():
        return tags[tag_wanted]
    else:
        logging.error(
            f"\nThe tag {tag_wanted} was not found in the {tags.keys()},"
            f" try again with one inside that list."
        )
        raise ValueError('Tag not found.')
    

def gdf_mean_vertices_nb(gdf: gpd.GeoDataFrame):
    """
    Counts vertices of all polygons inside a given GeoDataFrame
    @param gdf: input GeoDataFrame to count vertices from
    """
    if len(gdf.geometry) == 0:
        print("No features in GeoDataFrame")
        return None
    vertices_per_polygon = []
    for geom in gdf.geometry:
        if geom is None:
            logging.warning(f"GeoDataFrame contains a \"None\" geometry")
        elif geom.geom_type == "MultiPolygon":
            for polygon in geom.geoms:
                vertices_per_polygon.append(len(polygon.exterior.coords))
        elif geom.geom_type == "Polygon":
            vertices_per_polygon.append(len(geom.exterior.coords))
        else:
            logging.warning(f"Only supports MultiPolygon or Polygon. \nGot {geom.geom_type}")
    mean_ext_vert_nb = np.mean(vertices_per_polygon)
    return mean_ext_vert_nb<|MERGE_RESOLUTION|>--- conflicted
+++ resolved
@@ -23,11 +23,7 @@
 logger = logging.getLogger(__name__)
 
 
-<<<<<<< HEAD
-def create_new_raster_from_base(input_raster, output_raster, write_array, dtype = np.uint8):
-=======
-def create_new_raster_from_base(input_raster, output_raster, write_array, **kwargs):
->>>>>>> 56f36629
+def create_new_raster_from_base(input_raster, output_raster, write_array, dtype = np.uint8, **kwargs):
     """Function to use info from input raster to create new one.
     Args:
         input_raster: input raster path and name
@@ -71,7 +67,7 @@
         # add tag to transmit more informations
         if 'checkpoint_path' in kwargs.keys():
             # add the path to the model checkpoint
-            dst.update_tags(checkpoint=kwargs['checkpoint_path']) 
+            dst.update_tags(checkpoint=kwargs['checkpoint_path'])
 
 
 def get_key_recursive(key, config):
@@ -262,8 +258,8 @@
             gdf_exploded.to_file(returned_vector_pred, layer=layer_name) # overwrite the layer readed
     except Exception as e:
         logging.error(f"\nSomething went wrong during the conversion of Polygon. \nError {type(e)}: {e}")
-        
-        
+
+
 def fetch_tag_raster(raster_path, tag_wanted):
     """
     Fetch the tag(s) information saved inside the tiff.
@@ -276,7 +272,7 @@
     """
     with rasterio.open(raster_path) as tiff_src:
         tags = tiff_src.tags()
-    # check if the tiff have the wanted tag save in 
+    # check if the tiff have the wanted tag save in
     if tag_wanted in tags.keys():
         return tags[tag_wanted]
     else:
@@ -285,7 +281,7 @@
             f" try again with one inside that list."
         )
         raise ValueError('Tag not found.')
-    
+
 
 def gdf_mean_vertices_nb(gdf: gpd.GeoDataFrame):
     """
