--- conflicted
+++ resolved
@@ -29,10 +29,7 @@
         input_raster: input raster path and name
         output_raster: raster name and path to be created with info from input
         write_array (optional): array to write into the new raster
-<<<<<<< HEAD
-=======
         dtype (optional): data type of output raster
->>>>>>> dbc63d1a
         kwargs (optional): Complementary parameter(s)
 
     Return:
@@ -71,11 +68,7 @@
         # add tag to transmit more informations
         if 'checkpoint_path' in kwargs.keys():
             # add the path to the model checkpoint
-<<<<<<< HEAD
             dst.update_tags(checkpoint=kwargs['checkpoint_path'])
-=======
-            dst.update_tags(checkpoint=kwargs['checkpoint_path']) 
->>>>>>> dbc63d1a
 
 
 def get_key_recursive(key, config):
@@ -266,13 +259,8 @@
             gdf_exploded.to_file(returned_vector_pred, layer=layer_name) # overwrite the layer readed
     except Exception as e:
         logging.error(f"\nSomething went wrong during the conversion of Polygon. \nError {type(e)}: {e}")
-<<<<<<< HEAD
-
-
-=======
-        
-        
->>>>>>> dbc63d1a
+
+
 def fetch_tag_raster(raster_path, tag_wanted):
     """
     Fetch the tag(s) information saved inside the tiff.
@@ -285,11 +273,7 @@
     """
     with rasterio.open(raster_path) as tiff_src:
         tags = tiff_src.tags()
-<<<<<<< HEAD
     # check if the tiff have the wanted tag save in
-=======
-    # check if the tiff have the wanted tag save in 
->>>>>>> dbc63d1a
     if tag_wanted in tags.keys():
         return tags[tag_wanted]
     else:
@@ -298,7 +282,6 @@
             f" try again with one inside that list."
         )
         raise ValueError('Tag not found.')
-<<<<<<< HEAD
 
 
 def gdf_mean_vertices_nb(gdf: gpd.GeoDataFrame):
@@ -321,7 +304,4 @@
         else:
             logging.warning(f"Only supports MultiPolygon or Polygon. \nGot {geom.geom_type}")
     mean_ext_vert_nb = np.mean(vertices_per_polygon)
-    return mean_ext_vert_nb
-=======
-    
->>>>>>> dbc63d1a
+    return mean_ext_vert_nb