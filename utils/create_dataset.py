--- conflicted
+++ resolved
@@ -1,7 +1,3 @@
-<<<<<<< HEAD
-import h5py
-=======
->>>>>>> cc85580a
 import numpy as np
 from pathlib import Path
 from typing import Any, Dict, cast
@@ -10,12 +6,8 @@
 
 from rasterio.windows import from_bounds
 import rasterio
-<<<<<<< HEAD
-from rasterio.crs import CRS
 from rasterio.io import DatasetReader
 from omegaconf import OmegaConf, DictConfig
-=======
->>>>>>> cc85580a
 from rasterio.plot import reshape_as_image
 from torch.utils.data import Dataset
 from torchgeo.datasets import GeoDataset
@@ -26,6 +18,7 @@
 from utils.logger import get_logger
 
 # These two import statements prevent exception when using eval(metadata) in SegmentationDataset()'s __init__()
+from rasterio.crs import CRS
 from affine import Affine
 
 # Set the logging file
