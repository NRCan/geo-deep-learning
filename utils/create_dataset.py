import numpy as np
from pathlib import Path

import rasterio
from rasterio.plot import reshape_as_image
from torch.utils.data import Dataset

from utils.logger import get_logger

# These two import statements prevent exception when using eval(metadata) in SegmentationDataset()'s __init__()
from rasterio.crs import CRS
from affine import Affine

# Set the logging file
logging = get_logger(__name__)  # import logging


def append_to_dataset(dataset, sample):
    """
    Append a new sample to a provided dataset. The dataset has to be expanded before we can add value to it.
    :param dataset:
    :param sample: data to append
    :return: Index of the newly added sample.
    """
    old_size = dataset.shape[0]  # this function always appends samples on the first axis
    dataset.resize(old_size + 1, axis=0)
    dataset[old_size, ...] = sample
    return old_size


<<<<<<< HEAD
def create_files_and_datasets(samples_size: int, number_of_bands: int, samples_folder: Path, cfg: DictConfig):
    """
    Function to create the hdfs files (trn, val and tst).
    :param samples_size: size of individual hdf5 samples to be created
    :param number_of_bands: number of bands in imagery
    :param samples_folder: (str) Path to the output folder.
    :param cfg: (dict) Parameters found in the yaml config file.
    :return: (hdf5 datasets) trn, val ant tst datasets.
    """
    real_num_bands = number_of_bands
    assert real_num_bands > 0, "invalid number of bands when accounting for meta layers"
    hdf5_files = []
    for subset in ["trn", "val", "tst"]:
        hdf5_file = h5py.File(os.path.join(samples_folder, f"{subset}_samples.hdf5"), "w")
        hdf5_file.create_dataset("image", (0, samples_size, samples_size, real_num_bands), np.uint16,
                                 maxshape=(None, samples_size, samples_size, real_num_bands))
        hdf5_file.create_dataset("mask", (0, samples_size, samples_size), np.int16,
                                 maxshape=(None, samples_size, samples_size))
        hdf5_file.create_dataset("meta_idx", (0, 1), dtype=np.int16, maxshape=(None, 1))
        try:
            hdf5_file.create_dataset("metadata", (0, 1), dtype=h5py.string_dtype(), maxshape=(None, 1))
            hdf5_file.create_dataset("sample_metadata", (0, 1), dtype=h5py.string_dtype(), maxshape=(None, 1))
            hdf5_file.create_dataset("params", (0, 1), dtype=h5py.string_dtype(), maxshape=(None, 1))
            append_to_dataset(hdf5_file["params"], repr(OmegaConf.create(OmegaConf.to_yaml(cfg, resolve=True))))
        except AttributeError:
            logging.exception(f'Update h5py to version 2.10 or higher')
            raise
        hdf5_files.append(hdf5_file)
    return hdf5_files


=======
>>>>>>> cc85580a
class SegmentationDataset(Dataset):
    """Semantic segmentation dataset based on input csvs listing pairs of imagery and ground truth patches as .tif."""

    def __init__(self,
                 dataset_list_path,
                 dataset_type,
                 num_bands,
                 max_sample_count=None,
                 radiom_transform=None,
                 geom_transform=None,
                 totensor_transform=None,
                 debug=False):
        # note: if 'max_sample_count' is None, then it will be read from the dataset at runtime
        self.max_sample_count = max_sample_count
        self.dataset_type = dataset_type
        self.num_bands = num_bands
        self.radiom_transform = radiom_transform
        self.geom_transform = geom_transform
        self.totensor_transform = totensor_transform
        self.debug = debug
        self.list_path = dataset_list_path
        if not Path(self.list_path).is_file():
            logging.error(f"Couldn't locate dataset list file: {self.list_path}.\n"
                          f"If purposely omitting test set, this error can be ignored")
            self.max_sample_count = 0
        else:
            with open(self.list_path, 'r') as datafile:
                datalist = datafile.readlines()
                if self.max_sample_count is None:
                    self.max_sample_count = len(datalist)

    def __len__(self):
        return self.max_sample_count

    def __getitem__(self, index):
        with open(self.list_path, 'r') as datafile:
            datalist = datafile.readlines()
            data_line = datalist[index]
            with rasterio.open(data_line.split(';')[0], 'r') as sat_handle:
                sat_img = reshape_as_image(sat_handle.read())
                metadata = sat_handle.meta
            with rasterio.open(data_line.split(';')[1].rstrip('\n'), 'r') as label_handle:
                map_img = reshape_as_image(label_handle.read())
                map_img = map_img[..., 0]

            assert self.num_bands <= sat_img.shape[-1]

            if isinstance(metadata, np.ndarray) and len(metadata) == 1:
                metadata = metadata[0]
            elif isinstance(metadata, bytes):
                metadata = metadata.decode('UTF-8')
            try:
                metadata = eval(metadata)
            except TypeError:
                pass

        sample = {"image": sat_img, "mask": map_img, "metadata": metadata, "list_path": self.list_path}

        if self.radiom_transform:  # radiometric transforms should always precede geometric ones
            sample = self.radiom_transform(sample)
        if self.geom_transform:  # rotation, geometric scaling, flip and crop. Will also put channels first and convert to torch tensor from numpy.
            sample = self.geom_transform(sample)

        sample = self.totensor_transform(sample)

        if self.debug:
            # assert no new class values in map_img
            initial_class_ids = set(np.unique(map_img))
            final_class_ids = set(np.unique(sample["mask"].numpy()))
            if not final_class_ids.issubset(initial_class_ids):
                logging.warning(f"\nWARNING: Class values for label before and after augmentations don't match."
                                f"\nUnique values before: {initial_class_ids}"
                                f"\nUnique values after: {final_class_ids}"
                                f"\nIgnore if some augmentations have padded with dontcare value.")
        sample['index'] = index
        return sample<|MERGE_RESOLUTION|>--- conflicted
+++ resolved
@@ -28,40 +28,6 @@
     return old_size
 
 
-<<<<<<< HEAD
-def create_files_and_datasets(samples_size: int, number_of_bands: int, samples_folder: Path, cfg: DictConfig):
-    """
-    Function to create the hdfs files (trn, val and tst).
-    :param samples_size: size of individual hdf5 samples to be created
-    :param number_of_bands: number of bands in imagery
-    :param samples_folder: (str) Path to the output folder.
-    :param cfg: (dict) Parameters found in the yaml config file.
-    :return: (hdf5 datasets) trn, val ant tst datasets.
-    """
-    real_num_bands = number_of_bands
-    assert real_num_bands > 0, "invalid number of bands when accounting for meta layers"
-    hdf5_files = []
-    for subset in ["trn", "val", "tst"]:
-        hdf5_file = h5py.File(os.path.join(samples_folder, f"{subset}_samples.hdf5"), "w")
-        hdf5_file.create_dataset("image", (0, samples_size, samples_size, real_num_bands), np.uint16,
-                                 maxshape=(None, samples_size, samples_size, real_num_bands))
-        hdf5_file.create_dataset("mask", (0, samples_size, samples_size), np.int16,
-                                 maxshape=(None, samples_size, samples_size))
-        hdf5_file.create_dataset("meta_idx", (0, 1), dtype=np.int16, maxshape=(None, 1))
-        try:
-            hdf5_file.create_dataset("metadata", (0, 1), dtype=h5py.string_dtype(), maxshape=(None, 1))
-            hdf5_file.create_dataset("sample_metadata", (0, 1), dtype=h5py.string_dtype(), maxshape=(None, 1))
-            hdf5_file.create_dataset("params", (0, 1), dtype=h5py.string_dtype(), maxshape=(None, 1))
-            append_to_dataset(hdf5_file["params"], repr(OmegaConf.create(OmegaConf.to_yaml(cfg, resolve=True))))
-        except AttributeError:
-            logging.exception(f'Update h5py to version 2.10 or higher')
-            raise
-        hdf5_files.append(hdf5_file)
-    return hdf5_files
-
-
-=======
->>>>>>> cc85580a
 class SegmentationDataset(Dataset):
     """Semantic segmentation dataset based on input csvs listing pairs of imagery and ground truth patches as .tif."""
 
