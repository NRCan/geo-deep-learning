import numpy as np
from pathlib import Path
from typing import Any, Dict, cast
import sys

from rasterio.windows import from_bounds
import rasterio
<<<<<<< HEAD
from rasterio.io import DatasetReader
=======
>>>>>>> 13a87ba6
from rasterio.plot import reshape_as_image
from torch.utils.data import Dataset
from torchgeo.datasets import GeoDataset
from rasterio.vrt import WarpedVRT
from torchgeo.datasets.utils import BoundingBox
import torch
import fiona
from osgeo import ogr

from utils.logger import get_logger

# These two import statements prevent exception when using eval(metadata) in SegmentationDataset()'s __init__()
from rasterio.crs import CRS
from affine import Affine

# Set the logging file
logging = get_logger(__name__)  # import logging


def append_to_dataset(dataset, sample):
    """
    Append a new sample to a provided dataset. The dataset has to be expanded before we can add value to it.
    :param dataset:
    :param sample: data to append
    :return: Index of the newly added sample.
    """
    old_size = dataset.shape[0]  # this function always appends samples on the first axis
    dataset.resize(old_size + 1, axis=0)
    dataset[old_size, ...] = sample
    return old_size


class SegmentationDataset(Dataset):
    """Semantic segmentation dataset based on input csvs listing pairs of imagery and ground truth patches as .tif."""

    def __init__(self,
                 dataset_list_path,
                 dataset_type,
                 num_bands,
                 max_sample_count=None,
                 radiom_transform=None,
                 geom_transform=None,
                 totensor_transform=None,
                 debug=False):
        # note: if 'max_sample_count' is None, then it will be read from the dataset at runtime
        self.max_sample_count = max_sample_count
        self.dataset_type = dataset_type
        self.num_bands = num_bands
        self.radiom_transform = radiom_transform
        self.geom_transform = geom_transform
        self.totensor_transform = totensor_transform
        self.debug = debug
        self.list_path = dataset_list_path
        if not Path(self.list_path).is_file():
            logging.error(f"Couldn't locate dataset list file: {self.list_path}.\n"
                          f"If purposely omitting test set, this error can be ignored")
            self.max_sample_count = 0
        else:
            with open(self.list_path, 'r') as datafile:
                datalist = datafile.readlines()
                if self.max_sample_count is None:
                    self.max_sample_count = len(datalist)

    def __len__(self):
        return self.max_sample_count

    def __getitem__(self, index):
        with open(self.list_path, 'r') as datafile:
            datalist = datafile.readlines()
            data_line = datalist[index]
            with rasterio.open(data_line.split(';')[0], 'r') as sat_handle:
                sat_img = reshape_as_image(sat_handle.read())
                metadata = sat_handle.meta
            with rasterio.open(data_line.split(';')[1].rstrip('\n'), 'r') as label_handle:
                map_img = reshape_as_image(label_handle.read())
                map_img = map_img[..., 0]

            assert self.num_bands <= sat_img.shape[-1]

            if isinstance(metadata, np.ndarray) and len(metadata) == 1:
                metadata = metadata[0]
            elif isinstance(metadata, bytes):
                metadata = metadata.decode('UTF-8')
            try:
                metadata = eval(metadata)
            except TypeError:
                pass

        sample = {"image": sat_img, "mask": map_img, "metadata": metadata, "list_path": self.list_path}

        if self.radiom_transform:  # radiometric transforms should always precede geometric ones
            sample = self.radiom_transform(sample)
        if self.geom_transform:  # rotation, geometric scaling, flip and crop. Will also put channels first and convert to torch tensor from numpy.
            sample = self.geom_transform(sample)

        sample = self.totensor_transform(sample)

        if self.debug:
            # assert no new class values in map_img
            initial_class_ids = set(np.unique(map_img))
            final_class_ids = set(np.unique(sample["mask"].numpy()))
            if not final_class_ids.issubset(initial_class_ids):
                logging.warning(f"\nWARNING: Class values for label before and after augmentations don't match."
                                f"\nUnique values before: {initial_class_ids}"
                                f"\nUnique values after: {final_class_ids}"
                                f"\nIgnore if some augmentations have padded with dontcare value.")
        sample['index'] = index
        return sample


class VRTDataset(GeoDataset):
    def __init__(self, vrt_ds: DatasetReader) -> None:
        """Initialize a new VRTDataset instance.
        The dataset is base on the DataReader class, initiated by rasterio.open().

        Args:
            vrt_ds: DatasetReader object (rasterio)
        """
        super().__init__()

        self.vrt_ds = vrt_ds
        try:
            self.cmap = vrt_ds.colormap(1)
        except ValueError:
            pass

        crs = vrt_ds.crs
        res = vrt_ds.res[0]

        with WarpedVRT(vrt_ds, crs=crs) as vrt:
            minx, miny, maxx, maxy = vrt.bounds

        mint: float = 0
        maxt: float = sys.maxsize

        coords = (minx, maxx, miny, maxy, mint, maxt)
        self.index.insert(0, coords, 'vrt')

        self._crs = cast(CRS, crs)
        self.res = cast(float, res)

    def __getitem__(self, query: BoundingBox) -> Dict[str, Any]:
        """Retrieve image and metadata indexed by query.

        Args:
            query: (minx, maxx, miny, maxy, mint, maxt) coordinates to index

        Returns:
            sample of image and metadata at that index
        """
        data = self._get_tensor(query)
        key = "image"
        sample = {key: data, "crs": self.crs, "bbox": query}

        return sample

    def _get_tensor(self, query):
        """
        Get a patch based on the given query (bounding box).
        Args:
            query:

        Returns: Torch tensor patch.

        """
        bounds = (query.minx, query.miny, query.maxx, query.maxy)
        out_width = round((query.maxx - query.minx) / self.res)
        out_height = round((query.maxy - query.miny) / self.res)
        out_shape = (self.vrt_ds.count, out_height, out_width)

        dest = self.vrt_ds.read(
            out_shape=out_shape, window=from_bounds(*bounds, self.vrt_ds.transform)
        )

        if dest.dtype == np.uint16:
            dest = dest.astype(np.int32)
        elif dest.dtype == np.uint32:
            dest = dest.astype(np.int64)

        tensor = torch.tensor(dest)

        return tensor


class GDLVectorDataset(GeoDataset):
    """Abstract base class for :class:`GeoDataset` stored as vector files."""
    def __init__(self, vec_ds: str = None, res: float = 0.0001) -> None:
        """Initialize a new Dataset instance.

        Args:
            vec_ds: vector labels geopackage
            res: resolution of the dataset in units of CRS
        Returns:
            An OGR datasource in memory
        """
        super().__init__()

        self.vec_ds = ogr.Open(str(vec_ds))
        self.res = res

        # Populate the dataset index
        try:
            with fiona.open(str(vec_ds)) as src:
                minx, miny, maxx, maxy = src.bounds

        except fiona.errors.FionaValueError:
            print('Vector file could not be read.')

        mint = 0
        maxt = sys.maxsize
        coords = (minx, maxx, miny, maxy, mint, maxt)
        self.index.insert(0, coords, 'vec')

        src_mem_driver = ogr.GetDriverByName('MEMORY')
        self.mem_vec_ds = src_mem_driver.CopyDataSource(self.vec_ds, 'src_mem_ds')
        self.vec_srs = self.mem_vec_ds.GetLayer().GetSpatialRef()
        vec_srs_wkt = self.vec_srs.ExportToPrettyWkt()

        self._crs = CRS.from_wkt(vec_srs_wkt)

    def __getitem__(self, query: BoundingBox) -> Dict[str, Any]:
        """Retrieve image/mask and metadata indexed by query.

        Args:
            query: (minx, maxx, miny, maxy, mint, maxt) coordinates to index

        Returns:
            sample as a OGR datasource in memory and metadata at that index
        """
        poly_box = ogr.Geometry(ogr.wkbLinearRing)
        poly_box.AddPoint(query.minx, query.maxy)
        poly_box.AddPoint(query.maxx, query.maxy)
        poly_box.AddPoint(query.maxx, query.miny)
        poly_box.AddPoint(query.minx, query.miny)
        poly_box.AddPoint(query.minx, query.maxy)
        # Create a Polygon object from the ring.
        poly = ogr.Geometry(ogr.wkbPolygon)
        poly.AddGeometry(poly_box)

        # # Create a vector datasource in memory:
        mem_driver = ogr.GetDriverByName('MEMORY')
        mem_ds = mem_driver.CreateDataSource('memdata')
        mem_layer = mem_ds.CreateLayer('0', self.vec_srs, geom_type=ogr.wkbPolygon)
        feature_def = mem_layer.GetLayerDefn()
        out_feature = ogr.Feature(feature_def)
        # Set new geometry from the Polygon object (bounding box):
        out_feature.SetGeometry(poly)
        # Add new feature to output Layer
        mem_layer.CreateFeature(out_feature)

        # Crate the output vector patch datasource:
        out_driver = ogr.GetDriverByName('MEMORY')
        out_mem_ds = out_driver.CreateDataSource('memdata')
        # Clip it with the bounding box:
        out_layer = out_mem_ds.CreateLayer('0', self.vec_srs, geom_type=ogr.wkbMultiPolygon)
        ogr.Layer.Clip(self.mem_vec_ds.GetLayer(), mem_layer, out_layer)

        sample = {"mask": out_mem_ds, "crs": self.crs, "bbox": query}

        return sample<|MERGE_RESOLUTION|>--- conflicted
+++ resolved
@@ -5,10 +5,7 @@
 
 from rasterio.windows import from_bounds
 import rasterio
-<<<<<<< HEAD
 from rasterio.io import DatasetReader
-=======
->>>>>>> 13a87ba6
 from rasterio.plot import reshape_as_image
 from torch.utils.data import Dataset
 from torchgeo.datasets import GeoDataset
