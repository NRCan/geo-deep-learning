__pycache__/
*.py[cod]
*__pycache__**
*.idea**
<<<<<<< HEAD

/data/
/mlruns/
=======
*.vscode**
>>>>>>> 990ca179
<|MERGE_RESOLUTION|>--- conflicted
+++ resolved
@@ -2,10 +2,7 @@
 *.py[cod]
 *__pycache__**
 *.idea**
-<<<<<<< HEAD
+*.vscode**
 
 /data/
-/mlruns/
-=======
-*.vscode**
->>>>>>> 990ca179
+/mlruns/